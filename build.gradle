--- conflicted
+++ resolved
@@ -236,16 +236,7 @@
         google()
         mavenCentral()
         // org.jetbrains.trove4j:trove4j:20160824.
-<<<<<<< HEAD
         maven { url 'https://plugins.gradle.org/m2/' }
-=======
-        maven {
-            url 'https://plugins.gradle.org/m2/'
-        }
-        maven {
-            url 'https://trouterpublicpackages.z13.web.core.windows.net'
-        }
->>>>>>> 2714bf7d
     }
 
     ext {
