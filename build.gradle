// Top-level build file where you can add configuration options common to all sub-projects/modules.

buildscript {
    repositories {
        google()
        jcenter()
    }

    ext {
        androidToolsGradleVersion = "3.5.2"
    }

    dependencies {
        classpath "com.android.tools.build:gradle:$androidToolsGradleVersion"
        // NOTE: Do not place your application dependencies here; they belong in the individual module build.gradle
        // files
    }
}

configure([
    project("sdk:core:azure-core"),
    project("sdk:storage:azure-storage-blob")]) {

    apply plugin: "com.android.library"
    apply plugin: "maven"
    apply plugin: "maven-publish"


    android { -> project
        compileSdkVersion 29
        buildToolsVersion "29.0.2"

        defaultConfig {
            minSdkVersion 21
            targetSdkVersion 29
            versionCode 1
            versionName "1.0.0-beta.1"
            testInstrumentationRunner "androidx.test.runner.AndroidJUnitRunner"
        }

        compileOptions {
            sourceCompatibility JavaVersion.VERSION_1_8
            targetCompatibility JavaVersion.VERSION_1_8
        }

        lintOptions {
            lintConfig file("$rootDir/eng/lint.xml")
        }

        buildTypes {
            release {
                minifyEnabled false
                proguardFiles getDefaultProguardFile("proguard-android-optimize.txt"), "proguard-rules.pro"
            }

            debug {
                debuggable true
            }
        }

        testOptions {
            unitTests {
                includeAndroidResources = true
            }
        }

    }

    task sourcesJar(type: Jar) {
        from android.sourceSets.main.java.srcDirs
        classifier = "sources"
    }

    task javadoc(type: Javadoc) {
        failOnError false
        source = android.sourceSets.main.java.srcDirs
        classpath += project.files(android.getBootClasspath().join(File.pathSeparator))
    }

    task javadocJar(type: Jar, dependsOn: javadoc) {
        classifier = 'javadoc'
        from javadoc.destinationDir
    }

    project.afterEvaluate {
        javadoc.classpath += files(android.libraryVariants.collect { variant ->
            variant.javaCompile.classpath.files
        })

        publishing { -> project
            publications {
                maven(MavenPublication) { -> project
                    artifact bundleReleaseAar
                    artifact sourcesJar
                    artifact javadocJar
                }
            }

            repositories {
                maven {
                    url = "$buildDir/repo/"
                }
            }
        }
    }

}

allprojects {
    repositories {
        google()
        jcenter()
    }

    ext {
        annotationsVersion = "1.1.0"
        jacksonDatabindVersion = "2.9.9"
        jacksonDataFormatXmlVersion = "2.9.9"
        jUnitVersion = "4.12"
        mockWebServerVersion = "3.13.1"
        okHttpVersion = "3.13.1"
        retrofitVersion = "2.6.2"
        staxApiVersion = "1.0-2"
        threeTenAbpVersion = "1.2.1"
    }
}

// Why do we need this?
// task clean(type: Delete) {
//     delete rootProject.buildDir
// }

<<<<<<< HEAD
// Synthesize dependencies for service-level projects so that running a task on a service-level project automatically
// runs it on all subprojects of that project
configure(subprojects.findAll { it.path.startsWith(':sdk:') && it.path.count(':') == 2 }) {
=======
configure(subprojects.findAll { it.path.count(':') == 2 }) {
>>>>>>> 16b57599
    project.gradle.startParameter.taskNames.each { task ->
        task = task.split(':').last()

        tasks.create(task) {
            subprojects.each { dependsOn("$it.name:$task") }
        }
    }
}<|MERGE_RESOLUTION|>--- conflicted
+++ resolved
@@ -130,13 +130,7 @@
 //     delete rootProject.buildDir
 // }
 
-<<<<<<< HEAD
-// Synthesize dependencies for service-level projects so that running a task on a service-level project automatically
-// runs it on all subprojects of that project
-configure(subprojects.findAll { it.path.startsWith(':sdk:') && it.path.count(':') == 2 }) {
-=======
 configure(subprojects.findAll { it.path.count(':') == 2 }) {
->>>>>>> 16b57599
     project.gradle.startParameter.taskNames.each { task ->
         task = task.split(':').last()
 
@@ -144,4 +138,4 @@
             subprojects.each { dependsOn("$it.name:$task") }
         }
     }
-}+}
