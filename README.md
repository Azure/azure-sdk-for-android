--- conflicted
+++ resolved
@@ -1,8 +1,4 @@
-<<<<<<< HEAD
 #Windows Azure SDK for Android
-=======
-#Microsoft Azure SDK for Java
->>>>>>> 56b6ff64
 
 This project provides a client library in Java that makes it easy to consume Microsoft Azure services. For documentation please see the [Microsoft Azure Java Developer Center](http://azure.microsoft.com/en-us/develop/java/).
 
@@ -14,12 +10,6 @@
     * Virtual Network Management
     * Storage Management
     * Sql Database Management
-<<<<<<< HEAD
-=======
-* Service Runtime
-    * Retrieve information about the state of your Azure Compute instances
-
->>>>>>> 56b6ff64
 
 #Getting Started
 
@@ -58,66 +48,6 @@
 the full Microsoft Azure SDK for Java - which includes packaging, emulation, and
 deployment tools.
 
-<<<<<<< HEAD
-=======
-##Code Sample
-
-The following is a quick example on how to set up a Azure blob using the API
-and uploading a file to it.  For additional information on using the client libraries to access Azure services see the How To guides listed [here](http://azure.microsoft.com/en-us/develop/java/).
-
-```java
-import java.io.*;
-
-import com.microsoft.windowsazure.services.core.storage.*;
-import com.microsoft.windowsazure.services.blob.client.*;
-
-public class BlobSample {
-    public static final String storageConnectionString =
-            "DefaultEndpointsProtocol=http;"
-            + "AccountName=your_account_name;"
-            + "AccountKey= your_account_key";
-
-    public static void main(String[] args) {
-        try {
-            CloudStorageAccount account;
-            CloudBlobClient serviceClient;
-            CloudBlobContainer container;
-            CloudBlockBlob blob;
-
-            account = CloudStorageAccount.parse(storageConnectionString);
-            serviceClient = account.createCloudBlobClient();
-            // Container name must be lower case.
-            container = serviceClient.getContainerReference("blobsample");
-            container.createIfNotExist();
-
-            // Set anonymous access on the container.
-            BlobContainerPermissions containerPermissions;
-            containerPermissions = new BlobContainerPermissions();
-            container.uploadPermissions(containerPermissions);
-
-            // Upload an image file.
-            blob = container.getBlockBlobReference("image1.jpg");
-            File fileReference = new File("c:\\myimages\\image1.jpg");
-            blob.upload(new FileInputStream(fileReference), fileReference.length());
-        } catch (FileNotFoundException fileNotFoundException) {
-            System.out.print("FileNotFoundException encountered: ");
-            System.out.println(fileNotFoundException.getMessage());
-            System.exit(-1);
-        } catch (StorageException storageException) {
-            System.out.print("StorageException encountered: ");
-            System.out.println(storageException.getMessage());
-            System.exit(-1);
-        } catch (Exception e) {
-            System.out.print("Exception encountered: ");
-            System.out.println(e.getMessage());
-            System.exit(-1);
-        }
-
-    }
-}
-```
-
->>>>>>> 56b6ff64
 #Need Help?
 
 Be sure to check out the Microsoft Azure [Developer Forums on Stack Overflow](http://go.microsoft.com/fwlink/?LinkId=234489) if you have trouble with the provided code.
