# Azure SDK for Android

This repository is for active development of the Azure SDK for Android. For consumers of the SDK we recommend visiting our versioned [developer docs](https://azure.github.io/azure-sdk-for-android).

> Note: The Azure SDK for Android replaces a previous offering, known as Azure.Android. Source code and documentation for Azure.Android is available in the [Azure.Android](https://github.com/Azure/azure-sdk-for-android/tree/Azure.Android) branch.

## Getting started

For your convenience, each service has a separate set of libraries that you can choose to use instead of one, large Azure package. To get started with a specific library, see the **README.md** file located in the library's project folder. You can find service libraries in the `/sdk` directory.

### Prerequisites

* The client libraries natively target Android API level 21. Your application's `minSdkVersion` must be set to 21 or higher to use these libraries.
* The libraries are written in Java 8. Your application must be built with Android Gradle Plugin 3.0.0 or later, and must be configured to [enable Java 8 language desugaring](https://developer.android.com/studio/write/java8-support.html#supported_features) to use these libraries. Java 8 language features that require a target API level >21 are not used, nor are any Java 8+ APIs that would require the Java 8+ API desugaring provided by Android Gradle plugin 4.0.0.
* You must have an [Azure subscription](https://azure.microsoft.com/free/) to use these libraries.

### Libraries available

<<<<<<< HEAD
Currently, the client libraries are in **beta**. These libraries follow the [Azure SDK Design Guidelines for Android](https://azure.github.io/azure-sdk/android_design.html) and share a number of core features such as HTTP retries, logging, transport protocols, authentication protocols, etc., so that once you learn how to use these features in one client library, you will know how to use them in other client libraries. You can learn about these shared features in [azure-core](https://github.com/Azure/azure-sdk-for-android/blob/master/sdk/core/azure-core/README.md).
=======
Currently, the client libraries are in **beta**. These libraries follow the [Azure SDK 
Guidelines for Android](https://azure.github.io/azure-sdk/android_design.html) and share a number of core features such as HTTP retries, logging, transport protocols, authentication protocols, etc., so that once you learn how to use these features in one client library, you will know how to use them in other client libraries. You can learn about these shared features in [azure-core](https://github.com/Azure/azure-sdk-for-android/blob/master/sdk/core/azure-core/README.md).
>>>>>>> bc1f9714

The following libraries are currently in **beta**:

#### Core
- [azure-core](https://github.com/Azure/azure-sdk-for-android/blob/master/sdk/core/azure-core): 1.0.0-beta.3

#### Azure Communication Services
- [azure-communication-calling](https://search.maven.org/artifact/com.azure.android/azure-communication-calling): 1.0.0-beta.2
- [azure-communication-chat](https://github.com/Azure/azure-sdk-for-android/blob/master/sdk/communication/azure-communication-chat): 1.0.0-beta.6
- [azure-communication-common](https://github.com/Azure/azure-sdk-for-android/blob/master/sdk/communication/azure-communication-common): 1.0.0-beta.6

> Note: The SDK is currently in **beta**. The API surface and feature sets are subject to change at any time before they become generally available. We do not currently recommend them for production use.

### Install the libraries
To install the Azure client libraries for Android, add them as dependencies within your
[Gradle](#add-a-dependency-with-gradle) or
[Maven](#add-a-dependency-with-maven) build scripts.

#### Add a dependency with Gradle
To import one or more client libraries into your project using the [Gradle](https://gradle.org/) build system, follow the instructions in [Add build dependencies](https://developer.android.com/studio/build/dependencies):

For each library you wish to use, add an `implementation` configuration to the `dependencies` block of your app's `build.gradle` or `build.gradle.kts` file, specifying the library's name and version:

```gradle
// build.gradle
dependencies {
    ...
    implementation "com.azure.android:azure-communication-chat:1.0.0-beta.6"
}

// build.gradle.kts
dependencies {
    ...
    implementation("com.azure.android:azure-communication-chat:1.0.0-beta.6")
}
```

#### Add a dependency with Maven
To import one or more client libraries into your project using the [Maven](https://maven.apache.org/) build system, add them to the `dependencies` section of your app's `pom.xml` file, specifying the artifact ID and version of each library you wish to use:

```xml
<dependency>
  <groupId>com.azure.android</groupId>
  <artifactId>azure-communication-chat</artifactId>
  <version>1.0.0-beta.6</version>
</dependency>
```

## Need help?

* File an issue via [Github Issues](https://github.com/Azure/azure-sdk-for-android/issues/new/choose).
* Check [previous questions](https://stackoverflow.com/questions/tagged/azure-android-sdk) or ask new ones on StackOverflow using `azure-android-sdk` tag.

### Reporting security issues and security bugs

Security issues and bugs should be reported privately, via email, to the Microsoft Security Response Center (MSRC) <secure@microsoft.com>. You should receive a response within 24 hours. If for some reason you do not, please follow up via email to ensure we received your original message. Further information, including the MSRC PGP key, can be found in the [Security TechCenter](https://www.microsoft.com/msrc/faqs-report-an-issue).

## Contributing
For details on contributing to this repository, see the [contributing guide](https://github.com/Azure/azure-sdk-for-android/blob/master/CONTRIBUTING.md).

This project welcomes contributions and suggestions. Most contributions require you to agree to a Contributor License Agreement (CLA) declaring that you have the right to, and actually do, grant us the rights to use your contribution. For details, visit
https://cla.microsoft.com.

When you submit a pull request, a CLA-bot will automatically determine whether you need to provide a CLA and decorate the PR appropriately (e.g., label, comment). Simply follow the instructions provided by the bot. You will only need to do this once across all repositories using our CLA.

This project has adopted the [Microsoft Open Source Code of Conduct](https://opensource.microsoft.com/codeofconduct/). For more information see the [Code of Conduct FAQ](https://opensource.microsoft.com/codeofconduct/faq/) or contact [opencode@microsoft.com](mailto:opencode@microsoft.com) with any additional questions or comments.

![Impressions](https://azure-sdk-impressions.azurewebsites.net/api/impressions/azure-sdk-for-android%2FREADME.png)<|MERGE_RESOLUTION|>--- conflicted
+++ resolved
@@ -16,12 +16,7 @@
 
 ### Libraries available
 
-<<<<<<< HEAD
 Currently, the client libraries are in **beta**. These libraries follow the [Azure SDK Design Guidelines for Android](https://azure.github.io/azure-sdk/android_design.html) and share a number of core features such as HTTP retries, logging, transport protocols, authentication protocols, etc., so that once you learn how to use these features in one client library, you will know how to use them in other client libraries. You can learn about these shared features in [azure-core](https://github.com/Azure/azure-sdk-for-android/blob/master/sdk/core/azure-core/README.md).
-=======
-Currently, the client libraries are in **beta**. These libraries follow the [Azure SDK 
-Guidelines for Android](https://azure.github.io/azure-sdk/android_design.html) and share a number of core features such as HTTP retries, logging, transport protocols, authentication protocols, etc., so that once you learn how to use these features in one client library, you will know how to use them in other client libraries. You can learn about these shared features in [azure-core](https://github.com/Azure/azure-sdk-for-android/blob/master/sdk/core/azure-core/README.md).
->>>>>>> bc1f9714
 
 The following libraries are currently in **beta**:
 
