package com.azure.android.storage.sample;

import android.app.Activity;
import android.database.Cursor;
import android.net.Uri;
import android.os.Bundle;
import android.provider.OpenableColumns;
import android.util.Log;
import android.widget.ProgressBar;
import android.widget.Toast;

import androidx.appcompat.app.AppCompatActivity;
import androidx.lifecycle.LifecycleOwner;
import androidx.work.NetworkType;

import com.azure.android.storage.blob.StorageBlobClient;
import com.azure.android.storage.sample.config.StorageConfiguration;
import com.azure.android.storage.sample.core.util.tokenrequest.TokenRequestObservable;
import com.azure.android.storage.sample.core.util.tokenrequest.TokenRequestObservableAuthInterceptor;
import com.azure.android.storage.sample.core.util.tokenrequest.TokenRequestObserver;
import com.azure.android.storage.sample.core.util.tokenrequest.TokenResponseCallback;
import com.microsoft.identity.client.IMultipleAccountPublicClientApplication;
import com.microsoft.identity.client.PublicClientApplication;
import com.microsoft.identity.client.exception.MsalException;

import java.util.Collections;
import java.util.List;

import javax.inject.Inject;

import static com.azure.android.storage.sample.Constants.FILE_URI_EXTRA;

public class UploadFileActivity extends AppCompatActivity {
    private static final String TAG = UploadFileActivity.class.getSimpleName();

    private ProgressBar progressBar;
    private StorageConfiguration storageConfiguration;

    // Singleton StorageBlobClient that will be created by Dagger. The singleton object is shared across various
    // activities in the application.
    @Inject
    StorageBlobClient storageBlobClient;

    @Override
    protected void onCreate(Bundle savedInstanceState) {
        super.onCreate(savedInstanceState);

        setContentView(R.layout.activity_uploadfile);

        // Request Dagger to get singleton StorageBlobClient and initialize this.storageBlobClient
        ((MainApplication) getApplication()).getAppComponent().inject(this);

        this.progressBar = findViewById(R.id.progressBar);
        this.storageConfiguration = StorageConfiguration.create(getApplicationContext());

        // Set up Login
        final List<String> blobEndpointScopes = Collections.singletonList(storageBlobClient.getBlobServiceUrl() + ".default");
        TokenRequestObservableAuthInterceptor authInterceptor =
            new TokenRequestObservableAuthInterceptor(blobEndpointScopes);

        TokenRequestObservable tokenRequestObservable = authInterceptor.getTokenRequestObservable();
        LifecycleOwner lifecycleOwner = this;

        PublicClientApplication.createMultipleAccountPublicClientApplication(
            this.getApplicationContext(),
            R.raw.authorization_configuration,
            new PublicClientApplication.IMultipleAccountApplicationCreatedListener() {
                @Override
                public void onCreated(IMultipleAccountPublicClientApplication application) {
                    tokenRequestObservable.observe(lifecycleOwner, new TokenRequestObserver() {
                        @Override
                        public void onTokenRequest(String[] scopes, TokenResponseCallback callback) {
                            MsalClient.signIn(application, getActivity(), scopes, callback);
                        }
                    });
                }

                @Override
                public void onError(MsalException exception) {
                    Log.e(TAG, "Exception found when trying to sign in.", exception);
                }
            });

        // Create a new StorageBlobClient from the existing client with different base URL and credentials but sharing
        // the underlying OkHttp Client.
        storageBlobClient = storageBlobClient
            .newBuilder("com.azure.android.storage.sample.upload")
            .setBlobServiceUrl(storageConfiguration.getBlobServiceUrl())
            .setCredentialInterceptor(authInterceptor)
            .setRequiredNetworkType(NetworkType.CONNECTED)
            .build();
    }

    @Override
    protected void onResume() {
        super.onResume();

        Uri fileUri = getIntent().getParcelableExtra(FILE_URI_EXTRA);
        // Use content resolver to get file size and name.
        // https://developer.android.com/training/secure-file-sharing/retrieve-info
        Cursor cursor =
            getContentResolver().query(fileUri, null, null, null, null);
        int sizeIndex = cursor.getColumnIndex(OpenableColumns.SIZE);
        int nameIndex = cursor.getColumnIndex(OpenableColumns.DISPLAY_NAME);

        cursor.moveToFirst();
        final long fileSize = cursor.getLong(sizeIndex);
        final String blobName = cursor.getString(nameIndex);

        final String containerName = storageConfiguration.getContainerName();

        this.progressBar.setMax((int) fileSize);


        Log.d("Upload Content", "Content Uri: " + fileUri);
        Log.d("Upload Content", "Blob name: " + blobName);
        Log.d("Upload Content", "File size: " + fileSize);

        try {
<<<<<<< HEAD
            TransferClient transferClient = new TransferClient.Builder(getApplicationContext())
                .addStorageBlobClient(Constants.STORAGE_BLOB_CLIENT_ID, storageBlobClient)
                .setRequiredNetworkType(androidx.work.NetworkType.CONNECTED)
                .build();

            transferClient.upload(Constants.STORAGE_BLOB_CLIENT_ID, containerName, blobName, fileUri)
                .getLiveData()
=======
            storageBlobClient.upload(getApplicationContext(), containerName, blobName, fileUri)
>>>>>>> ee6b4407
                .observe(this, new TransferObserver() {
                    @Override
                    public void onStart(String transferId) {
                        Log.i(TAG, "onStart()");
                    }

                    public void onProgress(String transferId, long totalBytes, long bytesTransferred) {
                        Log.i(TAG, "onProgress(" + totalBytes + ", " + bytesTransferred + ")");

                        progressBar.setProgress((int) bytesTransferred);
                    }

                    public void onSystemPaused(String transferId) {
                        Log.i(TAG, "onSystemPaused()");
                    }

                    public void onResume(String transferId) {
                        Log.i(TAG, "onResumed()");
                    }

                    public void onComplete(String transferId) {
                        Log.i(TAG, "onCompleted()");

                        progressBar.setProgress((int) fileSize);

                        Toast.makeText(getApplicationContext(), "Upload complete", Toast.LENGTH_SHORT).show();
                    }

                    public void onError(String transferId, String errorMessage) {
                        Log.i(TAG, "onError() -> : " + errorMessage);
                    }
                });
        } catch (Exception ex) {
            Log.e(TAG, "Upload submit failed: ", ex);
        }
    }

    private Activity getActivity() {
        return this;
    }
}<|MERGE_RESOLUTION|>--- conflicted
+++ resolved
@@ -117,17 +117,8 @@
         Log.d("Upload Content", "File size: " + fileSize);
 
         try {
-<<<<<<< HEAD
-            TransferClient transferClient = new TransferClient.Builder(getApplicationContext())
-                .addStorageBlobClient(Constants.STORAGE_BLOB_CLIENT_ID, storageBlobClient)
-                .setRequiredNetworkType(androidx.work.NetworkType.CONNECTED)
-                .build();
-
-            transferClient.upload(Constants.STORAGE_BLOB_CLIENT_ID, containerName, blobName, fileUri)
+            storageBlobClient.upload(getApplicationContext(), containerName, blobName, fileUri)
                 .getLiveData()
-=======
-            storageBlobClient.upload(getApplicationContext(), containerName, blobName, fileUri)
->>>>>>> ee6b4407
                 .observe(this, new TransferObserver() {
                     @Override
                     public void onStart(String transferId) {
