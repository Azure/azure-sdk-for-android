--- conflicted
+++ resolved
@@ -1,89 +1,3 @@
-<<<<<<< HEAD
 https://azure.microsoft.com/en-us/free/
 https://azure.microsoft.coffm/en-us/free/
-https://azure.microsoft.com/en-us/free/fd/
-=======
-# Azure core client library for Android
-
-This is the core library for the Azure SDK for Android, containing the HTTP pipeline, as well as a shared set of
-components that are used across all client libraries, including pipeline policies, error types, serialization classes,
-and a logging system. As an end user, you don't need to manually install azure-core because it will be installed
-automatically when you install other SDK libraries. If you are a client library developer, please reference the
-[azure-storage-blob](https://github.com/Azure/azure-sdk-for-android/tree/master/sdk/storage/azure-storage-blob) library
-as an example of how to use the shared azure-core components in your client library.
-
-[Source code](https://github.com/Azure/azure-sdk-for-android/tree/master/sdk/core/azure-core)
-| [API reference documentation](https://azure.github.io/azure-sdk-for-android/com.azure.android/azure-core/1.0.0-beta.1)
-
-## Getting started
-
-### Prerequisites
-* The client library natively target Android API level 21. Your application's `minSdkVersion` must be set to 21 or
-  higher to use this library.
-* The library is written in Java 8. Your application must be built with Android Gradle Plugin 3.0.0 or later, and must
-  be configured to
-  [enable Java 8 language desugaring](https://developer.android.com/studio/write/java8-support.html#supported_features)
-  to use this library. Java 8 language features that require a target API level >21 are not used, nor are any Java 8+
-  APIs that would require the Java 8+ API desugaring provided by Android Gradle plugin 4.0.0.
-* You must have an [Azure subscription](https://azure.microsoft.com/en-us/free/) to use this library.
-
-### Install the library
-At the present time, to install the Azure core client library for Android you must download the latest
-[release](https://github.com/Azure/azure-sdk-for-android/releases) and integrate it into your project manually:
-
-#### Manually integrate the library into your project
-
-To manually integrate this library into your project, first download the latest releases of the following libraries from
-the repository's [Releases](https://github.com/Azure/azure-sdk-for-android/releases) page:
-
-* `azure-core`
-
-Place the libraries' .aar files in your application module's `libs` directory, and modify your application module's
-`build.gradle` file, updating (or adding) the `fileTree` dependency targeting the `libs` directory to include .aar
-files.
-
-If you plan to use the [Microsoft Authentication Library (MSAL) for Android](http://aka.ms/aadv2) in your project, add
-it by following the library's
-[installation instructions](https://github.com/AzureAD/microsoft-authentication-library-for-android#using-msal).
-
-## Key concepts
-
-The main shared concepts of azure-core (and thus, Azure SDK libraries using azure-core) include:
-
-- Configuring service clients, e.g. policies, logging (`RequestIdInterceptor` et al., `ClientLogger`).
-- Accessing HTTP response details (`Response`, `ServiceCall`).
-- Exceptions for reporting errors from service requests in a consistent fashion. (`AzureException`).
-- Classes for serializing and deserializing common HTTP bodies used by Azure services (`DateTimeSerializer` et al.)
-
-## Examples
-
-TODO
-
-## Troubleshooting
-
-If you run into issues while using this library, please feel free to
-[file an issue](https://github.com/Azure/azure-sdk-for-android/issues/new).
-
-## Next steps
-
-Explore and install
-[available Azure SDK libraries](https://github.com/Azure/azure-sdk-for-android/blob/master/README.md#libraries-available).
-
-## Contributing
-
-This project welcomes contributions and suggestions. Most contributions require you to agree to a Contributor License
-Agreement (CLA) declaring that you have the right to, and actually do, grant us the rights to use your contribution. For
-details, visit https://cla.microsoft.com.
-
-When you submit a pull request, a CLA-bot will automatically determine whether you need to provide a CLA and decorate
-the PR appropriately (e.g., label, comment). Simply follow the instructions provided by the bot. You will only need to
-do this once across all repositories using our CLA.
-
-This project has adopted the [Microsoft Open Source Code of Conduct](https://opensource.microsoft.com/codeofconduct/).
-For more information see the [Code of Conduct FAQ](https://opensource.microsoft.com/codeofconduct/faq/) or contact
-[opencode@microsoft.com](mailto:opencode@microsoft.com) with any additional questions or comments.
-
-![Impressions](https://azure-sdk-impressions.azurewebsites.net/api/impressions/azure-sdk-for-android%2Fsdk%2Fcore%2Fazure-core%2FREADME.png)
-
-https://azure.microsoft.cffom/en-us/free/
->>>>>>> 150739f1
+https://azure.microsoft.com/en-us/free/fd/