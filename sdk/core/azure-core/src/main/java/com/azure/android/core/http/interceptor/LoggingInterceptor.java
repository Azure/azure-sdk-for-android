// Copyright (c) Microsoft Corporation. All rights reserved.
// Licensed under the MIT License.

package com.azure.android.core.http.interceptor;

import androidx.annotation.NonNull;

import com.azure.android.core.util.logging.ClientLogger;

import java.io.IOException;
import java.nio.charset.Charset;
import java.util.Collections;
import java.util.Locale;
import java.util.Set;
import java.util.concurrent.TimeUnit;

import okhttp3.Headers;
import okhttp3.HttpUrl;
import okhttp3.Interceptor;
import okhttp3.MediaType;
import okhttp3.Request;
import okhttp3.RequestBody;
import okhttp3.Response;
import okhttp3.ResponseBody;
import okio.Buffer;
import okio.BufferedSource;

import static java.nio.charset.StandardCharsets.UTF_8;

/**
 * Pipeline interceptor that handles logging of HTTP requests and responses.
 */
public final class LoggingInterceptor implements Interceptor {
    private static final String CLIENT_REQUEST_ID = "x-ms-client-request-id";

    private final ClientLogger logger;
    private final Set<String> allowedHeaderNames;
    private final Set<String> allowedQueryParameterNames;

    /**
     * Creates an LoggingPolicy with the given log configurations and a default {@link ClientLogger}.
     *
     * @param logOptions The HTTP logging configurations.
     */
    public LoggingInterceptor(LogOptions logOptions) {
        this(logOptions, ClientLogger.getDefault(LoggingInterceptor.class));
    }

    /**
     * Creates an LoggingPolicy with the given log configurations and {@link ClientLogger}.
     *
     * @param logOptions   The HTTP logging configurations.
     * @param clientLogger The {@link ClientLogger} implementation to use for logging.
     */
    public LoggingInterceptor(LogOptions logOptions, ClientLogger clientLogger) {
        logger = clientLogger;
        allowedHeaderNames = Collections.emptySet();
        allowedQueryParameterNames = Collections.emptySet();

        if (logOptions != null) {
            for (String headerName : logOptions.getAllowedHeaderNames()) {
                allowedHeaderNames.add(headerName.toLowerCase(Locale.ROOT));
            }

            for (String queryParamName : logOptions.getAllowedQueryParamNames()) {
                allowedQueryParameterNames.add(queryParamName.toLowerCase(Locale.ROOT));
            }
        }
    }

    @NonNull
    @Override
    public Response intercept(@NonNull Chain chain) throws IOException {
        Request request = chain.request();
        logRequest(request);

        try {
            long startNs = System.nanoTime();
            Response response = chain.proceed(request);
            long tookMs = TimeUnit.NANOSECONDS.toMillis(System.nanoTime() - startNs);
            logResponse(response, tookMs);

            return response;
        } catch (Exception e) {
            logger.warning("OPERATION FAILED: ", e);
            logger.info("<-- [END" + request.header(CLIENT_REQUEST_ID) + "]");

            throw e;
        }
    }

    /**
     * Logs the HTTP request.
     *
     * @param request OkHTTP request being sent to Azure.
     */
    private void logRequest(final Request request) {
        HttpUrl url = request.url();

        logger.info("--> [" + request.header(CLIENT_REQUEST_ID) + "]"); // Request ID
        logger.info(request.method() + " " + url.encodedPath() + LogUtils.getRedactedQueryString(url,
            allowedQueryParameterNames)); // URL path + query
        logger.info("Host: " + url.scheme() + "://" + url.host()); // URL host

        logHeaders(request.headers());
        String bodyEvaluation = LogUtils.evaluateBody(request.headers());
        RequestBody requestBody = request.body();

        if (bodyEvaluation.equals("Log body") && requestBody != null) {
            try {
                Buffer buffer = new Buffer();
                MediaType contentType = requestBody.contentType();
                Charset charset = (contentType == null) ? UTF_8 : contentType.charset(UTF_8);
                requestBody.writeTo(buffer);

                if (charset != null) {
                    logger.debug(buffer.readString(charset));
                } else {
                    logger.warning("Could not log the request body. No charset found for decoding.");
                }
            } catch (IOException e) {
                logger.warning("Could not log the request body", e);
            }
        } else {
            logger.debug(bodyEvaluation);
        }

        logger.debug("--> [END " + request.header(CLIENT_REQUEST_ID) + "]");
    }

    /**
     * Logs thr HTTP response.
     *
     * @param response HTTP response returned from Azure.
     * @param tookMs   Nanosecond representation of when the request was sent.
     */
    private void logResponse(final Response response, long tookMs) {
        logger.info("<-- [" + response.header(CLIENT_REQUEST_ID) + "] " + "(" + tookMs + ")"); // Request ID + duration

        if (response.code() < 400) {
            logger.info(response.code() + " " + response.message());
        } else {
            logger.warning(response.code() + " " + response.message());
        }

        logHeaders(response.headers());
        String bodyEvaluation = LogUtils.evaluateBody(response.headers());
        ResponseBody responseBody = response.body();

        if (responseBody == null) {
            logger.warning("No response data available");
        } else if (bodyEvaluation.equals("Log body")) {
            try {
                // TODO: Figure out if it's possible to log the body without cloning it in its entirety
                BufferedSource bufferedSource = responseBody.source();
                bufferedSource.request(Long.MAX_VALUE); // Buffer the entire body
                Buffer buffer = bufferedSource.getBuffer();
                MediaType contentType = responseBody.contentType();
                Charset charset = (contentType == null) ? UTF_8 : contentType.charset(UTF_8);

                if (charset != null) {
                    logger.debug(buffer.clone().readString(charset));
                } else {
                    logger.warning("Could not log the response body. No charset found for decoding.");
                }
            } catch (IOException e) {
                logger.warning("Could not log the response body", e);
            }
        } else {
            logger.debug(bodyEvaluation);
        }

        logger.info("<-- [END " + response.header(CLIENT_REQUEST_ID) + "]");
    }

    /**
     * Adds HTTP headers into the StringBuilder that is generating the log message. If a header is not allowed it will
     * be redacted.
     *
     * @param headers HTTP headers on the request or response.
     */
    private void logHeaders(Headers headers) {
        int size = headers.size();
        for (int i = 0; i < size; i++) {
            String headerName = headers.name(i);
            String headerValue = headers.value(i);
            if (!allowedHeaderNames.contains(headerName.toLowerCase(Locale.ROOT))) {
                headerValue = LogUtils.REDACTED_PLACEHOLDER;
            }
<<<<<<< HEAD

            logger.debug(headerName + ": " + headerValue);
=======
            logger.verbose(headerName + ": " + headerValue);
>>>>>>> bf41899d
        }
    }
}<|MERGE_RESOLUTION|>--- conflicted
+++ resolved
@@ -187,12 +187,8 @@
             if (!allowedHeaderNames.contains(headerName.toLowerCase(Locale.ROOT))) {
                 headerValue = LogUtils.REDACTED_PLACEHOLDER;
             }
-<<<<<<< HEAD
-
+          
             logger.debug(headerName + ": " + headerValue);
-=======
-            logger.verbose(headerName + ": " + headerValue);
->>>>>>> bf41899d
         }
     }
 }