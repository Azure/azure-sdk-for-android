--- conflicted
+++ resolved
@@ -31,16 +31,11 @@
     private StringBuilder curlCommand;
 
     public CurlLoggingInterceptor() {
-<<<<<<< HEAD
-        logger = new ClientLogger(CurlLoggingInterceptor.class);
-=======
         this(ClientLogger.getDefault(CurlLoggingInterceptor.class));
     }
 
     public CurlLoggingInterceptor(ClientLogger clientLogger) {
-        logger = clientLogger;
-        curlCommand = new StringBuilder("curl");
->>>>>>> 961b74e1
+        logger = new ClientLogger(CurlLoggingInterceptor.class);
         compressed = false;
         curlCommand = new StringBuilder("curl");
     }
@@ -69,17 +64,10 @@
             .append(request.url())
             .append("\"");
 
-<<<<<<< HEAD
         // TODO: Add log level guard for headers and body.
-        logger.verbose("╭--- cURL " + request.url());
-        logger.verbose(curlCommand.toString());
-        logger.verbose("╰--- (copy and paste the above line to a terminal)");
-=======
-        // TODO: Add log level guard for headers and body
         logger.debug("╭--- cURL " + request.url());
         logger.debug(curlCommand.toString());
         logger.debug("╰--- (copy and paste the above line to a terminal)");
->>>>>>> 961b74e1
 
         return chain.proceed(chain.request());
     }
