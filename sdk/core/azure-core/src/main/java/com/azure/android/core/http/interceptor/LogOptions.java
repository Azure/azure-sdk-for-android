// Copyright (c) Microsoft Corporation. All rights reserved.
// Licensed under the MIT License.

package com.azure.android.core.http.interceptor;

import java.util.Arrays;
import java.util.HashSet;
import java.util.List;
import java.util.Objects;
import java.util.Set;

/**
 * The log configuration options for HTTP messages.
 */
public class LogOptions {
<<<<<<< HEAD
    private static final int MAX_APPLICATION_ID_LENGTH = 24;
=======
    private Set<String> allowedHeaderNames;
    private Set<String> allowedQueryParamNames;

>>>>>>> 961b74e1
    private static final List<String> DEFAULT_HEADERS_WHITELIST = Arrays.asList(
        "x-ms-client-request-id",
        "x-ms-return-client-request-id",
        "traceparent",
        "Accept",
        "Cache-Control",
        "Connection",
        "Content-Length",
        "Content-Type",
        "Date",
        "ETag",
        "Expires",
        "If-Match",
        "If-Modified-Since",
        "If-None-Match",
        "If-Unmodified-Since",
        "Last-Modified",
        "Pragma",
        "Request-Id",
        "Retry-After",
        "Server",
        "Transfer-Encoding",
        "User-Agent"
    );

    private final ClientLogger logger = new ClientLogger(LogOptions.class);
    private Set<String> allowedHeaderNames;
    private Set<String> allowedQueryParamNames;
    private String applicationId;

    /**
     * Creates a new instance which includes the default headers to whitelist.
     */
    public LogOptions() {
        allowedHeaderNames = new HashSet<>(DEFAULT_HEADERS_WHITELIST);
        allowedQueryParamNames = new HashSet<>();
    }

    /**
     * Gets the whitelisted headers that should be logged.
     *
     * @return The list of whitelisted headers.
     */
    public Set<String> getAllowedHeaderNames() {
        return allowedHeaderNames;
    }

    /**
     * Sets the given whitelisted headers that should be logged.
     * <p>
     * This method sets the provided header names to be the whitelisted header names which will be logged for all HTTP
     * requests and responses, overwriting any previously configured headers, including the default set. Additionally,
     * users can use {@link LogOptions#addAllowedHeaderName(String)} or {@link LogOptions#getAllowedHeaderNames()} to
     * add or remove more headers names to the existing set of allowed header names.
     *
     * @param allowedHeaderNames The list of whitelisted header names from the user.
     * @return The updated HttpLogOptions object.
     */
    public LogOptions setAllowedHeaderNames(final Set<String> allowedHeaderNames) {
        this.allowedHeaderNames = allowedHeaderNames == null ? new HashSet<>() : allowedHeaderNames;

        return this;
    }

    /**
     * Sets the given whitelisted header to the default header set that should be logged.
     *
     * @param allowedHeaderName The whitelisted header name from the user.
     * @return The updated {@link LogOptions} object.
     * @throws NullPointerException If {@code allowedHeaderName} is {@code null}.
     */
    public LogOptions addAllowedHeaderName(final String allowedHeaderName) {
        Objects.requireNonNull(allowedHeaderName);
        this.allowedHeaderNames.add(allowedHeaderName);

        return this;
    }

    /**
     * Gets the whitelisted query parameters.
     *
     * @return The list of whitelisted query parameters.
     */
    public Set<String> getAllowedQueryParamNames() {
        return allowedQueryParamNames;
    }

    /**
     * Sets the given whitelisted query params to be displayed in the logging info.
     *
     * @param allowedQueryParamNames The list of whitelisted query params from the user.
     * @return The updated HttpLogOptions object.
     */
    public LogOptions setAllowedQueryParamNames(final Set<String> allowedQueryParamNames) {
        this.allowedQueryParamNames = allowedQueryParamNames == null ? new HashSet<>() : allowedQueryParamNames;

        return this;
    }

    /**
     * Sets the given whitelisted query param that should be logged.
     *
     * @param allowedQueryParamName The whitelisted query param name from the user.
     * @return The updated {@link LogOptions} object.
     * @throws NullPointerException If {@code allowedQueryParamName} is {@code null}.
     */
    public LogOptions addAllowedQueryParamName(final String allowedQueryParamName) {
        this.allowedQueryParamNames.add(allowedQueryParamName);
<<<<<<< HEAD

        return this;
    }

    /**
     * Gets the application specific id.
     *
     * @return The application specific id.
     */
    public String getApplicationId() {
        return applicationId;
    }

    /**
     * Sets the custom application specific ID supplied by the user of the client library.
     *
     * @param applicationId The user specified application ID.
     * @return The updated {@link LogOptions} object.
     */
    public LogOptions setApplicationId(final String applicationId) {
        if (!CoreUtils.isNullOrEmpty(applicationId)) {
            if (applicationId.length() > MAX_APPLICATION_ID_LENGTH) {
                throw logger
                    .logExceptionAsError(new IllegalArgumentException("'applicationId' length cannot be greater than "
                        + MAX_APPLICATION_ID_LENGTH));
            } else if (applicationId.contains(" ")) {
                throw logger
                    .logExceptionAsError(new IllegalArgumentException("'applicationId' must not contain a space."));
            } else {
                this.applicationId = applicationId;
            }
        }

=======

>>>>>>> 961b74e1
        return this;
    }
}<|MERGE_RESOLUTION|>--- conflicted
+++ resolved
@@ -13,13 +13,7 @@
  * The log configuration options for HTTP messages.
  */
 public class LogOptions {
-<<<<<<< HEAD
     private static final int MAX_APPLICATION_ID_LENGTH = 24;
-=======
-    private Set<String> allowedHeaderNames;
-    private Set<String> allowedQueryParamNames;
-
->>>>>>> 961b74e1
     private static final List<String> DEFAULT_HEADERS_WHITELIST = Arrays.asList(
         "x-ms-client-request-id",
         "x-ms-return-client-request-id",
@@ -44,11 +38,6 @@
         "Transfer-Encoding",
         "User-Agent"
     );
-
-    private final ClientLogger logger = new ClientLogger(LogOptions.class);
-    private Set<String> allowedHeaderNames;
-    private Set<String> allowedQueryParamNames;
-    private String applicationId;
 
     /**
      * Creates a new instance which includes the default headers to whitelist.
@@ -128,43 +117,10 @@
      */
     public LogOptions addAllowedQueryParamName(final String allowedQueryParamName) {
         this.allowedQueryParamNames.add(allowedQueryParamName);
-<<<<<<< HEAD
 
         return this;
     }
 
-    /**
-     * Gets the application specific id.
-     *
-     * @return The application specific id.
-     */
-    public String getApplicationId() {
-        return applicationId;
-    }
-
-    /**
-     * Sets the custom application specific ID supplied by the user of the client library.
-     *
-     * @param applicationId The user specified application ID.
-     * @return The updated {@link LogOptions} object.
-     */
-    public LogOptions setApplicationId(final String applicationId) {
-        if (!CoreUtils.isNullOrEmpty(applicationId)) {
-            if (applicationId.length() > MAX_APPLICATION_ID_LENGTH) {
-                throw logger
-                    .logExceptionAsError(new IllegalArgumentException("'applicationId' length cannot be greater than "
-                        + MAX_APPLICATION_ID_LENGTH));
-            } else if (applicationId.contains(" ")) {
-                throw logger
-                    .logExceptionAsError(new IllegalArgumentException("'applicationId' must not contain a space."));
-            } else {
-                this.applicationId = applicationId;
-            }
-        }
-
-=======
-
->>>>>>> 961b74e1
         return this;
     }
 }