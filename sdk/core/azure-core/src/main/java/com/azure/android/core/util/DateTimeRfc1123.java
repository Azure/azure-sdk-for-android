--- conflicted
+++ resolved
@@ -10,103 +10,55 @@
 import java.util.Locale;
 
 /**
-<<<<<<< HEAD
- * Wrapper over {@code java.util.Date} used for specifying RFC1123 formatted time.
- */
-public final class DateTimeRfc1123 {
-    private static final String RFC1123_DATE_TIME_FORMAT = "EEE, dd MMM yyyy HH:mm:ss z";
-
-    /**
-     * The actual {@link Date} object.
-=======
  * Wrapper over java.time.OffsetDateTime used for specifying RFC1123 format during serialization and deserialization.
  */
 public final class DateTimeRfc1123 {
     /**
-     * The pattern of the datetime used for RFC1123 datetime format.
->>>>>>> f2af3bb3
+     * The pattern of the DateTime used for RFC1123 datetime format.
      */
     private static final DateTimeFormatter RFC1123_DATE_TIME_FORMATTER =
         DateTimeFormatter.ofPattern("EEE, dd MMM yyyy HH:mm:ss 'GMT'").withZone(ZoneId.of("UTC")).withLocale(Locale.US);
+
     /**
-     * The actual datetime object.
+     * The actual DateTime object.
      */
     private final OffsetDateTime dateTime;
 
     /**
-<<<<<<< HEAD
      * Creates a new {@link DateTimeRfc1123} object with the specified DateTime.
      *
-     * @param dateTime The Date object to wrap.
-=======
-     * Creates a new DateTimeRfc1123 object with the specified DateTime.
      * @param dateTime The DateTime object to wrap.
->>>>>>> f2af3bb3
      */
     public DateTimeRfc1123(OffsetDateTime dateTime) {
         this.dateTime = dateTime;
     }
 
     /**
-<<<<<<< HEAD
      * Creates a new {@link DateTimeRfc1123} object with the specified DateTime.
      *
-     * @param formattedString The Date string in RFC1123 format.
+     * @param formattedString The DateTime string in RFC1123 format.
      */
     public DateTimeRfc1123(String formattedString) {
-        SimpleDateFormat dateFormat = new SimpleDateFormat(RFC1123_DATE_TIME_FORMAT, Locale.US);
-
-        dateFormat.setTimeZone(TimeZone.getTimeZone("UTC"));
-
-        try {
-            this.dateTime = dateFormat.parse(formattedString);
-        } catch (ParseException pe) {
-            throw new RuntimeException(pe);
-        }
-    }
-
-    /**
-     * Returns the underlying Date.
-     *
-     * @return The underlying Date.
-     */
-    public Date dateTime() {
-=======
-     * Creates a new DateTimeRfc1123 object with the specified DateTime.
-     * @param formattedString The datetime string in RFC1123 format
-     */
-    public DateTimeRfc1123(String formattedString) {
-        this.dateTime = OffsetDateTime.parse(formattedString, DateTimeFormatter.RFC_1123_DATE_TIME);
+        dateTime = OffsetDateTime.parse(formattedString, DateTimeFormatter.RFC_1123_DATE_TIME);
     }
 
     /**
      * Returns the underlying DateTime.
+     *
      * @return The underlying DateTime.
      */
     public OffsetDateTime getDateTime() {
-        if (this.dateTime == null) {
-            return null;
-        }
->>>>>>> f2af3bb3
-        return this.dateTime;
+        return dateTime;
     }
 
     @Override
     public String toString() {
-<<<<<<< HEAD
-        SimpleDateFormat dateFormat = new SimpleDateFormat(RFC1123_DATE_TIME_FORMAT, Locale.US);
-
-        dateFormat.setTimeZone(TimeZone.getTimeZone("UTC"));
-
-        return dateFormat.format(this.dateTime);
-=======
-        return RFC1123_DATE_TIME_FORMATTER.format(this.dateTime);
->>>>>>> f2af3bb3
+        return RFC1123_DATE_TIME_FORMATTER.format(dateTime);
     }
 
     @Override
     public int hashCode() {
-        return this.dateTime.hashCode();
+        return dateTime.hashCode();
     }
 
     @Override
@@ -120,11 +72,7 @@
         }
 
         DateTimeRfc1123 rhs = (DateTimeRfc1123) obj;
-<<<<<<< HEAD
 
-        return this.dateTime.equals(rhs.dateTime());
-=======
-        return this.dateTime.equals(rhs.getDateTime());
->>>>>>> f2af3bb3
+        return dateTime.equals(rhs.getDateTime());
     }
 }