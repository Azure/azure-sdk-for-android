// Copyright (c) Microsoft Corporation. All rights reserved.
// Licensed under the MIT License.

package com.azure.android.core.implementation.http.rest;

import com.azure.android.core.implementation.util.serializer.SerializerAdapter;
import com.azure.android.core.implementation.util.serializer.SerializerEncoding;

import java.lang.annotation.Annotation;
import java.lang.reflect.Type;
import java.util.List;

import okhttp3.Interceptor;
import okhttp3.MediaType;
import okhttp3.OkHttpClient;
import okhttp3.RequestBody;
import okhttp3.ResponseBody;
import retrofit2.Converter;
import retrofit2.Retrofit;

/**
 * Type to create Retrofit based service-interface implementation.
 */
public class RetrofitAPIClient {
    // OkHttp Request XML Media Type
    private static MediaType XML_MEDIA_TYPE = MediaType.parse("application/xml; charset=UTF-8");
    // OkHttp Request Json Media Type
    private static MediaType JSON_MEDIA_TYPE = MediaType.parse("application/json; charset=UTF-8");

    /**
     * Create a Retrofit based API client implementation for a given service-interface.
     * <p>
     * Note(@anuchan): This method takes the minimal parameters needed to create a service-interface implementation,
     * when needed we can add overloads that take a custom {@link SerializerAdapter}, {@link OkHttpClient}, etc.,
     * which is needed when we enable the user to provide an existing {@link OkHttpClient} configured with SSL, Proxy,
     * SocketPool, etc.
     *
     * @param baseUri          The base URI to to use for service-interface method calls.
     * @param encoding         The HTTP Content-Type for a request or response associated with the service-interface
     *                         method calls.
     * @param interceptors     The interceptors to intercept the request or response associated with the
     *                         service-interface method calls.
     * @param serviceInterface The service-interface class.
     * @param <T>              The type of the service-interface.
     * @return A (proxy based) implementation for the service-interface.
     */
    public static <T> T createAPIClient(String baseUri,
                                        SerializerEncoding encoding,
                                        List<Interceptor> interceptors,
                                        Class<T> serviceInterface) {
        return createRetrofit(baseUri,
            encoding,
            SerializerAdapter.createDefault(),
            interceptors,
            new OkHttpClient.Builder().build()).create(serviceInterface);
    }

    /**
     * Creates a {@link Retrofit} instance that can be used to create proxies for a service-interface.
     *
     * @param baseUri           The base URI.
     * @param encoding          The HTTP Content-Type for a request or response.
     * @param serializerAdapter The serializer-deserializer for request or response content.
     * @param interceptors      The interceptors to intercept the request or response.
     * @param httpClient        The OkHttpClient for network calls
     * @return The Retrofit instance.
     */
    private static Retrofit createRetrofit(String baseUri,
                                           SerializerEncoding encoding,
                                           SerializerAdapter serializerAdapter,
                                           List<Interceptor> interceptors,
                                           OkHttpClient httpClient) {
        OkHttpClient.Builder builder = httpClient.newBuilder();

        for (Interceptor interceptor : interceptors) {
            builder.addInterceptor(interceptor);
        }

        return new Retrofit.Builder()
            .baseUrl(baseUri)
            .addConverterFactory(wrapSerializerInRetrofitConverter(serializerAdapter,
                encoding))
            .callFactory(builder.build())
            .build();
    }

    /**
     * Given an azure-core {@link SerializerAdapter}, wrap that in a Retrofit {@link Converter} so that it can be
     * plugged into the Retrofit serialization-deserialization pipeline.
     *
     * @param serializer azure-core {@link SerializerAdapter}.
     * @param encoding   The encoding format.
     * @return A Retrofit {@link Converter}.
     */
    private static Converter.Factory wrapSerializerInRetrofitConverter(SerializerAdapter serializer,
                                                                       final SerializerEncoding encoding) {
        return new Converter.Factory() {
            @Override
            public Converter<?, RequestBody> requestBodyConverter(Type type,
                                                                  Annotation[] parameterAnnotations,
                                                                  Annotation[] methodAnnotations,
                                                                  Retrofit retrofit) {
<<<<<<< HEAD
                return value -> RequestBody.create(serializer.serialize(value, encoding),
                    encoding == SerializerEncoding.XML
                        ? XML_MEDIA_TYPE
                        : JSON_MEDIA_TYPE);
=======
                return value -> RequestBody.create(encoding == SerializerEncoding.XML
                        ? XML_MEDIA_TYPE
                        : JSON_MEDIA_TYPE, serializer.serialize(value, encoding));
>>>>>>> 961b74e1
            }

            @Override
            public Converter<ResponseBody, ?> responseBodyConverter(Type type,
                                                                    Annotation[] annotations,
                                                                    Retrofit retrofit) {
                return (Converter<ResponseBody, Object>) body -> serializer.deserialize(body.string(),
                    type,
                    encoding);
            }
        };
    }

}<|MERGE_RESOLUTION|>--- conflicted
+++ resolved
@@ -100,16 +100,9 @@
                                                                   Annotation[] parameterAnnotations,
                                                                   Annotation[] methodAnnotations,
                                                                   Retrofit retrofit) {
-<<<<<<< HEAD
-                return value -> RequestBody.create(serializer.serialize(value, encoding),
-                    encoding == SerializerEncoding.XML
-                        ? XML_MEDIA_TYPE
-                        : JSON_MEDIA_TYPE);
-=======
                 return value -> RequestBody.create(encoding == SerializerEncoding.XML
                         ? XML_MEDIA_TYPE
                         : JSON_MEDIA_TYPE, serializer.serialize(value, encoding));
->>>>>>> 961b74e1
             }
 
             @Override
