apply plugin: "com.android.library"

android {
    compileSdkVersion 29
    buildToolsVersion "29.0.2"

    defaultConfig {
        minSdkVersion 21
        targetSdkVersion 29
        versionCode 1
        versionName "1.0"
        testInstrumentationRunner "androidx.test.runner.AndroidJUnitRunner"
    }

    compileOptions {
        sourceCompatibility JavaVersion.VERSION_1_8
        targetCompatibility JavaVersion.VERSION_1_8
    }

    buildTypes {
        release {
            minifyEnabled false
            proguardFiles getDefaultProguardFile("proguard-android-optimize.txt"), "proguard-rules.pro"
        }
    }

    testOptions {
        unitTests {
            includeAndroidResources = true
        }
    }

}

dependencies {
    implementation fileTree(dir: "libs", include: ["*.jar"])
    implementation "androidx.annotation:annotation:$annotationsVersion"
<<<<<<< HEAD
=======
    implementation "com.jakewharton.threetenabp:threetenabp:$threeTenAbpVersion"
>>>>>>> ec18c46a
    implementation "com.squareup.okhttp3:okhttp:$okHttpVersion"
    implementation "org.slf4j:slf4j-android:$slf4jAndroidVersion"
}<|MERGE_RESOLUTION|>--- conflicted
+++ resolved
@@ -35,10 +35,7 @@
 dependencies {
     implementation fileTree(dir: "libs", include: ["*.jar"])
     implementation "androidx.annotation:annotation:$annotationsVersion"
-<<<<<<< HEAD
-=======
     implementation "com.jakewharton.threetenabp:threetenabp:$threeTenAbpVersion"
->>>>>>> ec18c46a
     implementation "com.squareup.okhttp3:okhttp:$okHttpVersion"
     implementation "org.slf4j:slf4j-android:$slf4jAndroidVersion"
 }