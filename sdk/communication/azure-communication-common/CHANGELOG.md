# Release History

## 1.2.1 (2024-02-23)

### Other Changes

#### Dependency Updates
- Updated `android-core` version to `1.0.0-beta.14`.
- Updated `android-core-logging` version to `1.0.0-beta.14`.

## 1.2.0 (2024-02-20)

### Features Added
- Added support for a new communication identifier `MicrosoftTeamsAppIdentifier`.
- Added a new constructor with required param `tokenRefresher` for `CommunicationTokenRefreshOptions`.
- Added fluent setters for optional properties:
    - Added the `setRefreshProactively(boolean refreshProactively)` fluent setter that allows setting whether the token should be proactively renewed prior to its expiry or on demand.
    - Added the `setInitialToken(String initialToken)` fluent setter that allows setting the optional serialized JWT token.
- Optimization added: When the proactive refreshing is enabled and the token refresher fails to provide a token that's not about to expire soon, the subsequent refresh attempts will be scheduled for when the token reaches half of its remaining lifetime until a token with long enough validity (>10 minutes) is obtained.
- Added a default `CommunicationCloudEnvironment` constructor set to use Azure Public Cloud.
- Overrode the `equals`, `toString`, `hashCode` methods of `CommunicationCloudEnvironment` to make it consistent with Azure Core's `ExpandableStringEnum` APIs.

### Other Changes
- Introduction of `MicrosoftTeamsAppIdentifier` is a breaking change. It will impact any code that previously depended on the use of UnknownIdentifier with rawIDs starting with `28:orgid:`, `28:dod:`, or `28:gcch:`.
<<<<<<< HEAD
- Updated `targetSdkVersion` and `compileSdkVersion` from `30` to `34`.

### Bugs Fixed

### Other Changes
=======
- Deprecated constructors that take 2 or more arguments in `CommunicationTokenRefreshOptions`. Users should now use the `CommunicationTokenRefreshOptions(Callable tokenRefresher)` constructor and chain fluent setters.
- Updated `targetSdkVersion` and `compileSdkVersion` from `30` to `34`.
>>>>>>> 66d9c711

## 2.0.0-beta.2 (2023-05-16)

### Features Added
- Added new constructor with required param `tokenRefresher` for `CommunicationTokenRefreshOptions`
- Deprecated old constructor overloads in `CommunicationTokenRefreshOptions` and replaced by fluent setters
- Added fluent setters for optional properties:
    - Added `setRefreshProactively(boolean refreshProactively)` setter that allows setting whether the token should be proactively renewed prior to its expiry or on demand.
    - Added `setInitialToken(String initialToken)` setter that allows setting the optional serialized JWT token
- Optimization added: When the proactive refreshing is enabled and the token refresher fails to provide a token that's not about to expire soon, the subsequent refresh attempts will be scheduled for when the token reaches half of its remaining lifetime until a token with long enough validity (>10 minutes) is obtained.
- The default `CommunicationCloudEnvironment` constructor will create Azure public cloud.
- Overrode the `equals`, `toString`, `hashCode` methods of `CommunicationCloudEnvironment` to make it consistent with Java API.

### Breaking Changes
- Introduced non-nullability check for the argument of `CommunicationCloudEnvironment.fromString(String name)`. It will throw `NullPointerException` if the passed argument is null.

## 2.0.0-beta.1 (2023-04-04)

### Features Added
- Added support for a new communication identifier `MicrosoftBotIdentifier`.

### Breaking Changes
- Introduction of `MicrosoftBotIdentifier` is a breaking change. It will affect code that relied on using `UnknownIdentifier` with a rawID starting with `28:`

## 1.1.1 (2023-10-23)

### Other Changes

#### Dependency updates
- Updated `android-core` version to `1.0.0-beta.13`.
- Updated `android-core-logging` version to `1.0.0-beta.13`.

## 1.1.0 (2022-11-11)

### Bugs Fixed
- Fixed the logic of `PhoneNumberIdentifier` to always maintain the original phone number string whether it included the leading + sign or not.

#### Dependency updates
- Updated `android-core` version to `1.0.0-beta.12`.
- Updated `android-core-logging` version to `1.0.0-beta.12`.
- Updated `jackson-databind` dependency to `2.12.7.1`.

## 1.1.0-beta.1 (2022-08-29)

### Features Added
- Added `String getRawId()`, and `static CommunicationIdentifier fromRawId(String rawId)` to `CommunicationIdentifier` to translate between a `CommunicationIdentifier` and its underlying canonical rawId representation. Developers can now use the rawId as an encoded format for identifiers to store in their databases or as stable keys in general.

## 1.0.2 (2022-03-11)

### Other updates

#### Dependency updates
- Updated `azure-core` dependency to `1.0.0-beta.10`
- Updated `azure-core-logging` dependency to `1.0.0-beta.10`
- Updated `android-retrofuture` dependency to `1.7.4`
- Updated `jackson-databind` dependency to `2.12.6`
- Updated `threetenabp` dependency to `1.3.1`

## 1.0.1 (2021-06-15)
### Dependency Updates
- Updated `com.azure.android.core` from `1.0.0-beta.5` to `1.0.0-beta.6`

## 1.0.0 (2021-04-20)
- Update version

## 1.0.0-beta.8 (2021-03-29)
### Breaking Changes
- Changed `UserCredential.getToken()` to return `CompletableFuture<CommunicationAccessToken>` instead of `Future<CommunicationAccessToken>`.
- Invoking `getToken` on a disposed `UserCredential` returns a failed `CompletableFuture` instead of cancelled `Future`.
- Removed the `fromString` method from `CommunicationCloudEnvironment` given the same result can be achieved using the existing public constructor.
- Renamed the `getToken` method in `CommunicationTokenRefreshOptions` to `getInitialToken`.

## 1.0.0-beta.7 (2021-03-09)
### Breaking Changes
- Credential `getToken` returns the newly added `CommunicationAccessToken` object instead of `AccessToken`.
- Renamed 'getRefreshProactively' to 'isRefreshProactively' in 'CommunicationTokenRefreshOptions'
- Removed constructor 'MicrosoftTeamsUserIdentifier(String userId, boolean isAnonymous, CommunicationCloudEnvironment cloudEnvironment)' in 'MicrosoftTeamsUserIdentifier'
- A few classes are made final 'CommunicationTokenCredential', 'CommunicationTokenRefreshOptions', 'CommunicationUserIdentifier', 'MicrosoftTeamsUserIdentifier', 'PhoneNumberIdentifier', 'UnknownIdentifier', 'CommunicationAccessToken'

### New Features
- Introduce new class `CommunicationAccessToken`.

## 1.0.0-beta.6 (2021-02-26)
### Breaking Changes
- Removed `CommunicationTokenCredential(Callable<String> tokenRefresher)`, ` CommunicationTokenCredential(Callable<String> tokenRefresher, String initialToken)`, `CommunicationTokenCredential(Callable<String> tokenRefresher, boolean refreshProactively)`, `CommunicationTokenCredential(Callable<String> tokenRefresher, boolean refreshProactively, String initialToken)`, and added `CommunicationTokenCredential(CommunicationTokenRefreshOptions tokenRefreshOptions)`

## 1.0.0-beta.5 (2021-02-08)
### Breaking Changes
- Removed 'CallingApplicationIdentifier'.
- Removed 'getId' method in 'CommunicationIdentifier' class.

### New Features
- Added a new 'MicrosoftTeamsUserIdentifier' constructor that takes a non-null CommunicationCloudEnvironment parameter.
- Added class 'CommunicationCloudEnvironment'.
- Added class 'CommunicationCloudEnvironmentModel'.
- Added class 'CommunicationIdentifierSerializer'.
- Added class 'CommunicationIdentifierModel'.
- Added class 'MicrosoftTeamsUserIdentifierModel'.
- Added class 'PhoneNumberIdentifierModel'.
- Added class 'CommunicationUserIdentifierModel'.

## 1.0.0-beta.4 (2021-01-28)
### Breaking Changes
- Renamed `CommunicationUserCredential` to `CommunicationTokenCredential`
- Renamed `PhoneNumber` to `PhoneNumberIdentifier`
- Renamed `CommunicationUser` to `CommunicationUserIdentifier `
- Renamed `CallingApplication` to `CallingApplicationIdentifier`

### Added
- Added class `MicrosoftTeamsUserIdentifier`

## 1.0.0-beta.1 (2020-09-22)
This package contains common code for Azure Communication Service libraries. For more information, please see the [README][read_me] and [documentation][documentation].

This is a Public Preview version, so breaking changes are possible in subsequent releases as we improve the product. To provide feedback, please submit an issue in our [Azure SDK for Java GitHub repo](https://github.com/Azure/azure-sdk-for-java/issues).

<!-- LINKS -->
[read_me]: https://github.com/Azure/azure-sdk-for-android/blob/main/sdk/communication/azure-communication-common/README.md
[documentation]: https://docs.microsoft.com/azure/communication-services/quickstarts/chat/get-started?pivots=programming-language-java<|MERGE_RESOLUTION|>--- conflicted
+++ resolved
@@ -22,16 +22,8 @@
 
 ### Other Changes
 - Introduction of `MicrosoftTeamsAppIdentifier` is a breaking change. It will impact any code that previously depended on the use of UnknownIdentifier with rawIDs starting with `28:orgid:`, `28:dod:`, or `28:gcch:`.
-<<<<<<< HEAD
-- Updated `targetSdkVersion` and `compileSdkVersion` from `30` to `34`.
-
-### Bugs Fixed
-
-### Other Changes
-=======
 - Deprecated constructors that take 2 or more arguments in `CommunicationTokenRefreshOptions`. Users should now use the `CommunicationTokenRefreshOptions(Callable tokenRefresher)` constructor and chain fluent setters.
 - Updated `targetSdkVersion` and `compileSdkVersion` from `30` to `34`.
->>>>>>> 66d9c711
 
 ## 2.0.0-beta.2 (2023-05-16)
 
