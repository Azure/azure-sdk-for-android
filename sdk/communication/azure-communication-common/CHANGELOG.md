# Release History

<<<<<<< HEAD
## 1.0.0-beta.4 (Unreleased)
### Breaking Changes
   Renamed `PhoneNumber` to `PhoneNumberIdentifier`
    Renamed `CommunicationUser` to `CommunicationUserIdentifier `
    Renamed `CallingApplication` to `CallingApplicationIdentifier`
    Renamed `CommunicationUserCredential` to `CommunicationTokenCredential`
    Modified `CommunicationTokenCredential` constructor signatures to take new argument type 'CommunicationTokenRefreshOptions`
=======
## 1.0.0-beta.4 (2021-01-28)
### Breaking Changes
- Renamed `CommunicationUserCredential` to `CommunicationTokenCredential`
- Renamed `PhoneNumber` to `PhoneNumberIdentifier`
- Renamed `CommunicationUser` to `CommunicationUserIdentifier `
- Renamed `CallingApplication` to `CallingApplicationIdentifier`
>>>>>>> f4d91a21

### Added
- Added `MicrosoftTeamsUserIdentifier`

<<<<<<< HEAD
## 1.0.0-beta.3 (Unreleased)
=======
## 1.0.0-beta.3 (Skipped)

## 1.0.0-beta.2 (Skipped)
>>>>>>> f4d91a21

## 1.0.0-beta.1 (2020-09-22)
This package contains common code for Azure Communication Service libraries. For more information, please see the [README][read_me] and [documentation][documentation].

This is a Public Preview version, so breaking changes are possible in subsequent releases as we improve the product. To provide feedback, please submit an issue in our [Azure SDK for Java GitHub repo](https://github.com/Azure/azure-sdk-for-java/issues).

<!-- LINKS -->
[read_me]: https://github.com/Azure/azure-sdk-for-android/blob/master/sdk/communication/azure-communication-common/README.md
[documentation]: https://docs.microsoft.com/azure/communication-services/quickstarts/chat/get-started?pivots=programming-language-java<|MERGE_RESOLUTION|>--- conflicted
+++ resolved
@@ -1,32 +1,18 @@
 # Release History
 
-<<<<<<< HEAD
-## 1.0.0-beta.4 (Unreleased)
-### Breaking Changes
-   Renamed `PhoneNumber` to `PhoneNumberIdentifier`
-    Renamed `CommunicationUser` to `CommunicationUserIdentifier `
-    Renamed `CallingApplication` to `CallingApplicationIdentifier`
-    Renamed `CommunicationUserCredential` to `CommunicationTokenCredential`
-    Modified `CommunicationTokenCredential` constructor signatures to take new argument type 'CommunicationTokenRefreshOptions`
-=======
 ## 1.0.0-beta.4 (2021-01-28)
 ### Breaking Changes
 - Renamed `CommunicationUserCredential` to `CommunicationTokenCredential`
 - Renamed `PhoneNumber` to `PhoneNumberIdentifier`
 - Renamed `CommunicationUser` to `CommunicationUserIdentifier `
 - Renamed `CallingApplication` to `CallingApplicationIdentifier`
->>>>>>> f4d91a21
 
 ### Added
 - Added `MicrosoftTeamsUserIdentifier`
 
-<<<<<<< HEAD
-## 1.0.0-beta.3 (Unreleased)
-=======
 ## 1.0.0-beta.3 (Skipped)
 
 ## 1.0.0-beta.2 (Skipped)
->>>>>>> f4d91a21
 
 ## 1.0.0-beta.1 (2020-09-22)
 This package contains common code for Azure Communication Service libraries. For more information, please see the [README][read_me] and [documentation][documentation].
