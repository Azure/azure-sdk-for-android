// Copyright (c) Microsoft Corporation. All rights reserved.
// Licensed under the MIT License.

package com.azure.android.communication.chat;

import android.content.Context;

import com.azure.android.communication.chat.models.ChatEvent;
import com.azure.android.communication.chat.models.ChatPushNotification;
import com.azure.android.communication.chat.models.ChatThreadItem;
import com.azure.android.communication.chat.models.CreateChatThreadOptions;
import com.azure.android.communication.chat.models.CreateChatThreadResult;
import com.azure.android.communication.chat.models.ListChatThreadsOptions;
import com.azure.android.communication.chat.models.RealTimeNotificationCallback;
import com.azure.android.communication.chat.models.ChatEventType;
import com.azure.android.communication.chat.models.ChatErrorResponseException;
import com.azure.android.core.logging.ClientLogger;
import com.azure.android.core.rest.Response;
import com.azure.android.core.rest.SimpleResponse;
import com.azure.android.core.rest.annotation.ReturnType;
import com.azure.android.core.rest.annotation.ServiceClient;
import com.azure.android.core.rest.annotation.ServiceMethod;
import com.azure.android.core.rest.util.paging.PagedIterable;
import com.azure.android.core.rest.util.paging.PagedResponse;
import com.azure.android.core.util.RequestContext;
import com.azure.android.core.util.Function;

import java.util.concurrent.ExecutionException;

import java9.util.concurrent.CompletableFuture;
import java9.util.function.Consumer;

/**
 * Sync Client that supports chat operations.
 */
@ServiceClient(builder = ChatClientBuilder.class, isAsync = false)
public final class ChatClient {
    private final ClientLogger logger = new ClientLogger(ChatClient.class);
    private final ChatAsyncClient client;

    /**
     * Creates a ChatClient that sends requests to the chat service.
     *
     * @param client The {@link ChatAsyncClient} that the client routes its request through.
     */
    ChatClient(ChatAsyncClient client) {
        this.client = client;
    }

    /**
     * Creates a chat thread client.
     *
     * @param chatThreadId The id of the chat thread.
     * @throws NullPointerException if chatThreadId is null
     * @return the client.
     */
    public ChatThreadClient getChatThreadClient(String chatThreadId) {
        ChatThreadAsyncClient chatThreadAsyncClient = this.client.getChatThreadClient(chatThreadId);
        return new ChatThreadClient(chatThreadAsyncClient);
    }

    /**
     * Creates a chat thread.
     *
     * @param options Options for creating a chat thread.
     * @throws ChatErrorResponseException if the request is rejected by server.
     * @throws RuntimeException all other wrapped checked exceptions if the request fails to be sent.
     * @return the thread created.
     */
    @ServiceMethod(returns = ReturnType.SINGLE)
    public CreateChatThreadResult createChatThread(CreateChatThreadOptions options) {
        return block(this.client.createChatThread(options));
    }

    /**
     * Creates a chat thread.
     *
     * @param options Options for creating a chat thread.
     * @param requestContext The context to associate with this operation.
     * @throws ChatErrorResponseException if the request is rejected by server.
     * @throws RuntimeException all other wrapped checked exceptions if the request fails to be sent.
     * @return the response containing the thread created.
     */
    @ServiceMethod(returns = ReturnType.SINGLE)
    public Response<CreateChatThreadResult> createChatThreadWithResponse(CreateChatThreadOptions options,
                                                                         RequestContext requestContext) {
        return block(this.client.createChatThread(options, requestContext)
            .thenApply(result -> {
                return new SimpleResponse<>(result, result.getValue());
            }));
    }

    /**
     * Deletes a chat thread.
     *
     * @param chatThreadId the id of the Chat thread to delete.
     * @throws ChatErrorResponseException if the request is rejected by server.
     * @throws RuntimeException all other wrapped checked exceptions if the request fails to be sent.
     */
    @ServiceMethod(returns = ReturnType.SINGLE)
    public void deleteChatThread(String chatThreadId) {
        block(this.client.deleteChatThread(chatThreadId));
    }

    /**
     * Deletes a chat thread.
     *
     * @param chatThreadId the id of the Chat thread to delete.
     * @param requestContext The context to associate with this operation.
     * @throws ChatErrorResponseException if the request is rejected by server.
     * @throws RuntimeException all other wrapped checked exceptions if the request fails to be sent.
     * @return the response of the delete request.
     */
    @ServiceMethod(returns = ReturnType.SINGLE)
    public Response<Void> deleteChatThreadWithResponse(String chatThreadId, RequestContext requestContext) {
        return block(this.client.deleteChatThread(chatThreadId, requestContext));
    }

    /**
     * Gets the list of chat threads of a user.
     *
     * @throws ChatErrorResponseException if the request is rejected by server.
     * @throws RuntimeException all other wrapped checked exceptions if the request fails to be sent.
     * @return the paged list of chat threads of a user.
     */
    @ServiceMethod(returns = ReturnType.COLLECTION)
    public PagedIterable<ChatThreadItem> listChatThreads() {
        return this.listChatThreads(new ListChatThreadsOptions(), RequestContext.NONE);
    }

    /**
     * Gets the list of chat threads of a user.
     *
     * @param listThreadsOptions The request options.
     * @param requestContext The context to associate with this operation.
     * @throws ChatErrorResponseException if the request is rejected by server.
     * @throws RuntimeException all other wrapped checked exceptions if the request fails to be sent.
     * @return the paged list of chat threads of a user.
     */
    @ServiceMethod(returns = ReturnType.COLLECTION)
    public PagedIterable<ChatThreadItem> listChatThreads(ListChatThreadsOptions listThreadsOptions,
                                                         RequestContext requestContext) {
        final Function<String, PagedResponse<ChatThreadItem>> pageRetriever = (String pageId) -> {
            if (pageId == null) {
                return this.getChatThreadsFirstPageWithResponse(listThreadsOptions, requestContext);
            } else {
                return this.getChatThreadsNextPageWithResponse(pageId, requestContext);
            }
        };
        return new PagedIterable<>(pageRetriever, pageId -> pageId != null, this.logger);
    }

    /**
     * Gets the list of Chat threads in the first page.
     *
     * @param listThreadsOptions the list options.
     * @param requestContext the context to associate with this operation.
     *
     * @return the response containing the list of Chat threads in the first page.
     */
    private PagedResponse<ChatThreadItem> getChatThreadsFirstPageWithResponse(
        ListChatThreadsOptions listThreadsOptions,
        RequestContext requestContext) {
        return block(this.client.getChatThreadsFirstPage(listThreadsOptions, requestContext));
    }

    /**
     * Gets the page with given id containing list of chat threads.
     *
     * @param nextLink the identifier for the page to retrieve.
     * @param requestContext the context to associate with this operation.
     *
     * @return the response containing the list of Chat threads in the page.
     */
    private PagedResponse<ChatThreadItem> getChatThreadsNextPageWithResponse(
        String nextLink,
        RequestContext requestContext) {
        return block(this.client.getChatThreadsNextPage(nextLink, requestContext));
    }

    /**
     * Start receiving realtime notifications.
     * Until {@link ChatClient#stopRealtimeNotifications()} is called,
     * realtime notifications will be enabled and the corresponding registration will auto-renew.
     * If there's an error during registration initialization or renewal,
     * realtime notifications will be disabled and {@code errorHandler} will be called.
     * @param context the Android app context
     * @param errorHandler error handler callback for registration failures
     * @throws RuntimeException if realtime notifications failed to start.
     */
    public void startRealtimeNotifications(Context context, Consumer<Throwable> errorHandler) {
        this.client.startRealtimeNotifications(context, errorHandler);
    }

    /**
     * Start receiving realtime notifications.
     * Until {@link ChatClient#stopRealtimeNotifications()} is called,
     * realtime notifications will be enabled and the corresponding registration will auto-renew.
     * If there's an error during registration initialization or renewal, realtime notifications will be disabled.
     * @param skypeUserToken the skype user token
     * @param context the Android app context
     * @throws RuntimeException if realtime notifications failed to start.
     *
     * @deprecated Use {@link ChatClient#startRealtimeNotifications(Context, Consumer)} instead.
     */
    @Deprecated
    public void startRealtimeNotifications(String skypeUserToken, Context context) {
        this.client.startRealtimeNotifications(skypeUserToken, context);
    }

    /**
     * Stop receiving realtime notifications.
     * All registered handlers will be removed.
     */
    public void stopRealtimeNotifications() {
        client.stopRealtimeNotifications();
    }

    /**
     * Register current device for receiving incoming push notifications via FCM.
     * Until {@link ChatClient#stopPushNotifications()} is called,
     * push notifications will be enabled and the corresponding registration will auto-renew.
     * If there's an error during registration initialization or renewal,
     * push notifications will be disabled and {@code errorHandler} will be called.
     * @param deviceRegistrationToken Device registration token obtained from the FCM SDK.
     * @param errorHandler error handler callback for registration failures
     * @throws RuntimeException if push notifications failed to start.
<<<<<<< HEAD
     * @deprecated The function will be replaced by startPushNotifications(String deviceRegistrationToken)
=======
     * @deprecated The function will be replaced by
     * {@link ChatClient#startPushNotifications(String deviceRegistrationToken)}.
>>>>>>> ca254984
     */
    @Deprecated
    public void startPushNotifications(String deviceRegistrationToken, Consumer<Throwable> errorHandler) {
        client.startPushNotifications(deviceRegistrationToken, errorHandler);
    }

    /**
     * Register current device for receiving incoming push notifications via FCM.
     * Until {@link ChatClient#stopPushNotifications()} is called,
     * push notifications will be enabled and the corresponding registration will auto-renew.
     * If there's an error during registration initialization or renewal,
     * push notifications will be disabled and {@code errorHandler} will be called.
     * @param deviceRegistrationToken Device registration token obtained from the FCM SDK.
     * @throws RuntimeException if push notifications failed to start.
     */
<<<<<<< HEAD
    @Deprecated
=======
>>>>>>> ca254984
    public void startPushNotifications(String deviceRegistrationToken) {
        client.startPushNotifications(deviceRegistrationToken);
    }

    /**
     * Unregister current device from receiving incoming push notifications.
     * All registered handlers will be removed.
     */
    public void stopPushNotifications() {
        client.stopPushNotifications();
    }

    /**
     * Handle incoming push notification.
     * Invoke corresponding chat event handle if registered.
     * @param pushNotification Incoming push notification payload from the FCM SDK.
     * @throws IllegalStateException if the push notification could not be handled.
     *
     * @return True if there's registered handler(s) for incoming push notification; otherwise, false.
     */
    public boolean handlePushNotification(ChatPushNotification pushNotification) {
        return client.handlePushNotification(pushNotification);
    }

    /**
     * Add handler for a chat event for push notifications.
     * @param chatEventType the chat event type
     * @param listener the listener callback function
     * @throws IllegalStateException if push notifications has not started yet.
     */
    public void addPushNotificationHandler(ChatEventType chatEventType, Consumer<ChatEvent> listener) {
        client.addPushNotificationHandler(chatEventType, listener);
    }

    /**
     * Remove handler from a chat event for push notifications.
     * @param chatEventType the chat event type
     * @param listener the listener callback function
     */
    public void removePushNotificationHandler(ChatEventType chatEventType, Consumer<ChatEvent> listener) {
        client.removePushNotificationHandler(chatEventType, listener);
    }

    /**
     * Add handler for a chat event for realtime notifications.
     * @param chatEventType the chat event type
     * @param listener the listener callback function
     * @throws IllegalStateException if realtime notifications has not started yet.
     */
    public void addEventHandler(ChatEventType chatEventType, RealTimeNotificationCallback listener) {
        this.client.addEventHandler(chatEventType, listener);
    }

    /**
     * Remove handler from a chat event for realtime notifications.
     * @param chatEventType the chat event type
     * @param listener the listener callback function
     */
    public void removeEventHandler(ChatEventType chatEventType, RealTimeNotificationCallback listener) {
        this.client.removeEventHandler(chatEventType, listener);
    }

    private <T> T block(CompletableFuture<T> completableFuture) {
        try {
            return completableFuture.get();
        } catch (InterruptedException e) {
            throw logger.logExceptionAsError(new RuntimeException(e));
        } catch (ExecutionException e) {
            throw logger.logExceptionAsError(new RuntimeException(e));
        }
    }
}<|MERGE_RESOLUTION|>--- conflicted
+++ resolved
@@ -225,12 +225,8 @@
      * @param deviceRegistrationToken Device registration token obtained from the FCM SDK.
      * @param errorHandler error handler callback for registration failures
      * @throws RuntimeException if push notifications failed to start.
-<<<<<<< HEAD
-     * @deprecated The function will be replaced by startPushNotifications(String deviceRegistrationToken)
-=======
      * @deprecated The function will be replaced by
      * {@link ChatClient#startPushNotifications(String deviceRegistrationToken)}.
->>>>>>> ca254984
      */
     @Deprecated
     public void startPushNotifications(String deviceRegistrationToken, Consumer<Throwable> errorHandler) {
@@ -246,10 +242,6 @@
      * @param deviceRegistrationToken Device registration token obtained from the FCM SDK.
      * @throws RuntimeException if push notifications failed to start.
      */
-<<<<<<< HEAD
-    @Deprecated
-=======
->>>>>>> ca254984
     public void startPushNotifications(String deviceRegistrationToken) {
         client.startPushNotifications(deviceRegistrationToken);
     }
