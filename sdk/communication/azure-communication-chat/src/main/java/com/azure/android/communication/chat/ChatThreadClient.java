--- conflicted
+++ resolved
@@ -24,7 +24,6 @@
 import com.azure.android.core.http.Response;
 import com.azure.android.core.http.ServiceClient;
 import com.azure.android.core.http.exception.HttpResponseException;
-import com.azure.android.core.http.interceptor.UserAgentInterceptor;
 import com.azure.android.core.http.responsepaging.AsyncPagedDataCollection;
 import com.azure.android.core.http.responsepaging.AsyncPagedDataRetriever;
 import com.azure.android.core.http.responsepaging.PagedDataResponseCollection;
@@ -374,22 +373,9 @@
             if (credentialInterceptor != null) {
                 serviceClientBuilder.setCredentialsInterceptor(credentialInterceptor);
             }
-<<<<<<< HEAD
-            if (userAgentInterceptor == null) {
-                userAgentInterceptor = new UserAgentInterceptor(
-                    null,
-                    "azure-communication-chat",
-                    "1.0.0-beta.3",
-                    null,
-                    null,
-                    null);
-            }
-            serviceClientBuilder.addInterceptor(userAgentInterceptor);
-=======
             if (userAgentInterceptor != null) {
                 serviceClientBuilder.addInterceptor(userAgentInterceptor);
             }
->>>>>>> bb437dd4
             AzureCommunicationChatServiceImpl internalClient = new AzureCommunicationChatServiceImpl(serviceClientBuilder.build(), endpoint);
             return new ChatThreadClient(internalClient.getChatThreads());
         }
