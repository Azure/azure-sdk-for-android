package com.azure.android.communication.chat;

import com.azure.android.communication.chat.models.ChatMessage;
import com.azure.android.communication.chat.models.ChatThreadInfo;
import com.azure.android.communication.chat.models.ChatParticipant;
import com.azure.android.core.http.Response;
import com.azure.android.core.http.ServiceClient;
import com.azure.android.core.http.interceptor.UserAgentInterceptor;
import com.azure.android.core.http.responsepaging.PagedDataResponseCollection;
import com.azure.android.core.util.paging.Page;
import com.azure.android.core.util.paging.PagedDataCollection;

import org.junit.After;
import org.junit.Test;
import org.threeten.bp.OffsetDateTime;

import java.util.concurrent.TimeUnit;

import okhttp3.mockwebserver.MockResponse;
import okhttp3.mockwebserver.MockWebServer;

import static junit.framework.TestCase.assertEquals;

public class chatClientTest {

    private static final MockWebServer mockWebServer = new MockWebServer();
    private static final String BASE_URL = mockWebServer.url("/").toString();
    private static UserAgentInterceptor userAgentInterceptor = new UserAgentInterceptor(
        null,
<<<<<<< HEAD
        "azure-communication-chat",
=======
        "android",
>>>>>>> bb437dd4
        "1.0.0-beta.3",
        null,
        null,
        null);
    private static ChatClient chatServiceClient =
        new ChatClient.Builder()
            .serviceClientBuilder(new ServiceClient.Builder().setBaseUrl(BASE_URL))
            .userAgentInterceptor(userAgentInterceptor)
            .build();

    @After
    public void tearDown() throws InterruptedException {
        // For ensuring the responses enqueued are consumed before making the next call.
        mockWebServer.takeRequest(20, TimeUnit.MILLISECONDS);
    }

    @Test
    public void listThreadPages() {
        mockThreadsResponse(5);

        final PagedDataCollection<ChatThreadInfo, Page<ChatThreadInfo>> pages = chatServiceClient.listChatThreadsWithPage(5, OffsetDateTime.now());
        final Page<ChatThreadInfo> firstPage = pages.getFirstPage();
        assertEquals(5, firstPage.getItems().size());

        mockThreadsResponse(3);

        final Page<ChatThreadInfo> nextPage = pages.getPage(firstPage.getNextPageId());
        assertEquals(3, nextPage.getItems().size());

        assertEquals(5, pages.getPage(nextPage.getPreviousPageId()).getItems().size());
    }

    @Test
    public void listThreadPagesWithResponse() {
        mockThreadsResponse(5);

        final PagedDataResponseCollection<ChatThreadInfo, Page<ChatThreadInfo>> pagesWithResponse = chatServiceClient.listChatThreadsWithPageResponse(5, OffsetDateTime.now());
        final Response<Page<ChatThreadInfo>> firstPage = pagesWithResponse.getFirstPage();
        assertEquals(5, firstPage.getValue().getItems().size());

        mockThreadsResponse(3);

        final Response<Page<ChatThreadInfo>> nextPage = pagesWithResponse.getPage(firstPage.getValue().getNextPageId());
        assertEquals(3, nextPage.getValue().getItems().size());

        assertEquals(5, pagesWithResponse.getPage(nextPage.getValue().getPreviousPageId()).getValue().getItems().size());
    }



    private void mockThreadsResponse(int n) {
        MockResponse mockResponse = new MockResponse()
            .setResponseCode(200)
            .setBody(ThreadsMocker.mockThreads(n));
        mockWebServer.enqueue(mockResponse);
    }


}<|MERGE_RESOLUTION|>--- conflicted
+++ resolved
@@ -27,11 +27,7 @@
     private static final String BASE_URL = mockWebServer.url("/").toString();
     private static UserAgentInterceptor userAgentInterceptor = new UserAgentInterceptor(
         null,
-<<<<<<< HEAD
-        "azure-communication-chat",
-=======
         "android",
->>>>>>> bb437dd4
         "1.0.0-beta.3",
         null,
         null,
