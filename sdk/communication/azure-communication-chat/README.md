--- conflicted
+++ resolved
@@ -577,7 +577,6 @@
 ```java
 // The unique ID of the thread.
 final String threadId = "<thread_id>";
-<<<<<<< HEAD
 final CommunicationUserIdentifierModel userIdentifier = new CommunicationUserIdentifierModel().setId(<participant_id>);
 final PhoneNumberIdentifierModel phoneIdentifier = new PhoneNumberIdentifierModel();
 final MicrosoftTeamsUserIdentifierModel teamsUserIdentifier = new MicrosoftTeamsUserIdentifierModel();
@@ -590,12 +589,7 @@
     // optional
     setMicrosoftTeamsUser(teamsUserIdentifier)
     
-client.removeChatParticipant(threadId, userIdentifier, new Callback<Void>() {
-=======
-// The unique ID of the participant.
-final String participantId = "<participant_id>";
-chatThreadClient.removeChatParticipant(threadId, participantId, new Callback<Void>() {
->>>>>>> 5bf8ff15
+chatThreadClient.removeChatParticipant(threadId, userIdentifier, new Callback<Void>() {
     @Override
     public void onSuccess(Void result, Response response) {
         // Take further action.
