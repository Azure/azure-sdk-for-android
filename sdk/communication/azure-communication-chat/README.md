--- conflicted
+++ resolved
@@ -42,28 +42,6 @@
 dependencies {
     ...
     implementation("com.azure.android:azure-communication-chat:1.0.0-beta.7")
-<<<<<<< HEAD
-}
-```
-
-#### Set exclude packing options
-
-```gradle
-android {
-    ....
-    packagingOptions {
-        exclude 'META-INF/DEPENDENCIES'
-        exclude 'META-INF/LICENSE'
-        exclude 'META-INF/license'
-        exclude 'META-INF/NOTICE'
-        exclude 'META-INF/notice'
-        exclude 'META-INF/ASL2.0'
-        exclude("META-INF/*.md")
-        exclude("META-INF/*.txt")
-        exclude("META-INF/*.kotlin_module")
-    }
-=======
->>>>>>> 0507a599
 }
 ```
 
@@ -170,13 +148,8 @@
 // The display name for the thread participant.
 String displayName = "initial participant";
 participants.add(new ChatParticipant()
-<<<<<<< HEAD
-    .setCommunicationId(new CommunicationUserIdentifier(id))
-    .setDisplayName(displayName));
-=======
         .setCommunicationIdentifier(new CommunicationIdentifierModel().setCommunicationUser(new CommunicationUserIdentifierModel().setId(id)))
         .setDisplayName(displayName));
->>>>>>> 0507a599
 
 
 // The topic for the thread.
@@ -211,7 +184,7 @@
 When an error occurs, the client calls the callback's `onFailure` method. You can use the provided `Throwable` to act upon the failure.
 
 ```java
-client.createChatThread(thread, repeatabilityRequestID, new Callback<CreateChatThreadResult>() {
+client.createChatThread(thread, new Callback<CreateChatThreadResult>() {
     public void onFailure(Throwable throwable, okhttp3.Response response) {
         // Handle error.
     }
