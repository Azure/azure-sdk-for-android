# Azure Communication Chat Service client library for Android

This package contains the Chat client library for Azure Communication Services.

[Source code](https://github.com/Azure/azure-sdk-for-android/tree/master/sdk/communication/azure-communication-chat)
| [API reference documentation](https://azure.github.io/azure-sdk-for-android/sdk/communication/azure-communication-chat/azure-communication-chat/index.html)
| [Product documentation](https://docs.microsoft.com/azure/communication-services/overview)

# Getting started

## Prerequisites

* You must have an [Azure subscription](https://azure.microsoft.com/free/) and a [Communication Services resource](https://docs.microsoft.com/azure/communication-services/quickstarts/create-communication-resource) to use this library.
* The client libraries natively target Android API level 21. Your application's minSdkVersion must be set to 21 or higher to use this library.
* The library is written in Java 8. Your application must be built with Android Gradle plugin 3.0.0 or later, and must be configured to [enable Java 8 language desugaring](https://developer.android.com/studio/write/java8-support.html#supported_features) to use this library. Java 8 language features that require a target API level > 21 are not used, nor are any Java 8+ APIs that would require the Java 8+ API desugaring provided by Android Gradle plugin 4.0.0.

### Versions available
The current Azure Communication Chat Service Version is **2020-11-01-preview3**.

The current Azure Communication Chat SDK Version is **1.0.0-beta.5**.

> Note: The SDK is currently in **beta**. The API surface and feature sets are subject to change at any time before they become generally available. We do not currently recommend them for production use.

### Install the library
To install the Azure client libraries for Android, add them as dependencies within your
[Gradle](#add-a-dependency-with-gradle) or
[Maven](#add-a-dependency-with-maven) build files.

#### Add a dependency with Gradle
To import the library into your project using the [Gradle](https://gradle.org/) build system, follow the instructions in [Add build dependencies](https://developer.android.com/studio/build/dependencies):

Add an `implementation` configuration to the `dependencies` block of your app's `build.gradle` or `build.gradle.kts` file, specifying the library's name and the version you wish to use:

```gradle
// build.gradle
dependencies {
    ...
    implementation "com.azure.android:azure-communication-chat:1.0.0-beta.5"
}

// build.gradle.kts
dependencies {
    ...
    implementation("com.azure.android:azure-communication-chat:1.0.0-beta.5")
}
```

#### Add a dependency with Maven
To import the library into your project using the [Maven](https://maven.apache.org/) build system, add it to the `dependencies` section of your app's `pom.xml` file, specifying its artifact ID and the version you wish to use:

```xml
<dependency>
  <groupId>com.azure.android</groupId>
  <artifactId>azure-communication-chat</artifactId>
  <version>1.0.0-beta.5</version>
</dependency>
```

### Create the AzureCommunicationChatClient

Use the `AzureCommunicationChatServiceAsyncClient.Builder` to configure and create an instance of `AzureCommunicationChatClient`.

```java
import com.azure.android.communication.chat.AzureCommunicationChatServiceAsyncClient;
import com.azure.android.core.http.HttpHeader;

final String endpoint = "https://<resource>.communication.azure.com";
final String userAccessToken = "<user_access_token>";

AzureCommunicationChatServiceAsyncClient client = new AzureCommunicationChatServiceAsyncClient.Builder()
    .endpoint(endpoint)
    .credentialInterceptor(chain -> chain.proceed(chain.request()
        .newBuilder()
        .header(HttpHeader.AUTHORIZATION, userAccessToken)
        .build());
```

## Key concepts

### Users and User Access Tokens

User access tokens enable you to build client applications that directly authenticate to Azure Communication Services. Refer [here](https://docs.microsoft.com/azure/communication-services/quickstarts/access-tokens) to learn how to create a user and issue a User Access Token.

The id for the user created above will be necessary later to add said user as a participant of a new chat thread. 

### Chat Thread

A chat conversation is represented by a chat thread. Each user in the thread is called a thread participant. Thread participants can chat with one another privately in a 1:1 chat or huddle up in a 1:N group chat. 

### Chat operations

Once you initialize an `AzureCommunicationChatClient` class, you can perform the following chat operations:

#### Thread Operations

- [Create a thread](#create-a-thread)
- [Get a thread](#get-a-thread)
- [List threads](#list-threads)
- [Update a thread](#update-a-thread)
- [Delete a thread](#delete-a-thread)

#### Message Operations

- [Send a message](#send-a-message)
- [Get a message](#get-a-message)
- [List messages](#list-messages)
- [Update a message](#update-a-message)
- [Delete a message](#delete-a-message)

#### Thread Participant Operations

- [Get thread participants](#get-thread-participants)
- [Add thread participants](#add-thread-participants)
- [Remove a thread participant](#remove-a-thread-participant)

#### Events Operations

- [Send a typing notification](#send-a-typing-notification)
- [Send a read receipt](#send-read-receipt)
- [Get read receipts](#get-read-receipts)

## Examples

### Thread Operations

#### Create a thread

Use the `create` method to create a thread.

```java
//  The list of ChatParticipant to be added to the thread.
List<ChatParticipant> participants = new ArrayList<>();
// The communication user ID you created before, required.
final String id = "<user_id>";
// The display name for the thread participant.
final String displayName = "initial participant";
participants.add(new ChatParticipant()
    .setId(id)
    .setDisplayName(displayName));

// The topic for the thread.
final String topic = "General";
// The model to pass to the create method.
CreateChatThreadRequest thread = new CreateChatThreadRequest()
    .setTopic(topic)
    .setParticipants(participants);
<<<<<<< HEAD

// optional, set a repeat request ID 
final String repeatabilityRequestID = '123';
=======
>>>>>>> 773de465

client.createChatThread(thread, repeatabilityRequestID, new Callback<CreateChatThreadResult>() {
    public void onSuccess(CreateChatThreadResult result, okhttp3.Response response) {
        // MultiStatusResponse is the result returned from creating a thread.
        // It has a 'multipleStatus' property which represents a list of IndividualStatusResponse.
        String threadId;
        List<IndividualStatusResponse> statusList = result.getMultipleStatus();
        for (IndividualStatusResponse status : statusList) {
            if (status.getId().endsWith("@thread.v2")
                && status.getType().contentEquals("Thread")) {
                threadId = status.getId();
                break;
            }
        }
        // Take further action.
    }

    public void onFailure(Throwable throwable, okhttp3.Response response) {
        // Handle error.
    }
});
```

#### Get a thread

Use the `getChatThread` method to retrieve a thread.

```java
// The unique ID of the thread.
final String threadId = "<thread_id>";
client.getChatThread(threadId, new Callback<ChatThread>() {
    @Override
    public void onSuccess(ChatThread thread, Response response) {
        // Take further action.
    }

    @Override
    public void onFailure(Throwable throwable, Response response) {
        // Handle error.
    }
});
```

#### List threads

Use the `listChatThreads` method to retrieve a list of threads.

```java
// The maximum number of messages to be returned per page, optional.
final int maxPageSize = 10;
// The thread start time to consider in the query, optional.
final OffsetDateTime startTime = OffsetDateTime.parse("2020-09-08T00:00:00Z");
client.listChatThreadsPages(maxPageSize, startTime,
    new Callback<AsyncPagedDataCollection<ChatThreadInfo, Page<ChatThreadInfo>>>() {
    @Override
    public void onSuccess(AsyncPagedDataCollection<ChatThreadInfo,
        Page<ChatThreadInfo>> pageCollection,
        Response response) {
        // pageCollection enables enumerating a list of threads.
        pageCollection.getFirstPage(new Callback<Page<ChatThreadInfo>>() {
            @Override
            public void onSuccess(Page<ChatThreadInfo> firstPage, Response response) {
                for (ChatThreadInfo thread : firstPage.getItems()) {
                    // Take further action.
                }
                retrieveNextThreadPages(firstPage.getPageId(), pageCollection);
            }

            @Override
            public void onFailure(Throwable throwable, Response response) {
                // Handle error.
            }
        });
    }

    @Override
    public void onFailure(Throwable throwable, Response response) {
        // Handle error.
    }
});

void listChatThreadsNext(String nextLink,
    AsyncPagedDataCollection<Page<ChatThreadInfo>> pageCollection) {
        @Override
        public void onSuccess(Page<ChatThreadInfo> nextPage, Response response) {
            for (ChatThreadInfo thread : nextPage.getItems()) {
                // Take further action.
            }
            if (nextPage.getPageId() != null) {
                retrieveNextThreadPages(nextPage.getPageId(), pageCollection);
            }
        }

        @Override
        public void onFailure(Throwable throwable, Response response) {
            // Handle error.
        }
}
```

#### Update a thread

Use the `update` method to update a thread's properties.

```java
// The new topic for the thread.
final String topic = "updated topic";
// The model to pass to the update method.
<<<<<<< HEAD
    UpdateChatThreadRequest thread = new UpdateChatThreadRequest()
=======
UpdateTopicRequest thread = new UpdateTopicRequest()
>>>>>>> 773de465
    .setTopic(topic);

// The unique ID of the thread.
final String threadId = "<thread_id>";
client.updateTopic(threadId, thread, new Callback<Void>() {
    @Override
    public void onSuccess(Void result, Response response) {
        // Take further action.
    }

    @Override
    public void onFailure(Throwable throwable, Response response) {
        // Handle error.
    }
});
```

#### Delete a thread

Use the `deleteChatThread` method to delete a thread.

```java
// The unique ID of the thread.
final String threadId = "<thread_id>";
client.deleteChatThread(threadId, new Callback<Void>() {
    @Override
    public void onSuccess(Void result, Response response) {
        // Take further action.
    }

    @Override
    public void onFailure(Throwable throwable, Response response) {
        // Handle error.
    }
});
```

### Message Operations

#### Send a message

Use the `send` method to send a message to a thread.
```java
// The chat message content, required.
final String content = "Test message 1";
// The display name of the sender, if null (i.e. not specified), an empty name will be set.
final String senderDisplayName = "An important person";
SendChatMessageRequest message = new SendChatMessageRequest()
    .setType(ChatMessageType.TEXT)
    .setContent(content)
    .setSenderDisplayName(senderDisplayName);

// The unique ID of the thread.
final String threadId = "<thread_id>";
client.sendChatMessage(threadId, message, new Callback<String>() {
    @Override
    public void onSuccess(String messageId, Response response) {
        // A string is the response returned from sending a message, it is an id, 
        // which is the unique ID of the message.
        final String chatMessageId = messageId;
        // Take further action.
    }

    @Override
    public void onFailure(Throwable throwable, Response response) {
        // Handle error.
    }
});
```

#### Get a message

Use the `getChatMessage` method to retrieve a message in a thread.

```java
// The unique ID of the thread.
final String threadId = "<thread_id>";
// The unique ID of the message.
final String chatMessageId = "<message_id>";

client.getChatMessage(threadId, chatMessageId, new Callback<ChatMessage>() {
    @Override
    public void onSuccess(ChatMessage chatMessage, Response response) {
        // `ChatMessage` is the response returned from getting a message.
        final ChatMessageContent content = result.getContent();
        // Take further action.
    }

    @Override
    public void onFailure(Throwable throwable, Response response) {
        // Handle error.
    }
});
```

#### List messages

Use the `listChatMessages` method to retrieve messages in a thread.

```java
// The maximum number of messages to be returned per page, optional.
final int maxPageSize = 10;
// The thread start time to consider in the query, optional.
final OffsetDateTime startTime = OffsetDateTime.parse("2020-09-08T00:00:00Z");
// The unique ID of the thread.
final String threadId = "<thread_id>";
        
client.listChatMessagesPages(threadId,
    maxPageSize,
    startTime,
    new Callback<AsyncPagedDataCollection<ChatMessage, Page<ChatMessage>>>() {
        @Override
        public void onSuccess(AsyncPagedDataCollection<ChatMessage, Page<ChatMessage>> pageCollection,
            Response response) {
            // pageCollection enables enumerating list of messages.
            pageCollection.getFirstPage(new Callback<Page<ChatMessage>>() {
                @Override
                public void onSuccess(Page<ChatMessage> firstPage, Response response) {
                    for (ChatMessage message : firstPage.getItems()) {
                        // Take further action.
                    }
                    retrieveNextMessagePages(firstPage.getPageId(), pageCollection);
                }

                @Override
                public void onFailure(Throwable throwable, Response response) {
                    // Handle error.
                }
            });
        }

        @Override
        public void onFailure(Throwable throwable, Response response) {
            // Handle error.
        }
});

void listChatMessagesNext(String nextLink,
    AsyncPagedDataCollection<Page<ChatMessage>> pageCollection) {
        @Override
        public void onSuccess(Page<ChatMessage> nextPage, Response response) {
            for (ChatMessage thread : nextPage.getItems()) {
                // Take further action.
            }
            if (nextPage.getPageId() != null) {
                retrieveNextMessagePages(nextPage.getPageId(), pageCollection);
            }
        }

        @Override
        public void onFailure(Throwable throwable, Response response) {
            // Handle error.
        }
}
```

#### Update a message

Use the `update` method to update a message in a thread.

```java
// The message content to be updated.
final String content = "updated message";
//  The model to pass to the update method.
UpdateChatMessageRequest message = new UpdateChatMessageRequest()
    .setContent(content)

// The unique ID of the thread.
final String threadId = "<thread_id>";
// The unique ID of the message.
final String messageId = "<message_id>";
client.updateChatMessage(threadId, messageId, message, new Callback<Void>() {
    @Override
    public void onSuccess(Void result, Response response) {
        // Take further action.
    }

    @Override
    public void onFailure(Throwable throwable, Response response) {
        // Handle error.
    }
});
```

#### Delete a message

Use the `deleteChatMessage` method to delete a message in a thread.

```java
// The unique ID of the thread.
final String threadId = "<thread_id>";
// The unique ID of the message.
final String messageId = "<message_id>";
client.deleteChatMessage(threadId, messageId, new Callback<Void>() {
    @Override
    public void onSuccess(Void result, Response response) {
        // Take further action.
    }

    @Override
    public void onFailure(Throwable throwable, Response response) {
        // Handle error.
    }
});
```

### Thread Participant Operations

#### Get thread participants

Use the `listChatParticipants` method to retrieve the participants participating in a thread.

```java
// The unique ID of the thread.
final String threadId = "<thread_id>";
<<<<<<< HEAD

// The maximum number of participants to be returned per page, optional.
final int maxPageSize = 10;

// Skips participants up to a specified position in response.
final int skip = 0;

client.listChatParticipantsPages(threadId,
    maxPageSize,
    skip,
=======
client.listChatParticipantsPages(threadId,
>>>>>>> 773de465
    new Callback<AsyncPagedDataCollection<ChatParticipant, Page<ChatParticipant>>>() {
    @Override
    public void onSuccess(AsyncPagedDataCollection<ChatParticipant, Page<ChatParticipant>> firstPage,
        Response response) {
        // pageCollection enables enumerating list of chat participants.
        pageCollection.getFirstPage(new Callback<Page<ChatParticipant>>() {
            @Override
            public void onSuccess(Page<ChatParticipant> firstPage, Response response) {
                for (ChatParticipant participant : firstPage.getItems()) {
                    // Take further action.
                }
                retrieveNextParticipantsPages(firstPage.getPageId(), pageCollection);
            }

            @Override
            public void onFailure(Throwable throwable, Response response) {
                // Handle error.
            }
         }
    }

    @Override
    public void onFailure(Throwable throwable, Response response) {
        // Handle error.
    }
});

<<<<<<< HEAD
void listChatParticipantsNext(String nextLink,
    AsyncPagedDataCollection<Page<ChatParticipant>> pageCollection) {
=======
void retrieveNextParticipantsPages(String nextPageId,
    AsyncPagedDataCollection<ChatParticipant, Page<ChatParticipant>> pageCollection) {
    pageCollection.getPage(nextPageId, new Callback<Page<ChatParticipant>>() {
>>>>>>> 773de465
        @Override
        public void onSuccess(Page<ChatParticipant> nextPage, Response response) {
            for (ChatParticipant participant : nextPage.getItems()) {
                // Take further action.
            }
            if (nextPage.getPageId() != null) {
                retrieveNextParticipantsPages(nextPage.getPageId(), pageCollection);
            }
        }

        @Override
        public void onFailure(Throwable throwable, Response response) {
            // Handle error.
        }
}
```

#### Add thread participants

Use the `add` method to add participants to a thread.

```java
//  The list of ChatParticipant to be added to the thread.
List<ChatParticipant> participants = new ArrayList<>();
// The CommunicationUser.identifier you created before, required.
final String id = "<user_id>";
// The display name for the thread participant.
final String displayName = "a new participant";
participants.add(new ChatParticipant().setId(id).setDisplayName(displayName));
// The model to pass to the add method.
AddChatParticipantsRequest participants = new AddChatParticipantsRequest()
    .setParticipants(participants);

// The unique ID of the thread.
final String threadId = "<thread_id>";
client.addChatParticipants(threadId, participants, new Callback<Void>() {
    @Override
    public void onSuccess(Void result, Response response) {
        // Take further action.
    }

    @Override
    public void onFailure(Throwable throwable, Response response) {
        // Handle error.
    }
});
```

#### Remove a thread participant

Use the `removeChatParticipant` method to remove a participant from a thread.

```java
// The unique ID of the thread.
final String threadId = "<thread_id>";
// The unique ID of the participant.
final String participantId = "<participant_id>";
client.removeChatParticipant(threadId, participantId, new Callback<Void>() {
    @Override
    public void onSuccess(Void result, Response response) {
        // Take further action.
    }

    @Override
    public void onFailure(Throwable throwable, Response response) {
        // Handle error.
    }
});
```

### Events Operations

#### Send a typing notification

Use the `sendTypingNotification` method to post a typing notification event to a thread, on behalf of a user.

```java
// The unique ID of the thread.
final String threadId = "<thread_id>";
client.sendTypingNotification(threadId, new Callback<Void>() {
    @Override
    public void onSuccess(Void result, Response response) {
        // Take further action.
    }

    @Override
    public void onFailure(Throwable throwable, Response response) {
        // Handle error.
    }
});
```

#### Send read receipt

Use the `send` method to post a read receipt event to a thread, on behalf of a user.

```java
// The unique ID of the participant.
final String messageId = "<message_id>";
// The model to be passed to the send method.
SendReadReceiptRequest readReceipt = new SendReadReceiptRequest()
    .setChatMessageId(messageId);

// The unique ID of the thread.
final String threadId = "<thread_id>";
client.sendChatReadReceipt(threadId, readReceipt, new Callback<Void>() {
    @Override
    public void onSuccess(Void result, Response response) {
        // Take further action.
    }

    @Override
    public void onFailure(Throwable throwable, Response response) {
        // Handle error.
    }
});
```

#### Get read receipts

Use the `listChatReadReceipts` method to retrieve read receipts for a thread.

```java
// The unique ID of the thread.
final String threadId = "<thread_id>";

// The maximum number of participants to be returned per page, optional.
final int maxPageSize = 10;

// Skips participants up to a specified position in response.
final int skip = 0;

client.listChatReadReceiptsPages(threadId,
    maxPageSize,
    skip,
    new Callback<AsyncPagedDataCollection<ChatMessageReadReceipt, Page<ChatMessageReadReceipt>>>() {
    @Override
    public void onSuccess(AsyncPagedDataCollection<ChatMessageReadReceipt, Page<ChatMessageReadReceipt>> result,
        Response response) {
        // pageCollection enables enumerating list of chat participants.
<<<<<<< HEAD
        pageCollection.getFirstPage(new Callback<Page<ChatMessageReadReceipt>>() {
=======
        pageCollection.getFirstPage(new Callback<Page<ReadReceipt>>() {
>>>>>>> 773de465
            @Override
            public void onSuccess(Page<ChatMessageReadReceipt> firstPage, Response response) {
                for (ReadReceipt receipt : firstPage.getItems()) {
                    // Take further action.
                }
                retrieveNextReceiptsPages(firstPage.getPageId(), pageCollection);
            }

            @Override
            public void onFailure(Throwable throwable, Response response) {
                // Handle error.
            }
         }
    }

    @Override
    public void onFailure(Throwable throwable, Response response) {
        // Handle error.
    }
});

void listChatReadReceiptsNext(String nextLink,
    AsyncPagedDataCollection<Page<ChatMessageReadReceipt>> pageCollection) {
        @Override
        public void onSuccess(Page<ChatMessageReadReceipt> nextPage, Response response) {
            for (ReadReceipt receipt : nextPage.getItems()) {
                // Take further action.
            }
            if (nextPage.getPageId() != null) {
                retrieveNextReceiptsPages(nextPage.getPageId(), pageCollection);
            }
        }

        @Override
        public void onFailure(Throwable throwable, Response response) {
            // Handle error.
        }
}
```

## Troubleshooting

When an error occurs, the client calls the callback's `onFailure` method. You can use the provided `Throwable` to act upon the failure.

```java
client.createChatThread(thread, new Callback<CreateChatThreadResult>() {
    public void onFailure(Throwable throwable, okhttp3.Response response) {
        // Handle error.
    }
});
```

## Next steps

More sample code should go here, along with links out to the appropriate code samples.

## Contributing
This project welcomes contributions and suggestions. Most contributions require you to agree to a Contributor License Agreement (CLA) declaring that you have the right to, and actually do, grant us the rights to use your contribution. For details, visit https://cla.microsoft.com.

When you submit a pull request, a CLA-bot will automatically determine whether you need to provide a CLA and decorate the PR appropriately (e.g., label, comment). Simply follow the instructions provided by the bot. You will only need to do this once across all repos using our CLA.

This project has adopted the [Microsoft Open Source Code of Conduct](https://opensource.microsoft.com/codeofconduct/). For more information see the [Code of Conduct FAQ](https://opensource.microsoft.com/codeofconduct/faq/) or contact [opencode@microsoft.com](mailto:opencode@microsoft.com) with any additional questions or comments.

![Impressions](https://azure-sdk-impressions.azurewebsites.net/api/impressions/azure-sdk-for-android%2Fsdk%2Fcommunication%2Fazure-communication-chat%2FREADME.png)<|MERGE_RESOLUTION|>--- conflicted
+++ resolved
@@ -144,12 +144,9 @@
 CreateChatThreadRequest thread = new CreateChatThreadRequest()
     .setTopic(topic)
     .setParticipants(participants);
-<<<<<<< HEAD
 
 // optional, set a repeat request ID 
 final String repeatabilityRequestID = '123';
-=======
->>>>>>> 773de465
 
 client.createChatThread(thread, repeatabilityRequestID, new Callback<CreateChatThreadResult>() {
     public void onSuccess(CreateChatThreadResult result, okhttp3.Response response) {
@@ -258,11 +255,7 @@
 // The new topic for the thread.
 final String topic = "updated topic";
 // The model to pass to the update method.
-<<<<<<< HEAD
-    UpdateChatThreadRequest thread = new UpdateChatThreadRequest()
-=======
 UpdateTopicRequest thread = new UpdateTopicRequest()
->>>>>>> 773de465
     .setTopic(topic);
 
 // The unique ID of the thread.
@@ -478,7 +471,6 @@
 ```java
 // The unique ID of the thread.
 final String threadId = "<thread_id>";
-<<<<<<< HEAD
 
 // The maximum number of participants to be returned per page, optional.
 final int maxPageSize = 10;
@@ -489,9 +481,6 @@
 client.listChatParticipantsPages(threadId,
     maxPageSize,
     skip,
-=======
-client.listChatParticipantsPages(threadId,
->>>>>>> 773de465
     new Callback<AsyncPagedDataCollection<ChatParticipant, Page<ChatParticipant>>>() {
     @Override
     public void onSuccess(AsyncPagedDataCollection<ChatParticipant, Page<ChatParticipant>> firstPage,
@@ -519,14 +508,8 @@
     }
 });
 
-<<<<<<< HEAD
 void listChatParticipantsNext(String nextLink,
     AsyncPagedDataCollection<Page<ChatParticipant>> pageCollection) {
-=======
-void retrieveNextParticipantsPages(String nextPageId,
-    AsyncPagedDataCollection<ChatParticipant, Page<ChatParticipant>> pageCollection) {
-    pageCollection.getPage(nextPageId, new Callback<Page<ChatParticipant>>() {
->>>>>>> 773de465
         @Override
         public void onSuccess(Page<ChatParticipant> nextPage, Response response) {
             for (ChatParticipant participant : nextPage.getItems()) {
@@ -667,11 +650,7 @@
     public void onSuccess(AsyncPagedDataCollection<ChatMessageReadReceipt, Page<ChatMessageReadReceipt>> result,
         Response response) {
         // pageCollection enables enumerating list of chat participants.
-<<<<<<< HEAD
         pageCollection.getFirstPage(new Callback<Page<ChatMessageReadReceipt>>() {
-=======
-        pageCollection.getFirstPage(new Callback<Page<ReadReceipt>>() {
->>>>>>> 773de465
             @Override
             public void onSuccess(Page<ChatMessageReadReceipt> firstPage, Response response) {
                 for (ReadReceipt receipt : firstPage.getItems()) {
