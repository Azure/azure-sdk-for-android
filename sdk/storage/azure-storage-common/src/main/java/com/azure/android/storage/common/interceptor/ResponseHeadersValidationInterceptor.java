package com.azure.android.storage.common.interceptor;

import androidx.annotation.NonNull;

import com.azure.android.core.exception.HttpResponseException;
import com.azure.android.core.util.CoreUtils;
import com.azure.android.core.util.logging.ClientLogger;

import java.io.IOException;
import java.util.ArrayList;
import java.util.Collection;

import okhttp3.Interceptor;
import okhttp3.Request;
import okhttp3.Response;

/**
 * Interceptor that validates that a collection of headers have consistent values between a request and a response.
 */
public class ResponseHeadersValidationInterceptor implements Interceptor {
<<<<<<< HEAD
=======
    private final ClientLogger logger;

>>>>>>> 961b74e1
    private static final String CLIENT_ID_HEADER = "x-ms-client-id";
    private static final String ENCRYPTION_KEY_SHA256_HEADER = "x-ms-encryption-key-sha256";

    private final ClientLogger logger = new ClientLogger(ResponseHeadersValidationInterceptor.class);
    private final Collection<String> headerNames = new ArrayList<>();

    /**
<<<<<<< HEAD
     * Constructor that adds two mandatory headers used by Azure Storage.
=======
     * Constructor that adds two mandatory headers used by Storage and uses a default {@link ClientLogger}.
>>>>>>> 961b74e1
     */
    public ResponseHeadersValidationInterceptor() {
        this(ClientLogger.getDefault(ResponseHeadersValidationInterceptor.class));
    }

    /**
     * Constructor that adds two mandatory headers used by Storage and uses a provided {@link ClientLogger}.
     */
    public ResponseHeadersValidationInterceptor(ClientLogger clientLogger) {
        headerNames.add(CLIENT_ID_HEADER);
        headerNames.add(ENCRYPTION_KEY_SHA256_HEADER);
        logger = clientLogger;
    }

    /**
<<<<<<< HEAD
     * Constructor that accepts a list of header names to validate. Adds two mandatory Azure Storage header names as
     * well.
=======
     * Constructor that accepts a list of header names to validate. Adds two mandatory Storage header names as well.
     * and uses a default {@link ClientLogger}.
>>>>>>> 961b74e1
     */
    public ResponseHeadersValidationInterceptor(Collection<String> headerNames) {
        this(headerNames, ClientLogger.getDefault(ResponseHeadersValidationInterceptor.class));
    }

    /**
     * Constructor that accepts a list of header names to validate. Adds two mandatory Storage header names as well
     * and uses a provided {@link ClientLogger}.
     */
    public ResponseHeadersValidationInterceptor(Collection<String> headerNames, ClientLogger clientLogger) {
        headerNames.add(CLIENT_ID_HEADER);
        headerNames.add(ENCRYPTION_KEY_SHA256_HEADER);
        this.headerNames.addAll(headerNames);
        logger = clientLogger;
    }

    @NonNull
    @Override
    public Response intercept(@NonNull Chain chain) throws IOException {
        Request request = chain.request();
        Response response = chain.proceed(request);

        for (String headerName : headerNames) {
            String responseHeaderValue = response.header(headerName);
            String requestHeaderValue = request.header(headerName);

            if (CoreUtils.isNullOrEmpty(responseHeaderValue) || !responseHeaderValue.equals(requestHeaderValue)) {
                String errorMessage = String.format(
                    "Unexpected header value. Expected response to echo '%s: %s'. Got value '%s'.",
                    headerName, requestHeaderValue, responseHeaderValue);

                logger.error(errorMessage);

                throw new HttpResponseException(errorMessage, response);
            }
        }

        return response;
    }
}<|MERGE_RESOLUTION|>--- conflicted
+++ resolved
@@ -18,23 +18,14 @@
  * Interceptor that validates that a collection of headers have consistent values between a request and a response.
  */
 public class ResponseHeadersValidationInterceptor implements Interceptor {
-<<<<<<< HEAD
-=======
-    private final ClientLogger logger;
-
->>>>>>> 961b74e1
     private static final String CLIENT_ID_HEADER = "x-ms-client-id";
     private static final String ENCRYPTION_KEY_SHA256_HEADER = "x-ms-encryption-key-sha256";
 
-    private final ClientLogger logger = new ClientLogger(ResponseHeadersValidationInterceptor.class);
+    private final ClientLogger logger;
     private final Collection<String> headerNames = new ArrayList<>();
 
     /**
-<<<<<<< HEAD
-     * Constructor that adds two mandatory headers used by Azure Storage.
-=======
      * Constructor that adds two mandatory headers used by Storage and uses a default {@link ClientLogger}.
->>>>>>> 961b74e1
      */
     public ResponseHeadersValidationInterceptor() {
         this(ClientLogger.getDefault(ResponseHeadersValidationInterceptor.class));
@@ -50,13 +41,8 @@
     }
 
     /**
-<<<<<<< HEAD
-     * Constructor that accepts a list of header names to validate. Adds two mandatory Azure Storage header names as
-     * well.
-=======
      * Constructor that accepts a list of header names to validate. Adds two mandatory Storage header names as well.
      * and uses a default {@link ClientLogger}.
->>>>>>> 961b74e1
      */
     public ResponseHeadersValidationInterceptor(Collection<String> headerNames) {
         this(headerNames, ClientLogger.getDefault(ResponseHeadersValidationInterceptor.class));
