--- conflicted
+++ resolved
@@ -285,8 +285,6 @@
             this.finalizeIfStopped();
 
             Log.v(TAG, "stageBlocks(): Uploading block:" + block.blockId + threadName());
-<<<<<<< HEAD
-=======
             byte [] blockContent;
             try {
                 blockContent = content.readBlock(block.blockOffset, block.blockSize);
@@ -299,18 +297,12 @@
                 nextMessage.sendToTarget();
                 return;
             }
->>>>>>> daa09584
 
             ServiceCall call = this.blobClient.stageBlock(this.blob.containerName,
                 this.blob.blobName,
                 block.blockId,
-<<<<<<< HEAD
-                block.getBlockContent(),
-                null, new com.azure.android.core.http.Callback<BlockBlobsStageBlockResponse>() {
-=======
                 blockContent,
                 null, new com.azure.android.core.http.Callback<Void>() {
->>>>>>> daa09584
                     @Override
                     public void onResponse(BlockBlobsStageBlockResponse response) {
                         Log.v(TAG, "stageBlocks(): Block uploaded:" + block.blockId + threadName());
