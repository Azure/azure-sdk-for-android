// Copyright (c) Microsoft Corporation. All rights reserved.
// Licensed under the MIT License.

package com.azure.android.storage.blob.transfer;

import android.content.Context;
import android.util.Log;

import androidx.annotation.NonNull;
import androidx.concurrent.futures.CallbackToFutureAdapter;
import androidx.work.Data;
import androidx.work.ListenableWorker;
import androidx.work.WorkerParameters;

import com.azure.android.core.util.CoreUtil;
import com.azure.android.storage.blob.models.BlobStorageException;
import com.google.common.util.concurrent.ListenableFuture;

/**
 * {@link ListenableWorker} for performing a single file upload using {@link UploadHandler}.
 */
class UploadWorker extends ListenableWorker {
    private static final String TAG = UploadWorker.class.getSimpleName();
    // The number of blob blocks to be uploaded in parallel.
    private int blocksUploadConcurrency;
    // The key of the blob upload metadata entity describing the file to be uploaded.
    private long blobUploadId;
    // A token to signal {@link UploadHandler} that it should be stopped.
    private TransferStopToken transferStopToken;

    /**
     * Create the upload worker.
     *
     * {@link TransferClient} won't call this constructor directly instead it enqueue the work along
     * with criteria to execute it. The {@link androidx.work.WorkManager} call this Ctr when it
     * identifies that the criteria are satisfied (e.g network is available).
     *
     * If criteria configured for the Worker is no longer met while it is executing, then WorkManager
     * will stop the Worker by calling {@link ListenableWorker#stop()}. Such stopped Worker instance
     * will be eventually GC-ed. When constraints are again satisfied and if the Worker was stopped
     * without completion then WorkManager will create and starts new Worker instance.
     *
     * @param appContext the context
     * @param workerParams the input parameters to the worker
     */
    public UploadWorker(@NonNull Context appContext,
                        @NonNull WorkerParameters workerParams) {
        super(appContext, workerParams);
        this.blobUploadId
            = getInputData().getLong(Constants.INPUT_BLOB_UPLOAD_ID_KEY, -1);
        if (this.blobUploadId <= -1) {
            throw new IllegalArgumentException("Worker created with no or non-positive input blobUploadId.");
        }
        this.blocksUploadConcurrency
            = getInputData().getInt(TransferConstants.INPUT_BLOCKS_UPLOAD_CONCURRENCY_KEY,
            TransferConstants.DEFAULT_BLOCKS_UPLOAD_CONCURRENCY);
        if (this.blocksUploadConcurrency <= 0) {
            this.blocksUploadConcurrency = TransferConstants.DEFAULT_BLOCKS_UPLOAD_CONCURRENCY;
        }
    }

    /**
     * WorkManager calls startWork() on main-thread, so it is important that the work this method
     * does is light weight. This method creates an {@link UploadHandler} and delegate the
     * file upload work.
     *
     * @return the future representing the async upload.
     */
    @NonNull
    @Override
    public ListenableFuture<Result> startWork() {
        Log.v(TAG, "startWork() called." + this);
        ListenableFuture<Result> listenableFuture = CallbackToFutureAdapter.getFuture(completer -> {
            TransferHandlerListener transferHandlerListener = new TransferHandlerListener() {
                @Override
                public void onTransferProgress(long totalBytes, long bytesTransferred) {
                    setProgressAsync(new Data.Builder()
                        .putLong(TransferConstants.PROGRESS_TOTAL_BYTES, totalBytes)
                        .putLong(TransferConstants.PROGRESS_BYTES_TRANSFERRED, bytesTransferred)
                        .build());
                }

                @Override
                public void onUserPaused() {
                    // TODO: anuchan - use this once decide on public non-live-data listener.
                }

                @Override
                public void onSystemPaused() {
                    // TODO: anuchan - use this once decide on public non-live-data listener.
                }

                @Override
                public void onComplete() {
                    completer.set(Result.success());
                }

                @Override
                public void onError(Throwable t) {
                    String errorMessage = null;
                    if (t instanceof BlobStorageException) {
                        errorMessage = Util.tryGetNormalizedError((BlobStorageException) t);
                    }
                    if (CoreUtil.isNullOrEmpty(errorMessage)) {
                        errorMessage = t.getMessage();
                    }
                    int lenToTrim = errorMessage.length() - Data.MAX_DATA_BYTES;
                    if (lenToTrim > 0) {
                        errorMessage = errorMessage.substring(0, errorMessage.length() - lenToTrim);
                    }
                    Data errorOutput = new Data.Builder()
                        .putString(Constants.OUTPUT_ERROR_MESSAGE_KEY, errorMessage)
                        .build();
                    completer.set(Result.failure(errorOutput));
                }
            };
            UploadHandler handler = UploadHandler.create(getApplicationContext(),
                this.blocksUploadConcurrency,
                this.blobUploadId);
            this.transferStopToken = handler.beginUpload(transferHandlerListener);
            return transferHandlerListener;
        });
        return listenableFuture;
    }

    /**
     * Called by WorkManager to stop the work, this can happen if the constraints for execution
     * are no longer satisfied or user explicitly stopped the worker (e.g. cancel or pause upload)
     * or Worker executed for maximum time it is allowed to run.
     */
    @Override
    public void onStopped() {
        Log.v(TAG, "onStopped() called." + this);
        this.transferStopToken.stop();
    }

    static class Constants {
        /**
         * Identifies an entry in {@link WorkerParameters} input to {@link UploadWorker} that
         * holds blob uploadId.
         * An uploadId is the key to a blob upload metadata entity in local store.
         */
        static final String INPUT_BLOB_UPLOAD_ID_KEY = "ibuik";
<<<<<<< HEAD
=======
        /**
         * The default block upload parallelism.
         */
        static final int DEFAULT_BLOCKS_UPLOAD_CONCURRENCY = 3;
        /**
         * Identifies an entry {@link Data} passed to {@link ListenableWorker#setProgressAsync(Data)},
         * holding the total bytes to upload.
         */
        static final String PROGRESS_TOTAL_BYTES = "TOTAL_BYTES";
        /**
         * Identifies an entry {@link Data} passed to {@link ListenableWorker#setProgressAsync(Data)},
         * holding the total bytes uploaded so far.
         */
        static final String PROGRESS_BYTES_UPLOADED = "BYTES_UPLOADED";
        /**
         * Identifies an entry in the output {@link Data} that holds error message.
         */
        static final String OUTPUT_ERROR_MESSAGE_KEY = "oemk";
>>>>>>> 87d42f05
    }
}<|MERGE_RESOLUTION|>--- conflicted
+++ resolved
@@ -141,26 +141,5 @@
          * An uploadId is the key to a blob upload metadata entity in local store.
          */
         static final String INPUT_BLOB_UPLOAD_ID_KEY = "ibuik";
-<<<<<<< HEAD
-=======
-        /**
-         * The default block upload parallelism.
-         */
-        static final int DEFAULT_BLOCKS_UPLOAD_CONCURRENCY = 3;
-        /**
-         * Identifies an entry {@link Data} passed to {@link ListenableWorker#setProgressAsync(Data)},
-         * holding the total bytes to upload.
-         */
-        static final String PROGRESS_TOTAL_BYTES = "TOTAL_BYTES";
-        /**
-         * Identifies an entry {@link Data} passed to {@link ListenableWorker#setProgressAsync(Data)},
-         * holding the total bytes uploaded so far.
-         */
-        static final String PROGRESS_BYTES_UPLOADED = "BYTES_UPLOADED";
-        /**
-         * Identifies an entry in the output {@link Data} that holds error message.
-         */
-        static final String OUTPUT_ERROR_MESSAGE_KEY = "oemk";
->>>>>>> 87d42f05
     }
 }