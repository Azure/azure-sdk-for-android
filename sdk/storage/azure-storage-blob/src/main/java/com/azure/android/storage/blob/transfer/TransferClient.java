// Copyright (c) Microsoft Corporation. All rights reserved.
// Licensed under the MIT License.

package com.azure.android.storage.blob.transfer;

import android.annotation.SuppressLint;
import android.content.Context;
import android.os.Build;
import android.util.Log;

import androidx.annotation.MainThread;
import androidx.annotation.NonNull;
import androidx.annotation.RequiresApi;
import androidx.lifecycle.LiveData;
import androidx.lifecycle.MutableLiveData;
import androidx.lifecycle.Transformations;
import androidx.work.Constraints;
import androidx.work.Data;
import androidx.work.ExistingWorkPolicy;
import androidx.work.NetworkType;
import androidx.work.OneTimeWorkRequest;
import androidx.work.WorkManager;
import androidx.work.impl.WorkManagerImpl;

import com.azure.android.storage.blob.StorageBlobClient;

import java.io.File;
import java.util.List;
import java.util.concurrent.Executor;
import java.util.concurrent.Executors;

/**
 * A type that exposes blob transfer APIs.
 */
public class TransferClient {
    private static final String TAG = TransferClient.class.getSimpleName();
    // the application context.
    private final Context context;
    // the default storage client for all transfers.
    private final StorageBlobClient blobClient;
    // the constraints to meet to run the transfers.
    private final Constraints constraints;
    // the executor for internal book keeping.
    private SerialExecutor serialTaskExecutor;
    // reference to the database holding transfer entities.
    private final TransferDatabase db;
    // track the active (not collected by GC) Transfers.
    private final static TransferIdInfoLiveDataCache TRANSFER_ID_INFO_CACHE = new TransferIdInfoLiveDataCache();

    /**
     * Creates a {@link TransferClient} that uses provided {@link StorageBlobClient}
     * for transfers.
     *
     * @param context the context
     * @param blobClient the blob storage client
     * @param constraints the constraints to meet to run transfers
     * @param serialTaskExecutor the executor for all internal book keeping purposes
     */
    private TransferClient(Context context,
                           StorageBlobClient blobClient,
                           Constraints constraints,
                           SerialExecutor serialTaskExecutor) {
        this.context = context;
        this.blobClient = blobClient;
        this.constraints = constraints;
        this.serialTaskExecutor = serialTaskExecutor;
        this.db = TransferDatabase.get(context);
    }

    /**
     * Upload a file.
     *
     * @param containerName the container to upload the file to
     * @param blobName the name of the target blob holding uploaded file
     * @param file the local file to upload
     * @return LiveData that streams {@link TransferInfo} describing current state of the transfer
     */
    public LiveData<TransferInfo> upload(String containerName, String blobName, File file) {
        // UI_Thread
        final MutableLiveData<TransferOperationResult> transferOpResultLiveData = new MutableLiveData<>();
        this.serialTaskExecutor.execute(() -> {
            // BG_Thread
            try {
                BlobUploadEntity blob = new BlobUploadEntity(containerName, blobName, file);
                List<BlockUploadEntity> blocks
                    = BlockUploadEntity.createEntitiesForFile(file, Constants.DEFAULT_BLOCK_SIZE);
                long transferId = db.uploadDao().createUploadRecord(blob, blocks);
                Log.v(TAG, "upload(): upload record created: " + transferId);

                StorageBlobClientsMap.put(transferId, blobClient);

                Data inputData = new Data.Builder()
                    .putLong(UploadWorker.Constants.INPUT_BLOB_UPLOAD_ID_KEY, transferId)
                    .build();
                OneTimeWorkRequest uploadWorkRequest = new OneTimeWorkRequest
                    .Builder(UploadWorker.class)
                    .setConstraints(constraints)
                    .setInputData(inputData)
                    .build();

                Log.v(TAG, "upload(): enqueuing UploadWorker: " + transferId);
                WorkManager.getInstance(context)
                    .beginUniqueWork(toTransferUniqueWorkName(transferId),
                        ExistingWorkPolicy.KEEP,
                        uploadWorkRequest)
                    .enqueue();
                transferOpResultLiveData
                    .postValue(TransferOperationResult.id(TransferOperationResult.Operation.UPLOAD_DOWNLOAD, transferId));
            } catch (Exception e) {
                transferOpResultLiveData
                    .postValue(TransferOperationResult.error(TransferOperationResult.Operation.UPLOAD_DOWNLOAD, e));
            }
        });
        // UI_Thread
        return toCachedTransferInfoLiveData(transferOpResultLiveData, false);
    }

    /**
<<<<<<< HEAD
     * Download a blob.
     *
     * @param containerName The container to download the blob from.
     * @param blobName The name of the target blob to download.
     * @param file The local file to download to.
     * @return LiveData that streams {@link TransferInfo} describing the current state of the download.
     */
    public LiveData<TransferInfo> download(String containerName, String blobName, File file) {
        MutableLiveData<Long> transferIdLiveData = new MutableLiveData<>();

        this.serialTaskExecutor.execute(() -> {
            BlobDownloadEntity blob = new BlobDownloadEntity(containerName, blobName, file);
            long blobSize = blobClient.getBlobProperties(containerName, blobName).getContentLength();
            List<BlockDownloadEntity> blocks
                = BlockDownloadEntity.createEntitiesForBlob(file, blobSize, Constants.DEFAULT_BLOCK_SIZE);
            long downloadId = db.downloadDao().createDownloadRecord(blob, blocks);

            db.downloadDao().updateBlobSize(downloadId, blobSize);

            Log.v(TAG, "download(): Download record created: " + downloadId);

            StorageBlobClientsMap.put(downloadId, blobClient);

            Data inputData = new Data.Builder()
                .putLong(DownloadWorker.Constants.INPUT_BLOB_DOWNLOAD_ID_KEY, downloadId)
                .build();
            OneTimeWorkRequest downloadWorkRequest = new OneTimeWorkRequest
                .Builder(DownloadWorker.class)
                .setConstraints(constraints)
                .setInputData(inputData)
                .build();

            Log.v(TAG, "download(): enqueuing DownloadWorker: " + downloadId);

            WorkManager.getInstance(context)
                .beginUniqueWork(toTransferUniqueWorkName(downloadId),
                    ExistingWorkPolicy.KEEP,
                    downloadWorkRequest)
                .enqueue();
            transferIdLiveData.postValue(downloadId);
        });

        return new TransferIdMappedToTransferInfo().getTransferInfoLiveData(context, transferIdLiveData);
    }

    /**
     * Cancel a transfer.
     *
     * @param transferId Unique identifier of the operation to cancel.
     */
    public LiveData<Boolean> cancel(long transferId) {
        MutableLiveData<Boolean> cancelLiveData = new MutableLiveData<>();

        this.serialTaskExecutor.execute(() -> {
            try {
                WorkManager.getInstance(context).cancelUniqueWork(toTransferUniqueWorkName(transferId));

                BlobDownloadEntity blob = db.downloadDao().getDownloadRecord(transferId).blob;

                db.downloadDao().updateDownloadInterruptState(blob.key, TransferInterruptState.USER_CANCELLED);

                cancelLiveData.postValue(true);
            } catch (Exception e) {
                Log.w(TAG, "Could not cancel transfer with ID: " + transferId, e);

                cancelLiveData.postValue(false);
            }
        });

        return cancelLiveData;
    }

    /**
     * Get the name for a unique transfer work.
=======
     * Pause a transfer identified by the given transfer id. The pause operation
     * is a best-effort, and a transfer that is already executing may continue to
     * transfer.
     *
     * Upon successful scheduling of the pause, any observer observing on
     * {@link LiveData<TransferInfo>} for this transfer receives a {@link TransferInfo}
     * event with state {@link TransferInfo.State#USER_PAUSED}.
     *
     * @param transferId the transfer id identifies the transfer to pause.
     */
    // P2: Currently no return value, evaluate any possible return value later.
    public void pause(long transferId) {
        // UI_Thread
        final TransferIdInfoLiveData.TransferFlags transferFlags = TRANSFER_ID_INFO_CACHE.getTransferFlags(transferId);
        this.serialTaskExecutor.execute(() -> {
            // BG_Thread
            try {
                final PauseCheck pauseCheck = checkPauseable(transferId);
                if (pauseCheck.canPause) {
                    if (pauseCheck.isUpload) {
                        db.uploadDao().updateUploadInterruptState(transferId, UploadInterruptState.USER_PAUSED);
                    } else {
                        throw new RuntimeException("Download::pause() NotImplemented");
                    }
                    if (transferFlags != null) {
                        transferFlags.setUserPaused();
                    }
                    WorkManager
                        .getInstance(context)
                        .cancelUniqueWork(toTransferUniqueWorkName(transferId));
                }
            } catch (Exception e) {
                Log.e(TAG, "Unable to schedule pause for the transfer:" + transferId, e);
            }
        });
    }

    /**
     * Resume a paused transfer.
     *
     * @param transferId the transfer id identifies the transfer to resume.
     * @return LiveData that streams {@link TransferInfo} describing the current state of the transfer
     */
    public LiveData<TransferInfo> resume(long transferId) {
        // UI_Thread
        final MutableLiveData<TransferOperationResult> transferOpResultLiveData = new MutableLiveData<>();
        this.serialTaskExecutor.execute(() -> {
            // BG_Thread
            try {
                final ResumeCheck resumeCheck = checkResumeable(transferId, transferOpResultLiveData);
                if (resumeCheck.canResume) {
                    StorageBlobClientsMap.put(transferId, blobClient);
                    final OneTimeWorkRequest workRequest;
                    if (resumeCheck.isUpload) {
                        Data inputData = new Data.Builder()
                            .putLong(UploadWorker.Constants.INPUT_BLOB_UPLOAD_ID_KEY, transferId)
                            .build();
                        workRequest = new OneTimeWorkRequest
                            .Builder(UploadWorker.class)
                            .setConstraints(constraints)
                            .setInputData(inputData)
                            .build();
                        Log.v(TAG, "Upload::resume() Enqueuing UploadWorker: " + transferId);
                    } else {
                        throw new RuntimeException("Download::resume() NotImplemented");
                    }
                    // resume() will resubmit the work to WorkManager with the policy as KEEP.
                    // With this policy, if the work is already running, then this resume() call is NO-OP,
                    // we return the LiveData to the caller that streams the TransferInfo events of
                    // the already running work.
                    WorkManager.getInstance(context)
                        .beginUniqueWork(toTransferUniqueWorkName(transferId),
                            ExistingWorkPolicy.KEEP,
                            workRequest)
                        .enqueue();
                    transferOpResultLiveData
                        .postValue(TransferOperationResult.id(TransferOperationResult.Operation.RESUME, transferId));
                }
            } catch (Exception e) {
                transferOpResultLiveData
                    .postValue(TransferOperationResult.error(TransferOperationResult.Operation.RESUME, e));
            }
        });
        // UI_Thread
        return toCachedTransferInfoLiveData(transferOpResultLiveData, true);
    }

    /**
     * Get unique name for a transfer work.
>>>>>>> 87d42f05
     *
     * @param transferId the transfer id
     * @return name for the transfer work
     */
    static String toTransferUniqueWorkName(long transferId) {
        return "azure_transfer_" + transferId;
    }

    /**
     * Subscribe to a TransferOperationResult LiveData and transform that to TransferInfo LiveData.
     *
     * This method caches or uses cached {@link LiveData<TransferInfo>} to stream TransferInfo.
     * If provided TransferOperationResult LiveData emits an error, then cache won't be used.
     *
     * @param transferOpResultLiveData the LiveData to channel transfer operation initiation result
     * @param isResume true if the transfer id emitted by the transferOpResultLiveData LiveData
     *   identifies a transfer to be resumed, false for a new upload or download transfer.
     * @return the TransferInfo LiveData
     */
    @MainThread
    private LiveData<TransferInfo> toCachedTransferInfoLiveData(LiveData<TransferOperationResult> transferOpResultLiveData,
                                                                boolean isResume) {
        // UI_Thread
        return Transformations.switchMap(transferOpResultLiveData, transferOpResult -> {
            if (transferOpResult.isError()) {
                final TransferIdInfoLiveData.Result result = TransferIdInfoLiveData.create(context);
                final TransferIdInfoLiveData.LiveDataPair pair = result.getLiveDataPair();
                pair.getTransferOpResultLiveData().setValue(transferOpResult);
                return pair.getTransferInfoLiveData();
            } else {
                if (isResume) {
                    // If the application process already has a cached LiveData pair for the same transfer,
                    // then use it, otherwise create, cache, and use.
                    final TransferIdInfoLiveData.LiveDataPair pair
                        = TRANSFER_ID_INFO_CACHE.getOrCreate(transferOpResult.getId(), context);
                    pair.getTransferOpResultLiveData().setValue(transferOpResult);
                    return pair.getTransferInfoLiveData();
                } else {
                    // For a new upload or download transfer, create a transfer LiveData pair
                    // (TransferOperationResult, TransferInfo) cache entry and use them.
                    // Any future resume operation on the same transfer will use this pair
                    // as long as:
                    //     1. both upload or download transfer, and the corresponding resume happens
                    //        in the same application process
                    //     2. and the cache entry is not GC-ed.
                    final TransferIdInfoLiveData.LiveDataPair pair
                        = TRANSFER_ID_INFO_CACHE.create(transferOpResult.getId(), context);
                    pair.getTransferOpResultLiveData().setValue(transferOpResult);
                    return pair.getTransferInfoLiveData();
                }
            }
        });
    }

    /**
     * Do pre-validations to see a transfer can be resumed.
     *
     * @param transferId identifies the transfer to check for resume eligibility
     * @param transferOpResultLiveData the LiveData to post the error if the transfer cannot be resumed
     * @return result of check
     */
    private ResumeCheck checkResumeable(long transferId,
                                        MutableLiveData<TransferOperationResult> transferOpResultLiveData) {
        // Check for Upload Record
        BlobUploadEntity uploadBlob = db.uploadDao().getBlob(transferId);
        if (uploadBlob != null) {
            if (uploadBlob.state == BlobUploadState.FAILED) {
                transferOpResultLiveData.postValue(TransferOperationResult.alreadyInFailedStateError(transferId));
                return new ResumeCheck(false, true);
            } else if (uploadBlob.state == BlobUploadState.COMPLETED) {
                transferOpResultLiveData.postValue(TransferOperationResult.alreadyInCompletedStateError(transferId));
                return new ResumeCheck(false, true);
            }
            return new ResumeCheck(true, true);
        }
        // TODO: Check for Download Record

        // No upload or download transfer found.
        transferOpResultLiveData.postValue(TransferOperationResult.notFoundError(transferId));
        return new ResumeCheck(false, false);
    }

    /** Result of {@link this#checkResumeable(long, MutableLiveData)}} **/
    private static final class ResumeCheck {
        // flag indicating whether transfer is resume-able or not.
        final boolean canResume;
        // if resume-able then this flag indicates the transfer type (upload|download)
        final boolean isUpload;

        ResumeCheck(boolean canResume, boolean isUpload) {
            this.canResume = canResume;
            this.isUpload = isUpload;
        }
    }

    /**
     * Do pre-validations to see a transfer can be paused.
     *
     * @param transferId identifies the transfer to check for pause eligibility
     * @return result of check
     */
    private PauseCheck checkPauseable(long transferId) {
        // Check for Upload Record
        BlobUploadEntity blob = db.uploadDao().getBlob(transferId);
        if (blob != null) {
            if (blob.state == BlobUploadState.FAILED) {
                return new PauseCheck(false, true);
            } else if (blob.state == BlobUploadState.COMPLETED) {
                return new PauseCheck(false, true);
            }
            return new PauseCheck(true, true);
        }
        // TODO: Check for Download Record

        // No upload or download transfer found.
        return new PauseCheck(false, false);
    }

    /** Result of {@link this#checkPauseable(long)}} **/
    private static final class PauseCheck {
        // flag indicating whether transfer is pause-able or not.
        private final boolean canPause;
        // if pause-able then this flag indicates the transfer type (upload|download)
        final boolean isUpload;

        private PauseCheck(boolean canPause, boolean isUpload) {
            this.canPause = canPause;
            this.isUpload = isUpload;
        }
    }

    /**
     * A builder to configure and build a {@link TransferClient}.
     */
    public static final class Builder {
        // the application context.
        private Context context;
        // the default storage client for all transfers.
        private StorageBlobClient storageBlobClient;
        // indicate whether the device should be charging for running the transfers.
        private boolean requiresCharging = false;
        // indicate whether the device should be idle for running the transfers.
        private boolean requiresDeviceIdle = false;
        // indicate whether the device battery should be at an acceptable level for running the transfers
        private boolean requiresBatteryNotLow = false;
        // indicate whether the device's available storage should be at an acceptable level for running
        // the transfers
        private boolean requiresStorageNotLow = false;
        // the network type required for transfers.
        private NetworkType networkType = NetworkType.CONNECTED;
        // the executor for internal book keeping.
        private SerialExecutor serialTaskExecutor;

        /**
         * Create a new {@link TransferClient} builder.
         */
        public Builder(@NonNull Context context) {
            this.context = context;
        }

        /**
         * Set the storage blob client to use for all transfers.
         *
         * @param storageBlobClient the storage blob client
         * @return Builder with provided Storage Blob Client set
         */
        public Builder setStorageClient(@NonNull StorageBlobClient storageBlobClient) {
            this.storageBlobClient = storageBlobClient;
            return this;
        }

        /**
         * Sets whether device should be charging for running the transfers.
         * The default value is {@code false}.
         *
         * @param requiresCharging {@code true} if device must be charging for the transfer to run
         * @return Builder with provided charging requirement set
         */
        public Builder setRequiresCharging(boolean requiresCharging) {
            this.requiresCharging = requiresCharging;
            return this;
        }

        /**
         * Sets whether device should be idle for running the transfers.
         * The default value is {@code false}.
         *
         * @param requiresDeviceIdle {@code true} if device must be idle for transfers to run
         * @return Builder with provided idle requirement set
         */
        @RequiresApi(23)
        public Builder setRequiresDeviceIdle(boolean requiresDeviceIdle) {
            this.requiresDeviceIdle = requiresDeviceIdle;
            return this;
        }

        /**
         * Sets the particular {@link NetworkType} the device should be in for running
         * the transfers.
         *
         * The default network type that {@link TransferClient} uses is {@link NetworkType#CONNECTED}.
         *
         * @param networkType The type of network required for transfers to run
         * @return Builder with provided network type set
         */
        public Builder setRequiredNetworkType(@NonNull NetworkType networkType) {
            this.networkType = networkType;
            return this;
        }

        /**
         * Sets whether device battery should be at an acceptable level for running the transfers.
         * The default value is {@code false}.
         *
         * @param requiresBatteryNotLow {@code true} if the battery should be at an acceptable level
         *                              for the transfers to run
         * @return Builder with provided battery requirement set
         */
        public Builder setRequiresBatteryNotLow(boolean requiresBatteryNotLow) {
            this.requiresBatteryNotLow = requiresBatteryNotLow;
            return this;
        }

        /**
         * Sets whether the device's available storage should be at an acceptable level for running
         * the transfers. The default value is {@code false}.
         *
         * @param requiresStorageNotLow {@code true} if the available storage should not be below a
         *                              a critical threshold for the transfer to run
         * @return Builder with provided storage requirement set
         */
        public Builder setRequiresStorageNotLow(boolean requiresStorageNotLow) {
            this.requiresStorageNotLow = requiresStorageNotLow;
            return this;
        }

        /**
         * Set the {@link Executor} used by {@link TransferClient} for all its internal
         * book keeping, which includes creating DB entries for transfer workers, querying DB
         * for status, submitting transfer request to {@link WorkManager}.
         *
         * TransferClient will enqueue a maximum of two commands to the taskExecutor at any time.
         *
         * @param executor the executor for internal book keeping
         * @return Builder with provided taskExecutor set
         */
        public Builder setTaskExecutor(@NonNull Executor executor) {
            this.serialTaskExecutor = new SerialExecutor(executor);
            return this;
        }

        /**
         * @return A {@link TransferClient} configured with settings applied through this builder
         */
        // Following annotation is added to suppress library restricted WorkManager
        // androidx.work.Configuration Object access
        @SuppressLint("RestrictedApi")
        public TransferClient build() {
            if (this.storageBlobClient == null) {
                throw new IllegalArgumentException("storageBlobClient must be set.");
            }
            final Constraints.Builder constraintsBuilder = new Constraints.Builder();
            constraintsBuilder.setRequiresCharging(this.requiresCharging);
            if (Build.VERSION.SDK_INT >= 23) {
                constraintsBuilder.setRequiresDeviceIdle(this.requiresDeviceIdle);
            }
            if (this.networkType == null) {
                throw new IllegalArgumentException("networkType must be set.");
            } else if (this.networkType == NetworkType.NOT_REQUIRED) {
                throw new IllegalArgumentException(
                    "The network type NOT_REQUIRED is not a valid transfer configuration.");
            }
            constraintsBuilder.setRequiredNetworkType(this.networkType);
            constraintsBuilder.setRequiresBatteryNotLow(this.requiresBatteryNotLow);
            constraintsBuilder.setRequiresStorageNotLow(this.requiresStorageNotLow);
            if (this.serialTaskExecutor == null) {
                try {
                    // Reference: https://github.com/Azure/azure-sdk-for-android/pull/203#discussion_r384854043
                    //
                    // Try to re-use the existing taskExecutor shared by WorkManager and Room.
                    WorkManagerImpl wmImpl = (WorkManagerImpl)WorkManager.getInstance(context);
                    this.serialTaskExecutor = new SerialExecutor(wmImpl.getConfiguration().getTaskExecutor());
                } catch (Exception ignored) {
                    // Create our own small ThreadPoolExecutor if we can't.
                    this.serialTaskExecutor = new SerialExecutor(Executors.newFixedThreadPool(2));
                }
            }
            return new TransferClient(this.context,
                this.storageBlobClient,
                constraintsBuilder.build(),
                this.serialTaskExecutor);
        }
    }

    private static final class Constants {
        static final int KB = 1024;
        static final int MB = 1024 * KB;
        static final int DEFAULT_BLOCK_SIZE = 10 * Constants.MB;
    }
}<|MERGE_RESOLUTION|>--- conflicted
+++ resolved
@@ -116,7 +116,6 @@
     }
 
     /**
-<<<<<<< HEAD
      * Download a blob.
      *
      * @param containerName The container to download the blob from.
@@ -163,35 +162,6 @@
     }
 
     /**
-     * Cancel a transfer.
-     *
-     * @param transferId Unique identifier of the operation to cancel.
-     */
-    public LiveData<Boolean> cancel(long transferId) {
-        MutableLiveData<Boolean> cancelLiveData = new MutableLiveData<>();
-
-        this.serialTaskExecutor.execute(() -> {
-            try {
-                WorkManager.getInstance(context).cancelUniqueWork(toTransferUniqueWorkName(transferId));
-
-                BlobDownloadEntity blob = db.downloadDao().getDownloadRecord(transferId).blob;
-
-                db.downloadDao().updateDownloadInterruptState(blob.key, TransferInterruptState.USER_CANCELLED);
-
-                cancelLiveData.postValue(true);
-            } catch (Exception e) {
-                Log.w(TAG, "Could not cancel transfer with ID: " + transferId, e);
-
-                cancelLiveData.postValue(false);
-            }
-        });
-
-        return cancelLiveData;
-    }
-
-    /**
-     * Get the name for a unique transfer work.
-=======
      * Pause a transfer identified by the given transfer id. The pause operation
      * is a best-effort, and a transfer that is already executing may continue to
      * transfer.
@@ -280,8 +250,34 @@
     }
 
     /**
+     * Cancel a transfer.
+     *
+     * @param transferId Unique identifier of the operation to cancel.
+     */
+    public LiveData<Boolean> cancel(long transferId) {
+        MutableLiveData<Boolean> cancelLiveData = new MutableLiveData<>();
+
+        this.serialTaskExecutor.execute(() -> {
+            try {
+                WorkManager.getInstance(context).cancelUniqueWork(toTransferUniqueWorkName(transferId));
+
+                BlobDownloadEntity blob = db.downloadDao().getDownloadRecord(transferId).blob;
+
+                db.downloadDao().updateDownloadInterruptState(blob.key, TransferInterruptState.USER_CANCELLED);
+
+                cancelLiveData.postValue(true);
+            } catch (Exception e) {
+                Log.w(TAG, "Could not cancel transfer with ID: " + transferId, e);
+
+                cancelLiveData.postValue(false);
+            }
+        });
+
+        return cancelLiveData;
+    }
+
+    /**
      * Get unique name for a transfer work.
->>>>>>> 87d42f05
      *
      * @param transferId the transfer id
      * @return name for the transfer work
