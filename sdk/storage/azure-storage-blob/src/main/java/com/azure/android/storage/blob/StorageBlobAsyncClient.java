--- conflicted
+++ resolved
@@ -19,16 +19,9 @@
 import com.azure.android.core.http.interceptor.AddDateInterceptor;
 import com.azure.android.core.util.CancellationToken;
 import com.azure.android.core.util.CoreUtil;
-<<<<<<< HEAD
-import com.azure.android.storage.blob.interceptor.MetadataInterceptor;
-import com.azure.android.storage.blob.interceptor.NormalizeEtagInterceptor;
-import com.azure.android.storage.blob.interceptor.ResponseHeadersValidationInterceptor;
-import com.azure.android.storage.blob.implementation.util.ModelHelper;
-=======
 import com.azure.android.storage.blob.implementation.util.ModelHelper;
 import com.azure.android.storage.blob.interceptor.MetadataInterceptor;
 import com.azure.android.storage.blob.interceptor.NormalizeEtagInterceptor;
->>>>>>> 1940bcc8
 import com.azure.android.storage.blob.models.AccessTier;
 import com.azure.android.storage.blob.models.BlobDeleteHeaders;
 import com.azure.android.storage.blob.models.BlobDownloadHeaders;
@@ -38,14 +31,10 @@
 import com.azure.android.storage.blob.models.BlobItem;
 import com.azure.android.storage.blob.models.BlobRange;
 import com.azure.android.storage.blob.models.BlobRequestConditions;
-<<<<<<< HEAD
-import com.azure.android.storage.blob.models.BlobSetTagsHeaders;
-import com.azure.android.storage.blob.models.BlobTag;
-=======
 import com.azure.android.storage.blob.models.BlobSetHttpHeadersHeaders;
 import com.azure.android.storage.blob.models.BlobSetMetadataHeaders;
+import com.azure.android.storage.blob.models.BlobSetTagsHeaders;
 import com.azure.android.storage.blob.models.BlobSetTierHeaders;
->>>>>>> 1940bcc8
 import com.azure.android.storage.blob.models.BlobTags;
 import com.azure.android.storage.blob.models.BlobsPage;
 import com.azure.android.storage.blob.models.BlockBlobCommitBlockListHeaders;
@@ -60,10 +49,7 @@
 import com.azure.android.storage.blob.models.ListBlobsFlatSegmentResponse;
 import com.azure.android.storage.blob.models.ListBlobsIncludeItem;
 import com.azure.android.storage.blob.models.ListBlobsOptions;
-<<<<<<< HEAD
-=======
 import com.azure.android.storage.blob.models.RehydratePriority;
->>>>>>> 1940bcc8
 import com.azure.android.storage.blob.models.PublicAccessType;
 import com.azure.android.storage.blob.transfer.DownloadRequest;
 import com.azure.android.storage.blob.transfer.StorageBlobClientMap;
@@ -73,7 +59,6 @@
 
 import java.io.File;
 import java.util.ArrayList;
-import java.util.HashMap;
 import java.util.List;
 import java.util.Map;
 import java.util.Objects;
@@ -313,94 +298,6 @@
     }
 
     /**
-<<<<<<< HEAD
-     * Deletes a container.
-     *
-     * @param containerName The container name.
-     * @param callback      Callback that receives the response.
-     */
-    public void deleteContainer(String containerName,
-                                CallbackWithHeader<Void, ContainerDeleteHeaders> callback) {
-        storageBlobServiceClient.deleteContainer(containerName,
-            callback);
-    }
-
-    /**
-     * Deletes a container
-     *
-     * @param containerName     The container name.
-     * @param timeout           The timeout parameter is expressed in seconds. For more information, see
-     *                          &lt;a href="https://docs.microsoft.com/en-us/rest/api/storageservices/fileservices/setting-timeouts-for-blob-service-operations"&gt;Setting Timeouts for Blob Service Operations.&lt;/a&gt;.
-     * @param requestConditions {@link BlobRequestConditions}
-     * @param requestId         Provides a client-generated, opaque value with a 1 KB character limit that is
-     *                          recorded in the analytics logs when storage analytics logging is enabled.
-     * @param cancellationToken The token to request cancellation.
-     * @param callback          Callback that receives the response.
-     */
-    public void deleteContainer(String containerName,
-                                Integer timeout,
-                                String version,
-                                BlobRequestConditions requestConditions,
-                                String requestId,
-                                CancellationToken cancellationToken,
-                                CallbackWithHeader<Void, ContainerDeleteHeaders> callback) {
-        storageBlobServiceClient.deleteContainer(containerName,
-            timeout,
-            version,
-            requestConditions,
-            requestId,
-            cancellationToken,
-            callback);
-    }
-
-    /**
-     * Gets the container's properties.
-     *
-     * @param containerName The container name.
-     * @param callback      Callback that receives the response.
-     */
-    public void getContainerProperties(String containerName,
-                                       CallbackWithHeader<Void, ContainerGetPropertiesHeaders> callback) {
-        storageBlobServiceClient.getContainerProperties(containerName,
-            callback);
-    }
-
-    /**
-     * Gets the container's properties.
-     *
-     * @param containerName         The container name.
-     * @param timeout               The timeout parameter is expressed in seconds. For more information, see
-     *                              &lt;a href="https://docs.microsoft.com/en-us/rest/api/storageservices/setting-timeouts-for-blob-service-operations"&gt;Setting Timeouts for Blob Service Operations.&lt;/a&gt;.
-     * @param version               Specifies the version of the operation to use for this request.
-     * @param blobRequestConditions Object that contains values which will restrict the successful operation of a
-     *                              variety of requests to the conditions present. These conditions are entirely
-     *                              optional.
-     * @param requestId             Provides a client-generated, opaque value with a 1 KB character limit that is
-     *                              recorded in the analytics logs when storage analytics logging is enabled.
-     * @param cancellationToken     The token to request cancellation.
-     * @param callback              Callback that receives the response.
-     */
-    public void getContainerProperties(String containerName,
-                                       Integer timeout,
-                                       String version,
-                                       BlobRequestConditions blobRequestConditions,
-                                       String requestId,
-                                       CancellationToken cancellationToken,
-                                       CallbackWithHeader<Void, ContainerGetPropertiesHeaders> callback) {
-        blobRequestConditions = blobRequestConditions == null ? new BlobRequestConditions() : blobRequestConditions;
-
-        storageBlobServiceClient.getContainerProperties(containerName,
-            timeout,
-            version,
-            blobRequestConditions.getLeaseId(),
-            requestId,
-            cancellationToken,
-            callback);
-    }
-
-    /**
-=======
->>>>>>> 1940bcc8
      * Gets a list of blobs identified by a page id in a given container.
      *
      * @param pageId        Identifies the portion of the list to be returned.
@@ -749,129 +646,6 @@
     }
 
     /**
-     * Gets tags associated with a blob.
-     *
-     * @param containerName The container name.
-     * @param blobName      The blob name.
-     * @param callback      Callback that receives the response.
-     */
-    public void getBlobTags(String containerName,
-                            String blobName,
-                            CallbackWithHeader<Map<String, String>, BlobGetTagsHeaders> callback) {
-        this.storageBlobServiceClient.getTags(containerName,
-            blobName,
-            new CallbackWithHeader<BlobTags, BlobGetTagsHeaders>() {
-                @Override
-                public void onSuccess(BlobTags result, BlobGetTagsHeaders header, Response response) {
-                    callback.onSuccess(ModelHelper.populateBlobTags(result), header, response);
-                }
-
-                @Override
-                public void onFailure(Throwable throwable, Response response) {
-                    callback.onFailure(throwable, response);
-                }
-            });
-    }
-
-    /**
-     * Gets tags associated with a blob.
-     *
-     * @param containerName     The container name.
-     * @param blobName          The blob name.
-     * @param snapshot          The snapshot parameter is an opaque DateTime value that, when present, specifies the
-     *                          blob snapshot to retrieve. For more information on working with blob snapshots, see &lt;a href="https://docs.microsoft.com/en-us/rest/api/storageservices/fileservices/creating-a-snapshot-of-a-blob"&gt;Creating a Snapshot of a Blob.&lt;/a&gt;.
-     * @param timeout           The timeout parameter is expressed in seconds. For more information, see
-     *                          &lt;a href="https://docs.microsoft.com/en-us/rest/api/storageservices/fileservices/setting-timeouts-for-blob-service-operations"&gt;Setting Timeouts for Blob Service Operations.&lt;/a&gt;.
-     * @param version           Specifies the version of the operation to use for this request.
-     * @param requestId         Provides a client-generated, opaque value with a 1 KB character limit that is
-     *                          recorded in the analytics logs when storage analytics logging is enabled.
-     * @param cancellationToken The token to request cancellation.
-     * @param callback          The callback that receives the response.
-     */
-    public void getBlobTags(String containerName,
-                            String blobName,
-                            String snapshot,
-                            Integer timeout,
-                            String version,
-                            String requestId,
-                            CancellationToken cancellationToken,
-                            CallbackWithHeader<Map<String, String>, BlobGetTagsHeaders> callback) {
-        this.storageBlobServiceClient.getTags(containerName,
-            blobName,
-            snapshot,
-            null,
-            timeout,
-            version,
-            null,
-            requestId,
-            cancellationToken,
-            new CallbackWithHeader<BlobTags, BlobGetTagsHeaders>() {
-                @Override
-                public void onSuccess(BlobTags result, BlobGetTagsHeaders header, Response response) {
-                    callback.onSuccess(ModelHelper.populateBlobTags(result), header, response);
-                }
-
-                @Override
-                public void onFailure(Throwable throwable, Response response) {
-                    callback.onFailure(throwable, response);
-                }
-            });
-    }
-
-    /**
-     * Changes a blob's tags. The specified tags in this method will replace existing tags. If old values
-     * must be preserved, they must be downloaded and included in the call to this method.
-     *
-     * @param containerName The container name.
-     * @param blobName      The blob name.
-     * @param tags          Tags to associate with the blob.
-     * @param callback      Callback that receives the response.
-     */
-    public void setBlobTags(String containerName,
-                            String blobName,
-                            Map<String, String> tags,
-                            CallbackWithHeader<Void, BlobSetTagsHeaders> callback) {
-        storageBlobServiceClient.setBlobTags(containerName, blobName, tags, callback);
-    }
-
-    /**
-     * Changes a blob's tags. The specified tags in this method will replace existing tags. If old values
-     * must be preserved, they must be downloaded and included in the call to this method.
-     *
-     * @param containerName     The container name.
-     * @param blobName          The blob name.
-     * @param timeout           The timeout parameter is expressed in seconds. For more information, see
-     *                          &lt;a href="https://docs.microsoft.com/en-us/rest/api/storageservices/fileservices/setting-timeouts-for-blob-service-operations"&gt;Setting Timeouts for Blob Service Operations.&lt;/a&gt;.
-     * @param ifTags            Specifies a SQL query to apply to the blob's tags.
-     * @param version           Specifies the version of the operation to use for this request.
-     * @param tags              Tags to associate with the blob.
-     * @param requestId         Provides a client-generated, opaque value with a 1 KB character limit that is
-     *                          recorded in the analytics logs when storage analytics logging is enabled.
-     * @param cancellationToken The token to request cancellation.
-     * @param callback          Callback that receives the response.
-     */
-    public void setBlobTags(String containerName,
-                            String blobName,
-                            Integer timeout,
-                            String ifTags,
-                            String version,
-                            Map<String, String> tags,
-                            String requestId,
-                            CancellationToken cancellationToken,
-                            CallbackWithHeader<Void, BlobSetTagsHeaders> callback) {
-        storageBlobServiceClient.setBlobTags(containerName,
-            blobName,
-            timeout,
-            null, // TODO: Add back with versioning support
-            ifTags,
-            tags,
-            requestId,
-            version,
-            cancellationToken,
-            callback);
-    }
-
-    /**
      * Reads the entire blob.
      *
      * <p>
@@ -1120,9 +894,9 @@
      * @param blobName      The blob name.
      * @param callback      Callback that receives the response.
      */
-    void deleteBlob(String containerName,
-                    String blobName,
-                    CallbackWithHeader<Void, BlobDeleteHeaders> callback) {
+    public void deleteBlob(String containerName,
+                           String blobName,
+                           CallbackWithHeader<Void, BlobDeleteHeaders> callback) {
         storageBlobServiceClient.deleteBlob(containerName,
             blobName,
             callback);
@@ -1161,16 +935,16 @@
      * @param cancellationToken The token to request cancellation.
      * @param callback          Callback that receives the response.
      */
-    void deleteBlob(String containerName,
-                    String blobName,
-                    String snapshot,
-                    Integer timeout,
-                    String version,
-                    DeleteSnapshotsOptionType deleteSnapshots,
-                    BlobRequestConditions requestConditions,
-                    String requestId,
-                    CancellationToken cancellationToken,
-                    CallbackWithHeader<Void, BlobDeleteHeaders> callback) {
+    public void deleteBlob(String containerName,
+                           String blobName,
+                           String snapshot,
+                           Integer timeout,
+                           String version,
+                           DeleteSnapshotsOptionType deleteSnapshots,
+                           BlobRequestConditions requestConditions,
+                           String requestId,
+                           CancellationToken cancellationToken,
+                           CallbackWithHeader<Void, BlobDeleteHeaders> callback) {
         storageBlobServiceClient.deleteBlob(containerName,
             blobName,
             snapshot,
@@ -1178,8 +952,6 @@
             version,
             deleteSnapshots,
             requestConditions,
-<<<<<<< HEAD
-=======
             requestId,
             cancellationToken,
             callback);
@@ -1191,8 +963,8 @@
      * @param containerName The container name.
      * @param callback      Callback that receives the response.
      */
-    void deleteContainer(String containerName,
-                         CallbackWithHeader<Void, ContainerDeleteHeaders> callback) {
+    public void deleteContainer(String containerName,
+                                CallbackWithHeader<Void, ContainerDeleteHeaders> callback) {
         storageBlobServiceClient.deleteContainer(containerName,
             callback);
     }
@@ -1209,23 +981,21 @@
      * @param cancellationToken The token to request cancellation.
      * @param callback          Callback that receives the response.
      */
-    void deleteContainer(String containerName,
-                         Integer timeout,
-                         String version,
-                         BlobRequestConditions requestConditions,
-                         String requestId,
-                         CancellationToken cancellationToken,
-                         CallbackWithHeader<Void, ContainerDeleteHeaders> callback) {
+    public void deleteContainer(String containerName,
+                                Integer timeout,
+                                String version,
+                                BlobRequestConditions requestConditions,
+                                String requestId,
+                                CancellationToken cancellationToken,
+                                CallbackWithHeader<Void, ContainerDeleteHeaders> callback) {
         storageBlobServiceClient.deleteContainer(containerName,
             timeout,
             version,
             requestConditions,
->>>>>>> 1940bcc8
             requestId,
             cancellationToken,
             callback);
     }
-
 
     /**
      * Gets tags associated with a blob.
@@ -1295,6 +1065,59 @@
                     callback.onFailure(throwable, response);
                 }
             });
+    }
+
+    /**
+     * Changes a blob's tags. The specified tags in this method will replace existing tags. If old values
+     * must be preserved, they must be downloaded and included in the call to this method.
+     *
+     * @param containerName The container name.
+     * @param blobName      The blob name.
+     * @param tags          Tags to associate with the blob.
+     * @param callback      Callback that receives the response.
+     */
+    public void setBlobTags(String containerName,
+                            String blobName,
+                            Map<String, String> tags,
+                            CallbackWithHeader<Void, BlobSetTagsHeaders> callback) {
+        storageBlobServiceClient.setBlobTags(containerName, blobName, tags, callback);
+    }
+
+    /**
+     * Changes a blob's tags. The specified tags in this method will replace existing tags. If old values
+     * must be preserved, they must be downloaded and included in the call to this method.
+     *
+     * @param containerName     The container name.
+     * @param blobName          The blob name.
+     * @param timeout           The timeout parameter is expressed in seconds. For more information, see
+     *                          &lt;a href="https://docs.microsoft.com/en-us/rest/api/storageservices/fileservices/setting-timeouts-for-blob-service-operations"&gt;Setting Timeouts for Blob Service Operations.&lt;/a&gt;.
+     * @param ifTags            Specifies a SQL query to apply to the blob's tags.
+     * @param version           Specifies the version of the operation to use for this request.
+     * @param tags              Tags to associate with the blob.
+     * @param requestId         Provides a client-generated, opaque value with a 1 KB character limit that is
+     *                          recorded in the analytics logs when storage analytics logging is enabled.
+     * @param cancellationToken The token to request cancellation.
+     * @param callback          Callback that receives the response.
+     */
+    public void setBlobTags(String containerName,
+                            String blobName,
+                            Integer timeout,
+                            String ifTags,
+                            String version,
+                            Map<String, String> tags,
+                            String requestId,
+                            CancellationToken cancellationToken,
+                            CallbackWithHeader<Void, BlobSetTagsHeaders> callback) {
+        storageBlobServiceClient.setBlobTags(containerName,
+            blobName,
+            timeout,
+            null, // TODO: Add back with versioning support
+            ifTags,
+            tags,
+            requestId,
+            version,
+            cancellationToken,
+            callback);
     }
 
     /**
