--- conflicted
+++ resolved
@@ -19,10 +19,7 @@
 import com.azure.android.core.http.interceptor.AddDateInterceptor;
 import com.azure.android.core.util.CancellationToken;
 import com.azure.android.core.util.CoreUtil;
-<<<<<<< HEAD
-=======
 import com.azure.android.storage.blob.implementation.util.ModelHelper;
->>>>>>> e574619f
 import com.azure.android.storage.blob.interceptor.MetadataInterceptor;
 import com.azure.android.storage.blob.interceptor.NormalizeEtagInterceptor;
 import com.azure.android.storage.blob.models.AccessTier;
@@ -34,12 +31,9 @@
 import com.azure.android.storage.blob.models.BlobItem;
 import com.azure.android.storage.blob.models.BlobRange;
 import com.azure.android.storage.blob.models.BlobRequestConditions;
-<<<<<<< HEAD
 import com.azure.android.storage.blob.models.BlobSetHttpHeadersHeaders;
-=======
 import com.azure.android.storage.blob.models.BlobSetTierHeaders;
 import com.azure.android.storage.blob.models.BlobTags;
->>>>>>> e574619f
 import com.azure.android.storage.blob.models.BlobsPage;
 import com.azure.android.storage.blob.models.BlockBlobCommitBlockListHeaders;
 import com.azure.android.storage.blob.models.BlockBlobItem;
@@ -53,10 +47,7 @@
 import com.azure.android.storage.blob.models.ListBlobsFlatSegmentResponse;
 import com.azure.android.storage.blob.models.ListBlobsIncludeItem;
 import com.azure.android.storage.blob.models.ListBlobsOptions;
-<<<<<<< HEAD
-=======
 import com.azure.android.storage.blob.models.RehydratePriority;
->>>>>>> e574619f
 import com.azure.android.storage.blob.models.PublicAccessType;
 import com.azure.android.storage.blob.transfer.DownloadRequest;
 import com.azure.android.storage.blob.transfer.StorageBlobClientMap;
@@ -305,94 +296,6 @@
     }
 
     /**
-<<<<<<< HEAD
-     * Deletes a container.
-     *
-     * @param containerName The container name.
-     * @param callback      Callback that receives the response.
-     */
-    public void deleteContainer(String containerName,
-                                CallbackWithHeader<Void, ContainerDeleteHeaders> callback) {
-        storageBlobServiceClient.deleteContainer(containerName,
-            callback);
-    }
-
-    /**
-     * Deletes a container
-     *
-     * @param containerName     The container name.
-     * @param timeout           The timeout parameter is expressed in seconds. For more information, see
-     *                          &lt;a href="https://docs.microsoft.com/en-us/rest/api/storageservices/fileservices/setting-timeouts-for-blob-service-operations"&gt;Setting Timeouts for Blob Service Operations.&lt;/a&gt;.
-     * @param requestConditions {@link BlobRequestConditions}
-     * @param requestId         Provides a client-generated, opaque value with a 1 KB character limit that is
-     *                          recorded in the analytics logs when storage analytics logging is enabled.
-     * @param cancellationToken The token to request cancellation.
-     * @param callback          Callback that receives the response.
-     */
-    public void deleteContainer(String containerName,
-                                Integer timeout,
-                                String version,
-                                BlobRequestConditions requestConditions,
-                                String requestId,
-                                CancellationToken cancellationToken,
-                                CallbackWithHeader<Void, ContainerDeleteHeaders> callback) {
-        storageBlobServiceClient.deleteContainer(containerName,
-            timeout,
-            version,
-            requestConditions,
-            requestId,
-            cancellationToken,
-            callback);
-    }
-
-    /**
-     * Gets the container's properties.
-     *
-     * @param containerName The container name.
-     * @param callback      Callback that receives the response.
-     */
-    public void getContainerProperties(String containerName,
-                                       CallbackWithHeader<Void, ContainerGetPropertiesHeaders> callback) {
-        storageBlobServiceClient.getContainerProperties(containerName,
-            callback);
-    }
-
-    /**
-     * Gets the container's properties.
-     *
-     * @param containerName         The container name.
-     * @param timeout               The timeout parameter is expressed in seconds. For more information, see
-     *                              &lt;a href="https://docs.microsoft.com/en-us/rest/api/storageservices/setting-timeouts-for-blob-service-operations"&gt;Setting Timeouts for Blob Service Operations.&lt;/a&gt;.
-     * @param version               Specifies the version of the operation to use for this request.
-     * @param blobRequestConditions Object that contains values which will restrict the successful operation of a
-     *                              variety of requests to the conditions present. These conditions are entirely
-     *                              optional.
-     * @param requestId             Provides a client-generated, opaque value with a 1 KB character limit that is
-     *                              recorded in the analytics logs when storage analytics logging is enabled.
-     * @param cancellationToken     The token to request cancellation.
-     * @param callback              Callback that receives the response.
-     */
-    public void getContainerProperties(String containerName,
-                                       Integer timeout,
-                                       String version,
-                                       BlobRequestConditions blobRequestConditions,
-                                       String requestId,
-                                       CancellationToken cancellationToken,
-                                       CallbackWithHeader<Void, ContainerGetPropertiesHeaders> callback) {
-        blobRequestConditions = blobRequestConditions == null ? new BlobRequestConditions() : blobRequestConditions;
-
-        storageBlobServiceClient.getContainerProperties(containerName,
-            timeout,
-            version,
-            blobRequestConditions.getLeaseId(),
-            requestId,
-            cancellationToken,
-            callback);
-    }
-
-    /**
-=======
->>>>>>> e574619f
      * Gets a list of blobs identified by a page id in a given container.
      *
      * @param pageId        Identifies the portion of the list to be returned.
@@ -529,6 +432,58 @@
     }
 
     /**
+     * Changes a blob's HTTP header properties. If only one HTTP header is updated, the others will all be erased. In
+     * order to preserve existing values, they must be passed alongside the header being changed.
+     *
+     * @param containerName The container name.
+     * @param blobName      The blob name.
+     * @param headers       {@link BlobHttpHeaders}
+     * @param callback      Callback that receives the response.
+     */
+    public void setBlobHttpHeaders(String containerName,
+                                   String blobName,
+                                   BlobHttpHeaders headers,
+                                   CallbackWithHeader<Void, BlobSetHttpHeadersHeaders> callback) {
+        storageBlobServiceClient.setBlobHttpHeaders(containerName, blobName, headers, callback);
+    }
+
+    /**
+     * Changes a blob's HTTP header properties. If only one HTTP header is updated, the others will all be erased. In
+     * order to preserve existing values, they must be passed alongside the header being changed.
+     *
+     * @param containerName     The container name.
+     * @param blobName          The blob name.
+     * @param timeout           The timeout parameter is expressed in seconds. For more information, see
+     *                          &lt;a href="https://docs.microsoft.com/en-us/rest/api/storageservices/fileservices/setting-timeouts-for-blob-service-operations"&gt;Setting Timeouts for Blob Service Operations.&lt;/a&gt;.
+     * @param version           Specifies the version of the operation to use for this request.
+     * @param requestConditions {@link BlobRequestConditions}
+     * @param headers           {@link BlobHttpHeaders}
+     * @param requestId         Provides a client-generated, opaque value with a 1 KB character limit that is
+     *                          recorded in the analytics logs when storage analytics logging is enabled.
+     * @param cancellationToken The token to request cancellation.
+     * @param callback          Callback that receives the response.
+     */
+    public void setBlobHttpHeaders(String containerName,
+                                   String blobName,
+                                   Integer timeout,
+                                   String version,
+                                   BlobRequestConditions requestConditions,
+                                   BlobHttpHeaders headers,
+                                   String requestId,
+                                   CancellationToken cancellationToken,
+                                   CallbackWithHeader<Void, BlobSetHttpHeadersHeaders> callback) {
+        storageBlobServiceClient.setBlobHttpHeaders(containerName,
+            blobName,
+            timeout,
+            version,
+            requestConditions,
+            headers,
+            requestId,
+            cancellationToken,
+            callback);
+    }
+
+    /**
      * Sets the blob's tier.
      *
      * @param containerName The container name.
@@ -546,21 +501,19 @@
             callback);
     }
 
-
-
     /**
      * Sets the blob's tier.
      *
-     * @param containerName         The container name.
-     * @param blobName              The blob name.
-     * @param tier                  The access tier.
-     * @param snapshot              The snapshot parameter is an opaque DateTime value that, when present, specifies
-     *                              the blob snapshot to retrieve. For more information on working with blob snapshots,
-     *                              see &lt;a href="https://docs.microsoft.com/en-us/rest/api/storageservices/creating-a-snapshot-of-a-blob"&gt;Creating a Snapshot of a Blob.&lt;/a&gt;.
-     * @param timeout               The timeout parameter is expressed in seconds. For more information, see
-     *                              &lt;a href="https://docs.microsoft.com/en-us/rest/api/storageservices/setting-timeouts-for-blob-service-operations"&gt;Setting Timeouts for Blob Service Operations.&lt;/a&gt;.
-     * @param version               Specifies the version of the operation to use for this request.
-     * @param rehydratePriority     The rehydrate priority.
+     * @param containerName     The container name.
+     * @param blobName          The blob name.
+     * @param tier              The access tier.
+     * @param snapshot          The snapshot parameter is an opaque DateTime value that, when present, specifies
+     *                          the blob snapshot to retrieve. For more information on working with blob snapshots,
+     *                          see &lt;a href="https://docs.microsoft.com/en-us/rest/api/storageservices/creating-a-snapshot-of-a-blob"&gt;Creating a Snapshot of a Blob.&lt;/a&gt;.
+     * @param timeout           The timeout parameter is expressed in seconds. For more information, see
+     *                          &lt;a href="https://docs.microsoft.com/en-us/rest/api/storageservices/setting-timeouts-for-blob-service-operations"&gt;Setting Timeouts for Blob Service Operations.&lt;/a&gt;.
+     * @param version           Specifies the version of the operation to use for this request.
+     * @param rehydratePriority The rehydrate priority.
      */
     public void setBlobTier(String containerName,
                             String blobName,
@@ -630,58 +583,6 @@
             timeout,
             version,
             blobRequestConditions.getLeaseId(),
-            requestId,
-            cancellationToken,
-            callback);
-    }
-
-    /**
-     * Changes a blob's HTTP header properties. If only one HTTP header is updated, the others will all be erased. In
-     * order to preserve existing values, they must be passed alongside the header being changed.
-     *
-     * @param containerName The container name.
-     * @param blobName      The blob name.
-     * @param headers       {@link BlobHttpHeaders}
-     * @param callback      Callback that receives the response.
-     */
-    public void setBlobHttpHeaders(String containerName,
-                                   String blobName,
-                                   BlobHttpHeaders headers,
-                                   CallbackWithHeader<Void, BlobSetHttpHeadersHeaders> callback) {
-        storageBlobServiceClient.setBlobHttpHeaders(containerName, blobName, headers, callback);
-    }
-
-    /**
-     * Changes a blob's HTTP header properties. If only one HTTP header is updated, the others will all be erased. In
-     * order to preserve existing values, they must be passed alongside the header being changed.
-     *
-     * @param containerName     The container name.
-     * @param blobName          The blob name.
-     * @param timeout           The timeout parameter is expressed in seconds. For more information, see
-     *                          &lt;a href="https://docs.microsoft.com/en-us/rest/api/storageservices/fileservices/setting-timeouts-for-blob-service-operations"&gt;Setting Timeouts for Blob Service Operations.&lt;/a&gt;.
-     * @param version           Specifies the version of the operation to use for this request.
-     * @param requestConditions {@link BlobRequestConditions}
-     * @param headers           {@link BlobHttpHeaders}
-     * @param requestId         Provides a client-generated, opaque value with a 1 KB character limit that is
-     *                          recorded in the analytics logs when storage analytics logging is enabled.
-     * @param cancellationToken The token to request cancellation.
-     * @param callback          Callback that receives the response.
-     */
-    public void setBlobHttpHeaders(String containerName,
-                                   String blobName,
-                                   Integer timeout,
-                                   String version,
-                                   BlobRequestConditions requestConditions,
-                                   BlobHttpHeaders headers,
-                                   String requestId,
-                                   CancellationToken cancellationToken,
-                                   CallbackWithHeader<Void, BlobSetHttpHeadersHeaders> callback) {
-        storageBlobServiceClient.setBlobHttpHeaders(containerName,
-            blobName,
-            timeout,
-            version,
-            requestConditions,
-            headers,
             requestId,
             cancellationToken,
             callback);
@@ -936,15 +837,9 @@
      * @param blobName      The blob name.
      * @param callback      Callback that receives the response.
      */
-<<<<<<< HEAD
-    public void deleteBlob(String containerName,
-                           String blobName,
-                           CallbackWithHeader<Void, BlobDeleteHeaders> callback) {
-=======
     void deleteBlob(String containerName,
                     String blobName,
                     CallbackWithHeader<Void, BlobDeleteHeaders> callback) {
->>>>>>> e574619f
         storageBlobServiceClient.deleteBlob(containerName,
             blobName,
             callback);
@@ -983,18 +878,6 @@
      * @param cancellationToken The token to request cancellation.
      * @param callback          Callback that receives the response.
      */
-<<<<<<< HEAD
-    public void deleteBlob(String containerName,
-                           String blobName,
-                           String snapshot,
-                           Integer timeout,
-                           String version,
-                           DeleteSnapshotsOptionType deleteSnapshots,
-                           BlobRequestConditions requestConditions,
-                           String requestId,
-                           CancellationToken cancellationToken,
-                           CallbackWithHeader<Void, BlobDeleteHeaders> callback) {
-=======
     void deleteBlob(String containerName,
                     String blobName,
                     String snapshot,
@@ -1005,7 +888,6 @@
                     String requestId,
                     CancellationToken cancellationToken,
                     CallbackWithHeader<Void, BlobDeleteHeaders> callback) {
->>>>>>> e574619f
         storageBlobServiceClient.deleteBlob(containerName,
             blobName,
             snapshot,
