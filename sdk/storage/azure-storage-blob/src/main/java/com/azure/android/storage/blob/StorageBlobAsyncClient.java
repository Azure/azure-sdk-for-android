// Copyright (c) Microsoft Corporation. All rights reserved.
// Licensed under the MIT License.

package com.azure.android.storage.blob;

import android.content.Context;
import android.net.Uri;
import android.os.Build;

import androidx.annotation.NonNull;
import androidx.annotation.RequiresApi;
import androidx.lifecycle.LiveData;
import androidx.work.Constraints;
import androidx.work.NetworkType;

import com.azure.android.core.http.Callback;
import com.azure.android.core.http.CallbackWithHeader;
import com.azure.android.core.http.ServiceClient;
import com.azure.android.core.http.interceptor.AddDateInterceptor;
import com.azure.android.core.util.CancellationToken;
import com.azure.android.core.util.CoreUtil;
<<<<<<< HEAD
import com.azure.android.storage.blob.interceptor.MetadataInterceptor;
import com.azure.android.storage.blob.interceptor.NormalizeEtagInterceptor;
import com.azure.android.storage.blob.interceptor.ResponseHeadersValidationInterceptor;
=======
import com.azure.android.storage.blob.implementation.util.ModelHelper;
>>>>>>> 0e9eed8f
import com.azure.android.storage.blob.models.AccessTier;
import com.azure.android.storage.blob.models.BlobDeleteHeaders;
import com.azure.android.storage.blob.models.BlobDownloadHeaders;
import com.azure.android.storage.blob.models.BlobGetPropertiesHeaders;
import com.azure.android.storage.blob.models.BlobGetTagsHeaders;
import com.azure.android.storage.blob.models.BlobHttpHeaders;
import com.azure.android.storage.blob.models.BlobItem;
import com.azure.android.storage.blob.models.BlobRange;
import com.azure.android.storage.blob.models.BlobRequestConditions;
<<<<<<< HEAD
import com.azure.android.storage.blob.models.BlobSetTagsHeaders;
=======
import com.azure.android.storage.blob.models.BlobTag;
import com.azure.android.storage.blob.models.BlobTags;
>>>>>>> 0e9eed8f
import com.azure.android.storage.blob.models.BlobsPage;
import com.azure.android.storage.blob.models.BlockBlobCommitBlockListHeaders;
import com.azure.android.storage.blob.models.BlockBlobItem;
import com.azure.android.storage.blob.models.BlockBlobStageBlockHeaders;
import com.azure.android.storage.blob.models.ContainerCreateHeaders;
import com.azure.android.storage.blob.models.ContainerDeleteHeaders;
import com.azure.android.storage.blob.models.ContainerGetPropertiesHeaders;
import com.azure.android.storage.blob.models.ListBlobFlatSegmentHeaders;
import com.azure.android.storage.blob.models.CpkInfo;
import com.azure.android.storage.blob.models.DeleteSnapshotsOptionType;
import com.azure.android.storage.blob.models.ListBlobsFlatSegmentResponse;
import com.azure.android.storage.blob.models.ListBlobsIncludeItem;
import com.azure.android.storage.blob.models.ListBlobsOptions;
import com.azure.android.storage.blob.models.PublicAccessType;
import com.azure.android.storage.blob.transfer.DownloadRequest;
import com.azure.android.storage.blob.transfer.StorageBlobClientMap;
import com.azure.android.storage.blob.transfer.TransferClient;
import com.azure.android.storage.blob.transfer.TransferInfo;
import com.azure.android.storage.blob.transfer.UploadRequest;

import org.threeten.bp.OffsetDateTime;

import java.io.File;
import java.util.ArrayList;
import java.util.HashMap;
import java.util.List;
import java.util.Map;
import java.util.Objects;

import okhttp3.Interceptor;
import okhttp3.Response;
import okhttp3.ResponseBody;

/**
 * Client for Storage Blob service.
 *
 * <p>
 * This client is instantiated through {@link StorageBlobAsyncClient.Builder}.
 */
public class StorageBlobAsyncClient {
    private final String id;
    private final ServiceClient serviceClient;
    private final StorageBlobServiceImpl storageBlobServiceClient;
    private final Constraints transferConstraints;

    private StorageBlobAsyncClient(String id, ServiceClient serviceClient, Constraints transferConstraints) {
        this.id = id;
        this.serviceClient = serviceClient;
        this.storageBlobServiceClient = new StorageBlobServiceImpl(this.serviceClient);
        this.transferConstraints = transferConstraints;
    }

    /**
     * Creates a new {@link Builder} with initial configuration copied from this {@link StorageBlobAsyncClient}.
     *
     * @param storageBlobClientId The unique ID for the new {@link StorageBlobAsyncClient}. This identifier is used to
     *                            associate the {@link StorageBlobAsyncClient} with the upload and download transfers it
     *                            initiates. When a transfer is reloaded from disk (e.g. after an application crash),
     *                            it can only be resumed once a client with the same storageBlobClientId has been
     *                            initialized.
     * @return A new {@link Builder}.
     */
    public StorageBlobAsyncClient.Builder newBuilder(String storageBlobClientId) {
        return new Builder(storageBlobClientId, this);
    }

    /**
     * Gets the blob service base URL.
     *
     * @return The blob service base URL.
     */
    public String getBlobServiceUrl() {
        return this.serviceClient.getBaseUrl();
    }

    /**
     * Upload the content of a file.
     *
     * @param context       The application context.
     * @param containerName The container to upload the file to.
     * @param blobName      The name of the target blob holding the uploaded file.
     * @param file          The local file to upload.
     * @return A LiveData that streams {@link TransferInfo} describing the current state of the transfer.
     */
    public LiveData<TransferInfo> upload(Context context,
                                         String containerName,
                                         String blobName, File file) {
        final UploadRequest request = new UploadRequest.Builder()
            .storageClientId(this.id)
            .containerName(containerName)
            .blobName(blobName)
            .file(file)
            .constraints(this.transferConstraints)
            .build();
        return TransferClient.getInstance(context)
            .upload(request);
    }

    /**
     * Upload content identified by a given URI.
     *
     * @param context       The application context.
     * @param containerName The container to upload the file to.
     * @param blobName      The name of the target blob holding the uploaded file.
     * @param contentUri    The URI to the Content to upload, the contentUri is resolved using
     *                      {@link android.content.ContentResolver#openAssetFileDescriptor(Uri, String)} with mode as
     *                      "r". The supported URI schemes are: 'content://', 'file://' and 'android.resource://'.
     * @return A LiveData that streams {@link TransferInfo} describing the current state of the transfer.
     */
    public LiveData<TransferInfo> upload(Context context,
                                         String containerName,
                                         String blobName,
                                         Uri contentUri) {
        final UploadRequest request = new UploadRequest.Builder()
            .storageClientId(this.id)
            .containerName(containerName)
            .blobName(blobName)
            .contentUri(context, contentUri)
            .constraints(this.transferConstraints)
            .build();
        return TransferClient.getInstance(context)
            .upload(request);
    }

    /**
     * Download a blob.
     *
     * @param context       The application context.
     * @param containerName The container to download the blob from.
     * @param blobName      The name of the target blob to download.
     * @param file          The local file to download to.
     * @return A LiveData that streams {@link TransferInfo} describing the current state of the download.
     */
    public LiveData<TransferInfo> download(Context context,
                                           String containerName,
                                           String blobName,
                                           File file) {
        final DownloadRequest request = new DownloadRequest.Builder()
            .storageClientId(this.id)
            .containerName(containerName)
            .blobName(blobName)
            .file(file)
            .constraints(this.transferConstraints)
            .build();
        return TransferClient.getInstance(context)
            .download(request);
    }

    /**
     * Download a blob.
     *
     * @param context       The application context.
     * @param containerName The container to download the blob from.
     * @param blobName      The name of the target blob to download.
     * @param contentUri    The URI to the local content where the downloaded blob will be stored.
     * @return LiveData that streams {@link TransferInfo} describing the current state of the download.
     */
    public LiveData<TransferInfo> download(Context context,
                                           String containerName,
                                           String blobName,
                                           Uri contentUri) {
        final DownloadRequest request = new DownloadRequest.Builder()
            .storageClientId(this.id)
            .containerName(containerName)
            .blobName(blobName)
            .contentUri(context, contentUri)
            .constraints(this.transferConstraints)
            .build();
        return TransferClient.getInstance(context)
            .download(request);
    }

    /**
     * Pause a transfer identified by the given transfer ID. The pause operation is a best-effort, and a transfer
     * that is already executing may continue to transfer.
     * <p>
     * Upon successful scheduling of the pause, any observer observing on {@link LiveData} for this
     * transfer receives a {@link TransferInfo} event with state {@link TransferInfo.State#USER_PAUSED}.
     *
     * @param context    The application context.
     * @param transferId The transfer ID identifies the transfer to pause.
     */
    public void pause(Context context, long transferId) {
        TransferClient.getInstance(context)
            .pause(transferId);
    }

    /**
     * Resume a paused transfer.
     *
     * @param context    The application context
     * @param transferId The transfer ID identifies the transfer to resume.
     * @return A LiveData that streams {@link TransferInfo} describing the current state of the transfer.
     */
    public LiveData<TransferInfo> resume(Context context, long transferId) {
        return TransferClient.getInstance(context)
            .resume(transferId);
    }

    /**
     * Cancel a transfer identified by the given transfer ID. The cancel operation is a best-effort, and a transfer
     * that is already executing may continue to transfer.
     * <p>
     * Upon successful scheduling of the cancellation, any observer observing on {@link LiveData} for
     * this transfer receives a {@link TransferInfo} event with state {@link TransferInfo.State#CANCELLED}.
     *
     * @param context    The application context.
     * @param transferId The transfer ID identifies the transfer to cancel.
     */
    public void cancel(Context context, long transferId) {
        TransferClient.getInstance(context)
            .cancel(transferId);
    }

    /**
     * Creates a new container within a storage account. If a container with the same name already exists, the operation
     * fails.
     *
     * @param containerName The container name.
     * @param callback      Callback that receives the response.
     */
    public void createContainer(String containerName,
                                CallbackWithHeader<Void, ContainerCreateHeaders> callback) {
        storageBlobServiceClient.createContainer(containerName, callback);
    }

    /**
     * Creates a new container within a storage account. If a container with the same name already exists, the operation
     * fails.
     *
     * @param containerName     The container name.
     * @param timeout           The timeout parameter is expressed in seconds. For more information, see
     *                          &lt;a href="https://docs.microsoft.com/en-us/rest/api/storageservices/setting-timeouts-for-blob-service-operations"&gt;Setting Timeouts for Blob Service Operations.&lt;/a&gt;.
     * @param metadata          Metadata to associate with the container.
     * @param publicAccessType  Specifies how the data in this container is available to the public. See the
     *                          x-ms-blob-public-access header in the Azure Docs for more information. Pass null
     *                          for no public access.
     * @param version           Specifies the version of the operation to use for this request.
     * @param requestId         Provides a client-generated, opaque value with a 1 KB character limit that is
     *                          recorded in the analytics logs when storage analytics logging is enabled.
     * @param cancellationToken The token to request cancellation.
     * @param callback          Callback that receives the response.
     * @return The response information returned from the server when creating a container.
     */
    public void createContainer(String containerName,
                                Integer timeout,
                                Map<String, String> metadata,
                                PublicAccessType publicAccessType,
                                String version,
                                String requestId,
                                CancellationToken cancellationToken,
                                CallbackWithHeader<Void, ContainerCreateHeaders> callback) {

        storageBlobServiceClient.createContainer(containerName,
            timeout,
            metadata,
            publicAccessType,
            version,
            requestId,
            cancellationToken,
            callback);
    }

    /**
     * Deletes a container.
     *
     * @param containerName The container name.
     * @param callback      Callback that receives the response.
     */
    public void deleteContainer(String containerName,
                                CallbackWithHeader<Void, ContainerDeleteHeaders> callback) {
        storageBlobServiceClient.deleteContainer(containerName,
            callback);
    }

    /**
     * Deletes a container
     *
     * @param containerName     The container name.
     * @param timeout           The timeout parameter is expressed in seconds. For more information, see
     *                          &lt;a href="https://docs.microsoft.com/en-us/rest/api/storageservices/fileservices/setting-timeouts-for-blob-service-operations"&gt;Setting Timeouts for Blob Service Operations.&lt;/a&gt;.
     * @param requestConditions {@link BlobRequestConditions}
     * @param requestId         Provides a client-generated, opaque value with a 1 KB character limit that is
     *                          recorded in the analytics logs when storage analytics logging is enabled.
     * @param cancellationToken The token to request cancellation.
     * @param callback          Callback that receives the response.
     */
    public void deleteContainer(String containerName,
                                Integer timeout,
                                String version,
                                BlobRequestConditions requestConditions,
                                String requestId,
                                CancellationToken cancellationToken,
                                CallbackWithHeader<Void, ContainerDeleteHeaders> callback) {
        storageBlobServiceClient.deleteContainer(containerName,
            timeout,
            version,
            requestConditions,
            requestId,
            cancellationToken,
            callback);
    }

    /**
     * Gets the container's properties.
     *
     * @param containerName The container name.
     * @param callback      Callback that receives the response.
     */
    public void getContainerProperties(String containerName,
                                       CallbackWithHeader<Void, ContainerGetPropertiesHeaders> callback) {
        storageBlobServiceClient.getContainerProperties(containerName,
            callback);
    }

    /**
     * Gets the container's properties.
     *
     * @param containerName         The container name.
     * @param timeout               The timeout parameter is expressed in seconds. For more information, see
     *                              &lt;a href="https://docs.microsoft.com/en-us/rest/api/storageservices/setting-timeouts-for-blob-service-operations"&gt;Setting Timeouts for Blob Service Operations.&lt;/a&gt;.
     * @param version               Specifies the version of the operation to use for this request.
     * @param blobRequestConditions Object that contains values which will restrict the successful operation of a
     *                              variety of requests to the conditions present. These conditions are entirely
     *                              optional.
     * @param requestId             Provides a client-generated, opaque value with a 1 KB character limit that is
     *                              recorded in the analytics logs when storage analytics logging is enabled.
     * @param cancellationToken     The token to request cancellation.
     * @param callback              Callback that receives the response.
     */
    public void getContainerProperties(String containerName,
                                       Integer timeout,
                                       String version,
                                       BlobRequestConditions blobRequestConditions,
                                       String requestId,
                                       CancellationToken cancellationToken,
                                       CallbackWithHeader<Void, ContainerGetPropertiesHeaders> callback) {
        blobRequestConditions = blobRequestConditions == null ? new BlobRequestConditions() : blobRequestConditions;

        storageBlobServiceClient.getContainerProperties(containerName,
            timeout,
            version,
            blobRequestConditions.getLeaseId(),
            requestId,
            cancellationToken,
            callback);
    }

    /**
     * Gets a list of blobs identified by a page id in a given container.
     *
     * @param pageId        Identifies the portion of the list to be returned.
     * @param containerName The container name.
     * @param options       The page options.
     * @param callback      Callback that receives the retrieved blob list.
     */
    public void getBlobsInPage(String pageId,
                               String containerName,
                               ListBlobsOptions options,
                               Callback<BlobsPage> callback) {
        this.storageBlobServiceClient.listBlobFlatSegment(pageId,
            containerName,
            options,
            new CallbackWithHeader<ListBlobsFlatSegmentResponse, ListBlobFlatSegmentHeaders>() {
                @Override
                public void onSuccess(ListBlobsFlatSegmentResponse result, ListBlobFlatSegmentHeaders header, Response response) {
                    List<BlobItem> list = result.getSegment() == null
                        ? new ArrayList<>(0)
                        : result.getSegment().getBlobItems();
                    callback.onSuccess(new BlobsPage(list, pageId, result.getNextMarker()), response);
                }

                @Override
                public void onFailure(Throwable throwable, Response response) {
                    callback.onFailure(throwable, response);
                }
            });
    }

    /**
     * Gets a list of blobs identified by a page id in a given container.
     *
     * @param pageId            Identifies the portion of the list to be returned.
     * @param containerName     The container name.
     * @param prefix            Filters the results to return only blobs whose name begins with the specified prefix.
     * @param maxResults        Specifies the maximum number of blobs to return.
     * @param include           Include this parameter to specify one or more datasets to include in the response.
     * @param timeout           The timeout parameter is expressed in seconds. For more information, see
     *                          &lt;a href="https://docs.microsoft.com/en-us/rest/api/storageservices/setting-timeouts-for-blob-service-operations"&gt;Setting Timeouts for Blob Service Operations.&lt;/a&gt;.
     * @param requestId         Provides a client-generated, opaque value with a 1 KB character limit that is recorded in
     *                          the analytics logs when storage analytics logging is enabled.
     * @param callback          Callback that receives the response.
     * @param cancellationToken The token to request cancellation.
     */
    public void getBlobsInPage(String pageId,
                               String containerName,
                               String prefix,
                               Integer maxResults,
                               List<ListBlobsIncludeItem> include,
                               Integer timeout,
                               String requestId,
                               CancellationToken cancellationToken,
                               Callback<BlobsPage> callback) {
        this.storageBlobServiceClient.listBlobFlatSegment(pageId,
            containerName,
            prefix,
            maxResults,
            include,
            timeout,
            requestId,
            cancellationToken,
            new CallbackWithHeader<ListBlobsFlatSegmentResponse, ListBlobFlatSegmentHeaders>() {
                @Override
                public void onSuccess(ListBlobsFlatSegmentResponse result, ListBlobFlatSegmentHeaders header, Response response) {
                    List<BlobItem> list = result.getSegment() == null
                        ? new ArrayList<>(0)
                        : result.getSegment().getBlobItems();
                    callback.onSuccess(new BlobsPage(list, pageId, result.getNextMarker()), response);
                }

                @Override
                public void onFailure(Throwable throwable, Response response) {
                    callback.onFailure(throwable, response);
                }
            });
    }

    /**
     * Reads the blob's metadata and properties.
     *
     * @param containerName The container name.
     * @param blobName      The blob name.
     * @param callback      Callback that receives the response.
     */
    public void getBlobProperties(String containerName,
                                  String blobName,
                                  CallbackWithHeader<Void, BlobGetPropertiesHeaders> callback) {
        storageBlobServiceClient.getBlobProperties(containerName,
            blobName,
            callback);
    }

    /**
     * Reads a blob's metadata and properties.
     *
     * @param containerName         The container name.
     * @param blobName              The blob name.
     * @param snapshot              The snapshot parameter is an opaque DateTime value that, when present, specifies
     *                              the blob snapshot to retrieve. For more information on working with blob snapshots,
     *                              see &lt;a href="https://docs.microsoft.com/en-us/rest/api/storageservices/creating-a-snapshot-of-a-blob"&gt;Creating a Snapshot of a Blob.&lt;/a&gt;.
     * @param timeout               The timeout parameter is expressed in seconds. For more information, see
     *                              &lt;a href="https://docs.microsoft.com/en-us/rest/api/storageservices/setting-timeouts-for-blob-service-operations"&gt;Setting Timeouts for Blob Service Operations.&lt;/a&gt;.
     * @param version               Specifies the version of the operation to use for this request.
     * @param blobRequestConditions Object that contains values which will restrict the successful operation of a
     *                              variety of requests to the conditions present. These conditions are entirely
     *                              optional.
     * @param requestId             Provides a client-generated, opaque value with a 1 KB character limit that is
     *                              recorded in the analytics logs when storage analytics logging is enabled.
     * @param cpkInfo               Additional parameters for the operation.
     * @param cancellationToken     The token to request cancellation.
     * @param callback              Callback that receives the response.
     */
    public void getBlobProperties(String containerName,
                                  String blobName,
                                  String snapshot,
                                  Integer timeout,
                                  String version,
                                  BlobRequestConditions blobRequestConditions,
                                  String requestId,
                                  CpkInfo cpkInfo,
                                  CancellationToken cancellationToken,
                                  CallbackWithHeader<Void, BlobGetPropertiesHeaders> callback) {
        blobRequestConditions = blobRequestConditions == null ? new BlobRequestConditions() : blobRequestConditions;

        storageBlobServiceClient.getBlobProperties(containerName,
            blobName,
            snapshot,
            timeout,
            version,
            blobRequestConditions.getLeaseId(),
            requestId,
            cpkInfo,
            cancellationToken,
            callback);
    }

    /**
     * Changes a blob's tags. The specified tags in this method will replace existing tags. If old values
     * must be preserved, they must be downloaded and included in the call to this method.
     *
     * @param containerName The container name.
     * @param blobName      The blob name.
     * @param tags          Tags to associate with the blob.
     * @param callback      Callback that receives the response.
     */
    public void setBlobTags(String containerName,
                                String blobName,
                                Map<String, String> tags,
                                CallbackWithHeader<Void, BlobSetTagsHeaders> callback) {
        storageBlobServiceClient.setBlobTags(containerName, blobName, tags, callback);
    }

    /**
     * Changes a blob's tags. The specified tags in this method will replace existing tags. If old values
     * must be preserved, they must be downloaded and included in the call to this method.
     *
     * @param containerName     The container name.
     * @param blobName          The blob name.
     * @param timeout           The timeout parameter is expressed in seconds. For more information, see
     *                          &lt;a href="https://docs.microsoft.com/en-us/rest/api/storageservices/fileservices/setting-timeouts-for-blob-service-operations"&gt;Setting Timeouts for Blob Service Operations.&lt;/a&gt;.
     * @param ifTags            Specifies a SQL query to apply to the blob's tags.
     * @param version               Specifies the version of the operation to use for this request.
     * @param tags              Tags to associate with the blob.
     * @param requestId         Provides a client-generated, opaque value with a 1 KB character limit that is
     *                          recorded in the analytics logs when storage analytics logging is enabled.
     * @param cancellationToken The token to request cancellation.
     * @param callback      Callback that receives the response.
     */
    public void setBlobTags(String containerName,
                            String blobName,
                            Integer timeout,
                            String ifTags,
                            String version,
                            Map<String, String> tags,
                            String requestId,
                            CancellationToken cancellationToken,
                            CallbackWithHeader<Void, BlobSetTagsHeaders> callback) {
        storageBlobServiceClient.setBlobTags(containerName,
            blobName,
            timeout,
            null, // TODO: Add back with versioning support
            ifTags,
            tags,
            requestId,
            version,
            cancellationToken,
            callback);
    }

    /**
     * Reads the entire blob.
     *
     * <p>
     * This method will execute a raw HTTP GET in order to download a single blob to the destination.
     * It is **STRONGLY** recommended that you use the {@link StorageBlobAsyncClient#download(Context, String, String, File)}
     * or {@link StorageBlobAsyncClient#download(Context, String, String, Uri)} method instead - that method will
     * manage the transfer in the face of changing network conditions, and is able to transfer multiple
     * blocks in parallel.
     *
     * @param containerName The container name.
     * @param blobName      The blob name.
     * @param callback      Callback that receives the response.
     */
    public void rawDownload(String containerName,
                            String blobName,
                            CallbackWithHeader<ResponseBody, BlobDownloadHeaders> callback) {
        storageBlobServiceClient.download(containerName,
            blobName,
            callback);
    }

    /**
     * Reads a range of bytes from a blob.
     *
     * <p>
     * This method will execute a raw HTTP GET in order to download a single blob to the destination.
     * It is **STRONGLY** recommended that you use the {@link StorageBlobAsyncClient#download(Context, String, String, File)}
     * or {@link StorageBlobAsyncClient#download(Context, String, String, Uri)} method instead - that method will
     * manage the transfer in the face of changing network conditions, and is able to transfer multiple
     * blocks in parallel.
     *
     * @param containerName         The container name.
     * @param blobName              The blob name.
     * @param snapshot              The snapshot parameter is an opaque DateTime value that, when present, specifies
     *                              the blob snapshot to retrieve. For more information on working with blob snapshots,
     *                              see &lt;a href="https://docs.microsoft.com/en-us/rest/api/storageservices/creating-a-snapshot-of-a-blob"&gt;Creating a Snapshot of a Blob.&lt;/a&gt;.
     * @param timeout               The timeout parameter is expressed in seconds. For more information, see
     *                              &lt;a href="https://docs.microsoft.com/en-us/rest/api/storageservices/setting-timeouts-for-blob-service-operations"&gt;Setting Timeouts for Blob Service Operations.&lt;/a&gt;.
     * @param range                 Return only the bytes of the blob in the specified range.
     * @param blobRequestConditions Object that contains values which will restrict the successful operation of a
     *                              variety of requests to the conditions present. These conditions are entirely optional.
     * @param getRangeContentMd5    When set to true and specified together with the Range, the service returns the
     *                              MD5 hash for the range, as long as the range is less than or equal to 4 MB in size.
     * @param getRangeContentCrc64  When set to true and specified together with the Range, the service returns the
     *                              CRC64 hash for the range, as long as the range is less than or equal to 4 MB in size.
     * @param version               Specifies the version of the operation to use for this request.
     * @param requestId             Provides a client-generated, opaque value with a 1 KB character limit that is
     *                              recorded in the analytics logs when storage analytics logging is enabled.
     * @param cpkInfo               Additional parameters for the operation.
     * @param cancellationToken     The token to request cancellation.
     * @param callback              Callback that receives the response.
     */
    public void rawDownload(String containerName,
                            String blobName,
                            String snapshot,
                            Integer timeout,
                            BlobRange range,
                            BlobRequestConditions blobRequestConditions,
                            Boolean getRangeContentMd5,
                            Boolean getRangeContentCrc64,
                            String version,
                            String requestId,
                            CpkInfo cpkInfo,
                            CancellationToken cancellationToken,
                            CallbackWithHeader<ResponseBody, BlobDownloadHeaders> callback) {
        range = range == null ? new BlobRange(0) : range;
        blobRequestConditions = blobRequestConditions == null ? new BlobRequestConditions() : blobRequestConditions;

        storageBlobServiceClient.rawDownload(containerName,
            blobName,
            snapshot,
            timeout,
            range.toHeaderValue(),
            blobRequestConditions.getLeaseId(),
            getRangeContentMd5,
            getRangeContentCrc64,
            blobRequestConditions.getIfModifiedSince(),
            blobRequestConditions.getIfUnmodifiedSince(),
            blobRequestConditions.getIfMatch(),
            blobRequestConditions.getIfNoneMatch(),
            version,
            requestId,
            cpkInfo,
            cancellationToken,
            callback);
    }

    /**
     * Creates a new block to be committed as part of a blob.
     *
     * @param containerName The container name.
     * @param blobName      The blob name.
     * @param base64BlockId A valid Base64 string value that identifies the block. Prior to encoding, the string must
     *                      be less than or equal to 64 bytes in size. For a given blob, the length of the value specified
     *                      for the base64BlockId parameter must be the same size for each block.
     * @param blockContent  The block content in bytes.
     * @param contentMd5    The transactional MD5 for the body, to be validated by the service.
     * @param callback      Callback that receives the response.
     */
    public void stageBlock(String containerName,
                           String blobName,
                           String base64BlockId,
                           byte[] blockContent,
                           byte[] contentMd5,
                           CallbackWithHeader<Void, BlockBlobStageBlockHeaders> callback) {
        this.storageBlobServiceClient.stageBlock(containerName,
            blobName,
            base64BlockId,
            blockContent,
            contentMd5,
            callback);
    }

    /**
     * Creates a new block to be committed as part of a blob.
     *
     * @param containerName     The container name.
     * @param blobName          The blob name.
     * @param base64BlockId     A valid Base64 string value that identifies the block. Prior to encoding, the string must
     *                          be less than or equal to 64 bytes in size. For a given blob, the length of the value specified
     *                          for the base64BlockId parameter must be the same size for each block.
     * @param blockContent      The block content in bytes.
     * @param contentMd5        The transactional MD5 for the block content, to be validated by the service.
     * @param contentCrc64      Specify the transactional crc64 for the block content, to be validated by the service.
     * @param timeout           The timeout parameter is expressed in seconds. For more information,
     *                          see &lt;a href="https://docs.microsoft.com/en-us/rest/api/storageservices/fileservices/setting-timeouts-for-blob-service-operations"&gt;Setting Timeouts for Blob Service Operations.&lt;/a&gt;.
     * @param leaseId           If specified, the staging only succeeds if the resource's lease is active and matches this ID.
     * @param requestId         Provides a client-generated, opaque value with a 1 KB character limit that is recorded.
     *                          in the analytics logs when storage analytics logging is enabled.
     * @param cpkInfo           Additional parameters for the operation.
     * @param cancellationToken The token to request cancellation.
     * @param callback          Callback that receives the response.
     */
    public void stageBlock(String containerName,
                           String blobName,
                           String base64BlockId,
                           byte[] blockContent,
                           byte[] contentMd5,
                           byte[] contentCrc64,
                           Integer timeout,
                           String leaseId,
                           String requestId,
                           CpkInfo cpkInfo,
                           CancellationToken cancellationToken,
                           CallbackWithHeader<Void, BlockBlobStageBlockHeaders> callback) {
        this.storageBlobServiceClient.stageBlock(containerName,
            blobName,
            base64BlockId,
            blockContent,
            contentMd5,
            contentCrc64,
            timeout,
            leaseId,
            requestId,
            cpkInfo,
            cancellationToken,
            callback);
    }

    /**
     * The Commit Block List operation writes a blob by specifying the list of block IDs that make up the blob.
     * For a block to be written as part of a blob, the block must have been successfully written to the server in a prior
     * {@link StorageBlobAsyncClient#stageBlock(String, String, String, byte[], byte[], CallbackWithHeader)}. You can
     * call commit Block List to update a blob by uploading only those blocks that have changed, then committing the new
     * and existing blocks together. You can do this by specifying whether to commit a block from the committed block
     * list or from the uncommitted block list, or to commit the most recently uploaded version of the block,
     * whichever list it may belong to.
     *
     * @param containerName  The container name.
     * @param blobName       The blob name.
     * @param base64BlockIds The block IDs.
     * @param overwrite      Indicate whether to overwrite the block list if already exists.
     * @param callback       Callback that receives the response.
     */
    public void commitBlockList(String containerName,
                                String blobName,
                                List<String> base64BlockIds,
                                boolean overwrite,
                                CallbackWithHeader<BlockBlobItem, BlockBlobCommitBlockListHeaders> callback) {
        this.storageBlobServiceClient.commitBlockList(containerName,
            blobName,
            base64BlockIds,
            overwrite,
            callback);
    }

    /**
     * The Commit Block List operation writes a blob by specifying the list of block IDs that make up the blob.
     * For a block to be written as part of a blob, the block must have been successfully written to the server in a prior
     * {@link StorageBlobAsyncClient#stageBlock(String, String, String, byte[], byte[], CallbackWithHeader)}  operation. You can call
     * commit Block List to update a blob by uploading only those blocks that have changed, then committing the new and existing
     * blocks together. You can do this by specifying whether to commit a block from the committed block list or from
     * the uncommitted block list, or to commit the most recently uploaded version of the block, whichever list it may belong to.
     *
     * @param containerName     The container name.
     * @param blobName          The blob name.
     * @param base64BlockIds    The block IDs.
     * @param contentMD5        Specify the transactional md5 for the body, to be validated by the service.
     * @param contentCrc64      Specify the transactional crc64 for the body, to be validated by the service.
     * @param timeout           The timeout parameter is expressed in seconds. For more information,
     *                          see &lt;a href="https://docs.microsoft.com/en-us/rest/api/storageservices/fileservices/setting-timeouts-for-blob-service-operations"&gt;Setting Timeouts for Blob Service Operations.&lt;/a&gt;.
     * @param blobHttpHeaders   Additional Http headers for this operation.
     * @param metadata          Specifies a user-defined name-value pair associated with the blob.
     * @param requestConditions {@link BlobRequestConditions}.
     * @param requestId         Provides a client-generated, opaque value with a 1 KB character limit that is recorded
     *                          in the analytics logs when storage analytics logging is enabled.
     * @param cpkInfo           Additional parameters for the operation.
     * @param tier              Indicates the tier to be set on the blob.
     * @param cancellationToken The token to request cancellation.
     * @param callback          Callback that receives the response.
     */
    public void commitBlockList(String containerName,
                                String blobName,
                                List<String> base64BlockIds,
                                byte[] contentMD5,
                                byte[] contentCrc64,
                                Integer timeout,
                                BlobHttpHeaders blobHttpHeaders,
                                Map<String, String> metadata,
                                BlobRequestConditions requestConditions,
                                String requestId,
                                CpkInfo cpkInfo,
                                AccessTier tier,
                                CancellationToken cancellationToken,
                                CallbackWithHeader<BlockBlobItem, BlockBlobCommitBlockListHeaders> callback) {
        this.storageBlobServiceClient.commitBlockList(containerName,
            blobName,
            base64BlockIds,
            contentMD5,
            contentCrc64,
            timeout,
            blobHttpHeaders,
            metadata,
            requestConditions,
            requestId,
            cpkInfo,
            tier,
            cancellationToken,
            callback);
    }

    /**
     * Deletes the specified blob or snapshot. Note that deleting a blob also deletes all its snapshots.
     *
     * @param containerName The container name.
     * @param blobName      The blob name.
     * @param callback      Callback that receives the response.
     */
    void deleteBlob(String containerName,
                    String blobName,
                    CallbackWithHeader<Void, BlobDeleteHeaders> callback) {
        storageBlobServiceClient.deleteBlob(containerName,
            blobName,
            callback);
    }

    /**
     * Deletes the specified blob or snapshot. Note that deleting a blob also deletes all its snapshots.
     * <p>
     * If the storage account's soft delete feature is disabled then, when a blob is deleted, it is permanently
     * removed from the storage account. If the storage account's soft delete feature is enabled, then, when a blob
     * is deleted, it is marked for deletion and becomes inaccessible immediately. However, the blob service retains
     * the blob or snapshot for the number of days specified by the DeleteRetentionPolicy section of
     * &lt;a href="https://docs.microsoft.com/en-us/rest/api/storageservices/set-blob-service-properties"&gt; Storage service properties.&lt;/a&gt;.
     * After the specified number of days has passed, the blob's data is permanently removed from the storage account.
     * Note that you continue to be charged for the soft-deleted blob's storage until it is permanently removed. Use
     * the List Blobs API and specify the "include=deleted" query parameter to discover which blobs and snapshots
     * have been soft deleted. You can then use the Undelete Blob API to restore a soft-deleted blob. All other
     * operations on a soft-deleted blob or snapshot causes the service to return an HTTP status code of 404
     * (ResourceNotFound). If the storage account's automatic snapshot feature is enabled, then, when a blob is
     * deleted, an automatic snapshot is created. The blob becomes inaccessible immediately. All other operations on
     * the blob causes the service to return an HTTP status code of 404 (ResourceNotFound). You can access automatic
     * snapshot using snapshot timestamp or version ID. You can restore the blob by calling Put or Copy Blob API with
     * automatic snapshot as source. Deleting automatic snapshot requires shared key or special SAS/RBAC permissions.
     *
     * @param containerName     The container name.
     * @param blobName          The blob name.
     * @param snapshot          The snapshot parameter is an opaque DateTime value that, when present, specifies the
     *                          blob snapshot to retrieve. For more information on working with blob snapshots, see &lt;a href="https://docs.microsoft.com/en-us/rest/api/storageservices/fileservices/creating-a-snapshot-of-a-blob"&gt;Creating a Snapshot of a Blob.&lt;/a&gt;.
     * @param timeout           The timeout parameter is expressed in seconds. For more information, see
     *                          &lt;a href="https://docs.microsoft.com/en-us/rest/api/storageservices/fileservices/setting-timeouts-for-blob-service-operations"&gt;Setting Timeouts for Blob Service Operations.&lt;/a&gt;.
     * @param deleteSnapshots   Required if the blob has associated snapshots. Specify one of the following two
     *                          options: include: Delete the base blob and all of its snapshots. only: Delete only the blob's snapshots and not the blob itself. Possible values include: 'include', 'only'.
     * @param requestConditions {@link BlobRequestConditions}
     * @param requestId         Provides a client-generated, opaque value with a 1 KB character limit that is
     *                          recorded in the analytics logs when storage analytics logging is enabled.
     * @param cancellationToken The token to request cancellation.
     * @param callback          Callback that receives the response.
     */
    void deleteBlob(String containerName,
                    String blobName,
                    String snapshot,
                    Integer timeout,
                    String version,
                    DeleteSnapshotsOptionType deleteSnapshots,
                    BlobRequestConditions requestConditions,
                    String requestId,
                    CancellationToken cancellationToken,
                    CallbackWithHeader<Void, BlobDeleteHeaders> callback) {
        storageBlobServiceClient.deleteBlob(containerName,
            blobName,
            snapshot,
            timeout,
            version,
            deleteSnapshots,
            requestConditions,
            requestId,
            cancellationToken,
            callback);
    }

    /**
     * Gets tags associated with a blob.
     *
     * @param containerName The container name.
     * @param blobName      The blob name.
     * @param callback      Callback that receives the response.
     */
    public void getBlobTags(String containerName,
                            String blobName,
                            CallbackWithHeader<Map<String, String>, BlobGetTagsHeaders> callback) {
        this.storageBlobServiceClient.getTags(containerName,
            blobName,
            new CallbackWithHeader<BlobTags, BlobGetTagsHeaders>() {
                @Override
                public void onSuccess(BlobTags result, BlobGetTagsHeaders header, Response response) {
                    callback.onSuccess(ModelHelper.populateBlobTags(result), header, response);
                }

                @Override
                public void onFailure(Throwable throwable, Response response) {
                    callback.onFailure(throwable, response);
                }
            });
    }

    /**
     * Gets tags associated with a blob.
     *
     * @param containerName     The container name.
     * @param blobName          The blob name.
     * @param snapshot          The snapshot parameter is an opaque DateTime value that, when present, specifies the
     *                          blob snapshot to retrieve. For more information on working with blob snapshots, see &lt;a href="https://docs.microsoft.com/en-us/rest/api/storageservices/fileservices/creating-a-snapshot-of-a-blob"&gt;Creating a Snapshot of a Blob.&lt;/a&gt;.
     * @param timeout           The timeout parameter is expressed in seconds. For more information, see
     *                          &lt;a href="https://docs.microsoft.com/en-us/rest/api/storageservices/fileservices/setting-timeouts-for-blob-service-operations"&gt;Setting Timeouts for Blob Service Operations.&lt;/a&gt;.
     * @param version           Specifies the version of the operation to use for this request.
     * @param requestId         Provides a client-generated, opaque value with a 1 KB character limit that is
     *                          recorded in the analytics logs when storage analytics logging is enabled.
     * @param cancellationToken The token to request cancellation.
     * @param callback          The callback that receives the response.
     */
    public void getBlobTags(String containerName,
                            String blobName,
                            String snapshot,
                            Integer timeout,
                            String version,
                            String requestId,
                            CancellationToken cancellationToken,
                            CallbackWithHeader<Map<String, String>, BlobGetTagsHeaders> callback) {
        this.storageBlobServiceClient.getTags(containerName,
            blobName,
            snapshot,
            null,
            timeout,
            version,
            null,
            requestId,
            cancellationToken,
            new CallbackWithHeader<BlobTags, BlobGetTagsHeaders>() {
                @Override
                public void onSuccess(BlobTags result, BlobGetTagsHeaders header, Response response) {
                    callback.onSuccess(ModelHelper.populateBlobTags(result), header, response);
                }

                @Override
                public void onFailure(Throwable throwable, Response response) {
                    callback.onFailure(throwable, response);
                }
            });
    }

    /**
     * Builder for {@link StorageBlobAsyncClient}.
     * A builder to configure and build a {@link StorageBlobAsyncClient}.
     */
    public static class Builder {
        private final String storageBlobClientId;
        private final ServiceClient.Builder serviceClientBuilder;
        private final Constraints.Builder transferConstraintsBuilder;
        private static final StorageBlobClientMap STORAGE_BLOB_CLIENTS;

        static {
            STORAGE_BLOB_CLIENTS = StorageBlobClientMap.getInstance();
        }

        /**
         * Creates a {@link Builder}.
         *
         * @param storageBlobClientId The unique ID for the {@link StorageBlobAsyncClient} this builder builds. This
         *                            identifier is used to associate this {@link StorageBlobAsyncClient} with the upload and
         *                            download transfers it initiates. When a transfer is reloaded from disk (e.g.
         *                            after an application crash), it can only be resumed once a client with the same
         *                            storageBlobClientId has been initialized.
         */
        public Builder(String storageBlobClientId) {
            this(storageBlobClientId, new ServiceClient.Builder());

        }

        /**
         * Creates a {@link Builder} that uses the provided {@link com.azure.android.core.http.ServiceClient.Builder}
         * to build a {@link ServiceClient} for the {@link StorageBlobAsyncClient}.
         *
         * <p>
         * The builder produced {@link ServiceClient} is used by the {@link StorageBlobAsyncClient} to make Rest API calls.
         * Multiple {@link StorageBlobAsyncClient} instances can share the same {@link ServiceClient} instance, for e.g.
         * when a new {@link StorageBlobAsyncClient} is created from an existing {@link StorageBlobAsyncClient} through
         * {@link StorageBlobAsyncClient#newBuilder(String)} ()} then both shares the same {@link ServiceClient}.
         * The {@link ServiceClient} composes HttpClient, HTTP settings (such as connection timeout, interceptors)
         * and Retrofit for Rest calls.
         *
         * @param storageBlobClientId  The unique ID for the {@link StorageBlobAsyncClient} this builder builds.
         * @param serviceClientBuilder The {@link com.azure.android.core.http.ServiceClient.Builder}.
         */
        public Builder(String storageBlobClientId, ServiceClient.Builder serviceClientBuilder) {
            this(storageBlobClientId, serviceClientBuilder, new Constraints.Builder());
            addStandardInterceptors();
            this.transferConstraintsBuilder
                .setRequiredNetworkType(NetworkType.CONNECTED);
        }

        private Builder(String storageBlobClientId,
                        ServiceClient.Builder serviceClientBuilder,
                        Constraints.Builder transferConstraintsBuilder) {
            if (CoreUtil.isNullOrEmpty(storageBlobClientId)) {
                throw new IllegalArgumentException("'storageBlobClientId' cannot be null or empty.");
            }
            if (Builder.STORAGE_BLOB_CLIENTS.contains(storageBlobClientId)) {
                throw new IllegalArgumentException("A StorageBlobClient with id '" + storageBlobClientId + "' already exists.");
            }
            this.storageBlobClientId = storageBlobClientId;
            this.serviceClientBuilder
                = Objects.requireNonNull(serviceClientBuilder, "serviceClientBuilder cannot be null.");
            this.transferConstraintsBuilder
                = Objects.requireNonNull(transferConstraintsBuilder, "transferConstraintsBuilder cannot be null.");

            addStandardInterceptors();
        }

        private void addStandardInterceptors() {
            this.serviceClientBuilder
                .addInterceptor(new AddDateInterceptor())
                .addInterceptor(new MetadataInterceptor())
                .addInterceptor(new NormalizeEtagInterceptor());
            //.addInterceptor(new ResponseHeadersValidationInterceptor()); // TODO: Uncomment when we add a request id interceptor
        }

        /**
         * Sets the base URL for the {@link StorageBlobAsyncClient}.
         *
         * @param blobServiceUrl The blob service base URL.
         * @return An updated {@link Builder} with the provided blob service URL set.
         */
        public Builder setBlobServiceUrl(String blobServiceUrl) {
            Objects.requireNonNull(blobServiceUrl, "blobServiceUrl cannot be null.");
            this.serviceClientBuilder.setBaseUrl(blobServiceUrl);
            return this;
        }

        /**
         * Sets an interceptor used to authenticate the blob service request.
         *
         * @param credentialInterceptor The credential interceptor.
         * @return An updated {@link Builder} with the provided credentials interceptor set.
         */
        public Builder setCredentialInterceptor(Interceptor credentialInterceptor) {
            this.serviceClientBuilder.setCredentialsInterceptor(credentialInterceptor);
            return this;
        }

        /**
         * Sets whether device should be charging for running the transfers. The default value is {@code false}.
         *
         * @param requiresCharging {@code true} if the device must be charging for the transfer to run.
         * @return An updated {@link Builder} with the provided charging requirement set.
         */
        public Builder setTransferRequiresCharging(boolean requiresCharging) {
            this.transferConstraintsBuilder.setRequiresCharging(requiresCharging);
            return this;
        }

        /**
         * Sets whether device should be idle for running the transfers. The default value is {@code false}.
         *
         * @param requiresDeviceIdle {@code true} if the device must be idle for transfers to run.
         * @return An updated {@link Builder} with the provided setting set.
         */
        @RequiresApi(23)
        public Builder setTransferRequiresDeviceIdle(boolean requiresDeviceIdle) {
            if (Build.VERSION.SDK_INT >= 23) {
                this.transferConstraintsBuilder.setRequiresDeviceIdle(requiresDeviceIdle);
            }
            return this;
        }

        /**
         * Sets the particular {@link NetworkType} the device should be in for running the transfers.
         * <p>
         * The default network type that {@link TransferClient} uses is {@link NetworkType#CONNECTED}.
         *
         * @param networkType The type of network required for transfers to run.
         * @return An updated {@link Builder} with the provided network type set.
         */
        public Builder setTransferRequiredNetworkType(@NonNull NetworkType networkType) {
            Objects.requireNonNull(networkType, "'networkType' cannot be null.");
            if (networkType == NetworkType.NOT_REQUIRED) {
                throw new IllegalArgumentException(
                    "The network type NOT_REQUIRED is not a valid transfer configuration.");
            }
            this.transferConstraintsBuilder.setRequiredNetworkType(networkType);
            return this;
        }

        /**
         * Sets whether device battery should be at an acceptable level for running the transfers. The default value
         * is {@code false}.
         *
         * @param requiresBatteryNotLow {@code true} if the battery should be at an acceptable level for the
         *                              transfers to run.
         * @return An updated {@link Builder} with the provided battery requirement set.
         */
        public Builder setTransferRequiresBatteryNotLow(boolean requiresBatteryNotLow) {
            this.transferConstraintsBuilder.setRequiresBatteryNotLow(requiresBatteryNotLow);
            return this;
        }

        /**
         * Sets whether the device's available storage should be at an acceptable level for running
         * the transfers. The default value is {@code false}.
         *
         * @param requiresStorageNotLow {@code true} if the available storage should not be below a
         *                              a critical threshold for the transfer to run.
         * @return An updated {@link Builder} with the provided storage requirement set.
         */
        public Builder setTransferRequiresStorageNotLow(boolean requiresStorageNotLow) {
            this.transferConstraintsBuilder.setRequiresStorageNotLow(requiresStorageNotLow);
            return this;
        }

        /**
         * Builds a {@link StorageBlobAsyncClient} based on this {@link Builder}'s configuration.
         *
         * @return A {@link StorageBlobAsyncClient}.
         */
        public StorageBlobAsyncClient build() {
            Constraints transferConstraints = this.transferConstraintsBuilder.build();
            NetworkType networkType = transferConstraints.getRequiredNetworkType();
            if (networkType == null || networkType == NetworkType.NOT_REQUIRED) {
                throw new IllegalArgumentException(
                    "The null or NOT_REQUIRED NetworkType is not a valid transfer configuration.");
            }
            StorageBlobAsyncClient client = new StorageBlobAsyncClient(this.storageBlobClientId,
                this.serviceClientBuilder.build(),
                transferConstraints);
            Builder.STORAGE_BLOB_CLIENTS.add(storageBlobClientId, client);
            return client;
        }

        private Builder(String storageBlobClientId, final StorageBlobAsyncClient storageBlobAsyncClient) {
            this(storageBlobClientId,
                storageBlobAsyncClient.serviceClient.newBuilder(),
                newBuilder(storageBlobAsyncClient.transferConstraints));
        }

        private static androidx.work.Constraints.Builder newBuilder(androidx.work.Constraints constraints) {
            Constraints.Builder builder = new Constraints.Builder();
            builder.setRequiresCharging(constraints.requiresCharging());
            if (Build.VERSION.SDK_INT >= 23) {
                builder.setRequiresDeviceIdle(constraints.requiresDeviceIdle());
            }
            builder.setRequiredNetworkType(constraints.getRequiredNetworkType());
            builder.setRequiresBatteryNotLow(constraints.requiresBatteryNotLow());
            builder.setRequiresStorageNotLow(constraints.requiresStorageNotLow());
            return builder;
        }
    }
}<|MERGE_RESOLUTION|>--- conflicted
+++ resolved
@@ -19,13 +19,10 @@
 import com.azure.android.core.http.interceptor.AddDateInterceptor;
 import com.azure.android.core.util.CancellationToken;
 import com.azure.android.core.util.CoreUtil;
-<<<<<<< HEAD
 import com.azure.android.storage.blob.interceptor.MetadataInterceptor;
 import com.azure.android.storage.blob.interceptor.NormalizeEtagInterceptor;
 import com.azure.android.storage.blob.interceptor.ResponseHeadersValidationInterceptor;
-=======
 import com.azure.android.storage.blob.implementation.util.ModelHelper;
->>>>>>> 0e9eed8f
 import com.azure.android.storage.blob.models.AccessTier;
 import com.azure.android.storage.blob.models.BlobDeleteHeaders;
 import com.azure.android.storage.blob.models.BlobDownloadHeaders;
@@ -35,12 +32,9 @@
 import com.azure.android.storage.blob.models.BlobItem;
 import com.azure.android.storage.blob.models.BlobRange;
 import com.azure.android.storage.blob.models.BlobRequestConditions;
-<<<<<<< HEAD
 import com.azure.android.storage.blob.models.BlobSetTagsHeaders;
-=======
 import com.azure.android.storage.blob.models.BlobTag;
 import com.azure.android.storage.blob.models.BlobTags;
->>>>>>> 0e9eed8f
 import com.azure.android.storage.blob.models.BlobsPage;
 import com.azure.android.storage.blob.models.BlockBlobCommitBlockListHeaders;
 import com.azure.android.storage.blob.models.BlockBlobItem;
@@ -528,6 +522,76 @@
     }
 
     /**
+     * Gets tags associated with a blob.
+     *
+     * @param containerName The container name.
+     * @param blobName      The blob name.
+     * @param callback      Callback that receives the response.
+     */
+    public void getBlobTags(String containerName,
+                            String blobName,
+                            CallbackWithHeader<Map<String, String>, BlobGetTagsHeaders> callback) {
+        this.storageBlobServiceClient.getTags(containerName,
+            blobName,
+            new CallbackWithHeader<BlobTags, BlobGetTagsHeaders>() {
+                @Override
+                public void onSuccess(BlobTags result, BlobGetTagsHeaders header, Response response) {
+                    callback.onSuccess(ModelHelper.populateBlobTags(result), header, response);
+                }
+
+                @Override
+                public void onFailure(Throwable throwable, Response response) {
+                    callback.onFailure(throwable, response);
+                }
+            });
+    }
+
+    /**
+     * Gets tags associated with a blob.
+     *
+     * @param containerName     The container name.
+     * @param blobName          The blob name.
+     * @param snapshot          The snapshot parameter is an opaque DateTime value that, when present, specifies the
+     *                          blob snapshot to retrieve. For more information on working with blob snapshots, see &lt;a href="https://docs.microsoft.com/en-us/rest/api/storageservices/fileservices/creating-a-snapshot-of-a-blob"&gt;Creating a Snapshot of a Blob.&lt;/a&gt;.
+     * @param timeout           The timeout parameter is expressed in seconds. For more information, see
+     *                          &lt;a href="https://docs.microsoft.com/en-us/rest/api/storageservices/fileservices/setting-timeouts-for-blob-service-operations"&gt;Setting Timeouts for Blob Service Operations.&lt;/a&gt;.
+     * @param version           Specifies the version of the operation to use for this request.
+     * @param requestId         Provides a client-generated, opaque value with a 1 KB character limit that is
+     *                          recorded in the analytics logs when storage analytics logging is enabled.
+     * @param cancellationToken The token to request cancellation.
+     * @param callback          The callback that receives the response.
+     */
+    public void getBlobTags(String containerName,
+                            String blobName,
+                            String snapshot,
+                            Integer timeout,
+                            String version,
+                            String requestId,
+                            CancellationToken cancellationToken,
+                            CallbackWithHeader<Map<String, String>, BlobGetTagsHeaders> callback) {
+        this.storageBlobServiceClient.getTags(containerName,
+            blobName,
+            snapshot,
+            null,
+            timeout,
+            version,
+            null,
+            requestId,
+            cancellationToken,
+            new CallbackWithHeader<BlobTags, BlobGetTagsHeaders>() {
+                @Override
+                public void onSuccess(BlobTags result, BlobGetTagsHeaders header, Response response) {
+                    callback.onSuccess(ModelHelper.populateBlobTags(result), header, response);
+                }
+
+                @Override
+                public void onFailure(Throwable throwable, Response response) {
+                    callback.onFailure(throwable, response);
+                }
+            });
+    }
+
+    /**
      * Changes a blob's tags. The specified tags in this method will replace existing tags. If old values
      * must be preserved, they must be downloaded and included in the call to this method.
      *
@@ -892,75 +956,7 @@
             callback);
     }
 
-    /**
-     * Gets tags associated with a blob.
-     *
-     * @param containerName The container name.
-     * @param blobName      The blob name.
-     * @param callback      Callback that receives the response.
-     */
-    public void getBlobTags(String containerName,
-                            String blobName,
-                            CallbackWithHeader<Map<String, String>, BlobGetTagsHeaders> callback) {
-        this.storageBlobServiceClient.getTags(containerName,
-            blobName,
-            new CallbackWithHeader<BlobTags, BlobGetTagsHeaders>() {
-                @Override
-                public void onSuccess(BlobTags result, BlobGetTagsHeaders header, Response response) {
-                    callback.onSuccess(ModelHelper.populateBlobTags(result), header, response);
-                }
-
-                @Override
-                public void onFailure(Throwable throwable, Response response) {
-                    callback.onFailure(throwable, response);
-                }
-            });
-    }
-
-    /**
-     * Gets tags associated with a blob.
-     *
-     * @param containerName     The container name.
-     * @param blobName          The blob name.
-     * @param snapshot          The snapshot parameter is an opaque DateTime value that, when present, specifies the
-     *                          blob snapshot to retrieve. For more information on working with blob snapshots, see &lt;a href="https://docs.microsoft.com/en-us/rest/api/storageservices/fileservices/creating-a-snapshot-of-a-blob"&gt;Creating a Snapshot of a Blob.&lt;/a&gt;.
-     * @param timeout           The timeout parameter is expressed in seconds. For more information, see
-     *                          &lt;a href="https://docs.microsoft.com/en-us/rest/api/storageservices/fileservices/setting-timeouts-for-blob-service-operations"&gt;Setting Timeouts for Blob Service Operations.&lt;/a&gt;.
-     * @param version           Specifies the version of the operation to use for this request.
-     * @param requestId         Provides a client-generated, opaque value with a 1 KB character limit that is
-     *                          recorded in the analytics logs when storage analytics logging is enabled.
-     * @param cancellationToken The token to request cancellation.
-     * @param callback          The callback that receives the response.
-     */
-    public void getBlobTags(String containerName,
-                            String blobName,
-                            String snapshot,
-                            Integer timeout,
-                            String version,
-                            String requestId,
-                            CancellationToken cancellationToken,
-                            CallbackWithHeader<Map<String, String>, BlobGetTagsHeaders> callback) {
-        this.storageBlobServiceClient.getTags(containerName,
-            blobName,
-            snapshot,
-            null,
-            timeout,
-            version,
-            null,
-            requestId,
-            cancellationToken,
-            new CallbackWithHeader<BlobTags, BlobGetTagsHeaders>() {
-                @Override
-                public void onSuccess(BlobTags result, BlobGetTagsHeaders header, Response response) {
-                    callback.onSuccess(ModelHelper.populateBlobTags(result), header, response);
-                }
-
-                @Override
-                public void onFailure(Throwable throwable, Response response) {
-                    callback.onFailure(throwable, response);
-                }
-            });
-    }
+
 
     /**
      * Builder for {@link StorageBlobAsyncClient}.
