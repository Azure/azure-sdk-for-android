// Copyright (c) Microsoft Corporation. All rights reserved.
// Licensed under the MIT License.

package com.azure.android.storage.blob;

import android.content.Context;
import android.net.Uri;
import android.os.Build;

import androidx.annotation.NonNull;
import androidx.annotation.RequiresApi;
import androidx.lifecycle.LiveData;
import androidx.work.Constraints;
import androidx.work.NetworkType;

import com.azure.android.core.http.Callback;
import com.azure.android.core.http.CallbackWithHeader;
import com.azure.android.core.http.ServiceClient;
import com.azure.android.core.http.interceptor.AddDateInterceptor;
import com.azure.android.core.util.CancellationToken;
import com.azure.android.core.util.CoreUtil;
<<<<<<< HEAD
import com.azure.android.core.util.DateTimeRfc1123;
=======
import com.azure.android.storage.blob.interceptor.MetadataInterceptor;
import com.azure.android.storage.blob.interceptor.NormalizeEtagInterceptor;
import com.azure.android.storage.blob.interceptor.ResponseHeadersValidationInterceptor;
>>>>>>> 24ca6310
import com.azure.android.storage.blob.models.AccessTier;
import com.azure.android.storage.blob.models.BlobDeleteHeaders;
import com.azure.android.storage.blob.models.BlobDownloadHeaders;
import com.azure.android.storage.blob.models.BlobGetPropertiesHeaders;
import com.azure.android.storage.blob.models.BlobHttpHeaders;
import com.azure.android.storage.blob.models.BlobItem;
import com.azure.android.storage.blob.models.BlobRange;
import com.azure.android.storage.blob.models.BlobRequestConditions;
import com.azure.android.storage.blob.models.BlobSetHttpHeadersHeaders;
import com.azure.android.storage.blob.models.BlobSetHttpHeadersResponse;
import com.azure.android.storage.blob.models.BlobsPage;
import com.azure.android.storage.blob.models.BlockBlobCommitBlockListHeaders;
import com.azure.android.storage.blob.models.BlockBlobItem;
import com.azure.android.storage.blob.models.BlockBlobStageBlockHeaders;
import com.azure.android.storage.blob.models.ContainerCreateHeaders;
import com.azure.android.storage.blob.models.ContainerDeleteHeaders;
import com.azure.android.storage.blob.models.ContainerGetPropertiesHeaders;
import com.azure.android.storage.blob.models.ListBlobFlatSegmentHeaders;
import com.azure.android.storage.blob.models.CpkInfo;
import com.azure.android.storage.blob.models.DeleteSnapshotsOptionType;
import com.azure.android.storage.blob.models.ListBlobsFlatSegmentResponse;
import com.azure.android.storage.blob.models.ListBlobsIncludeItem;
import com.azure.android.storage.blob.models.ListBlobsOptions;
import com.azure.android.storage.blob.models.PublicAccessType;
import com.azure.android.storage.blob.transfer.DownloadRequest;
import com.azure.android.storage.blob.transfer.StorageBlobClientMap;
import com.azure.android.storage.blob.transfer.TransferClient;
import com.azure.android.storage.blob.transfer.TransferInfo;
import com.azure.android.storage.blob.transfer.UploadRequest;

import org.threeten.bp.OffsetDateTime;

import java.io.File;
import java.util.ArrayList;
import java.util.List;
import java.util.Map;
import java.util.Objects;

import okhttp3.Interceptor;
import okhttp3.Response;
import okhttp3.ResponseBody;

/**
 * Client for Storage Blob service.
 *
 * <p>
 * This client is instantiated through {@link StorageBlobAsyncClient.Builder}.
 */
public class StorageBlobAsyncClient {
    private final String id;
    private final ServiceClient serviceClient;
    private final StorageBlobServiceImpl storageBlobServiceClient;
    private final Constraints transferConstraints;

    private StorageBlobAsyncClient(String id, ServiceClient serviceClient, Constraints transferConstraints) {
        this.id = id;
        this.serviceClient = serviceClient;
        this.storageBlobServiceClient = new StorageBlobServiceImpl(this.serviceClient);
        this.transferConstraints = transferConstraints;
    }

    /**
     * Creates a new {@link Builder} with initial configuration copied from this {@link StorageBlobAsyncClient}.
     *
     * @param storageBlobClientId The unique ID for the new {@link StorageBlobAsyncClient}. This identifier is used to
     *                            associate the {@link StorageBlobAsyncClient} with the upload and download transfers it
     *                            initiates. When a transfer is reloaded from disk (e.g. after an application crash),
     *                            it can only be resumed once a client with the same storageBlobClientId has been
     *                            initialized.
     * @return A new {@link Builder}.
     */
    public StorageBlobAsyncClient.Builder newBuilder(String storageBlobClientId) {
        return new Builder(storageBlobClientId, this);
    }

    /**
     * Gets the blob service base URL.
     *
     * @return The blob service base URL.
     */
    public String getBlobServiceUrl() {
        return this.serviceClient.getBaseUrl();
    }

    /**
     * Upload the content of a file.
     *
     * @param context       The application context.
     * @param containerName The container to upload the file to.
     * @param blobName      The name of the target blob holding the uploaded file.
     * @param file          The local file to upload.
     * @return A LiveData that streams {@link TransferInfo} describing the current state of the transfer.
     */
    public LiveData<TransferInfo> upload(Context context,
                                         String containerName,
                                         String blobName, File file) {
        final UploadRequest request = new UploadRequest.Builder()
            .storageClientId(this.id)
            .containerName(containerName)
            .blobName(blobName)
            .file(file)
            .constraints(this.transferConstraints)
            .build();
        return TransferClient.getInstance(context)
            .upload(request);
    }

    /**
     * Upload content identified by a given URI.
     *
     * @param context       The application context.
     * @param containerName The container to upload the file to.
     * @param blobName      The name of the target blob holding the uploaded file.
     * @param contentUri    The URI to the Content to upload, the contentUri is resolved using
     *                      {@link android.content.ContentResolver#openAssetFileDescriptor(Uri, String)} with mode as
     *                      "r". The supported URI schemes are: 'content://', 'file://' and 'android.resource://'.
     * @return A LiveData that streams {@link TransferInfo} describing the current state of the transfer.
     */
    public LiveData<TransferInfo> upload(Context context,
                                         String containerName,
                                         String blobName,
                                         Uri contentUri) {
        final UploadRequest request = new UploadRequest.Builder()
            .storageClientId(this.id)
            .containerName(containerName)
            .blobName(blobName)
            .contentUri(context, contentUri)
            .constraints(this.transferConstraints)
            .build();
        return TransferClient.getInstance(context)
            .upload(request);
    }

    /**
     * Download a blob.
     *
     * @param context       The application context.
     * @param containerName The container to download the blob from.
     * @param blobName      The name of the target blob to download.
     * @param file          The local file to download to.
     * @return A LiveData that streams {@link TransferInfo} describing the current state of the download.
     */
    public LiveData<TransferInfo> download(Context context,
                                           String containerName,
                                           String blobName,
                                           File file) {
        final DownloadRequest request = new DownloadRequest.Builder()
            .storageClientId(this.id)
            .containerName(containerName)
            .blobName(blobName)
            .file(file)
            .constraints(this.transferConstraints)
            .build();
        return TransferClient.getInstance(context)
            .download(request);
    }

    /**
     * Download a blob.
     *
     * @param context       The application context.
     * @param containerName The container to download the blob from.
     * @param blobName      The name of the target blob to download.
     * @param contentUri    The URI to the local content where the downloaded blob will be stored.
     * @return LiveData that streams {@link TransferInfo} describing the current state of the download.
     */
    public LiveData<TransferInfo> download(Context context,
                                           String containerName,
                                           String blobName,
                                           Uri contentUri) {
        final DownloadRequest request = new DownloadRequest.Builder()
            .storageClientId(this.id)
            .containerName(containerName)
            .blobName(blobName)
            .contentUri(context, contentUri)
            .constraints(this.transferConstraints)
            .build();
        return TransferClient.getInstance(context)
            .download(request);
    }

    /**
     * Pause a transfer identified by the given transfer ID. The pause operation is a best-effort, and a transfer
     * that is already executing may continue to transfer.
     * <p>
     * Upon successful scheduling of the pause, any observer observing on {@link LiveData} for this
     * transfer receives a {@link TransferInfo} event with state {@link TransferInfo.State#USER_PAUSED}.
     *
     * @param context    The application context.
     * @param transferId The transfer ID identifies the transfer to pause.
     */
    public void pause(Context context, long transferId) {
        TransferClient.getInstance(context)
            .pause(transferId);
    }

    /**
     * Resume a paused transfer.
     *
     * @param context    The application context
     * @param transferId The transfer ID identifies the transfer to resume.
     * @return A LiveData that streams {@link TransferInfo} describing the current state of the transfer.
     */
    public LiveData<TransferInfo> resume(Context context, long transferId) {
        return TransferClient.getInstance(context)
            .resume(transferId);
    }

    /**
     * Cancel a transfer identified by the given transfer ID. The cancel operation is a best-effort, and a transfer
     * that is already executing may continue to transfer.
     * <p>
     * Upon successful scheduling of the cancellation, any observer observing on {@link LiveData} for
     * this transfer receives a {@link TransferInfo} event with state {@link TransferInfo.State#CANCELLED}.
     *
     * @param context    The application context.
     * @param transferId The transfer ID identifies the transfer to cancel.
     */
    public void cancel(Context context, long transferId) {
        TransferClient.getInstance(context)
            .cancel(transferId);
    }

    /**
     * Creates a new container within a storage account. If a container with the same name already exists, the operation
     * fails.
     *
     * @param containerName The container name.
     * @param callback      Callback that receives the response.
     */
    public void createContainer(String containerName,
                                CallbackWithHeader<Void, ContainerCreateHeaders> callback) {
        storageBlobServiceClient.createContainer(containerName, callback);
    }

    /**
     * Creates a new container within a storage account. If a container with the same name already exists, the operation
     * fails.
     *
     * @param containerName     The container name.
     * @param timeout           The timeout parameter is expressed in seconds. For more information, see
     *                          &lt;a href="https://docs.microsoft.com/en-us/rest/api/storageservices/setting-timeouts-for-blob-service-operations"&gt;Setting Timeouts for Blob Service Operations.&lt;/a&gt;.
     * @param metadata          Metadata to associate with the container.
     * @param publicAccessType  Specifies how the data in this container is available to the public. See the
     *                          x-ms-blob-public-access header in the Azure Docs for more information. Pass null
     *                          for no public access.
     * @param version           Specifies the version of the operation to use for this request.
     * @param requestId         Provides a client-generated, opaque value with a 1 KB character limit that is
     *                          recorded in the analytics logs when storage analytics logging is enabled.
     * @param cancellationToken The token to request cancellation.
     * @param callback          Callback that receives the response.
     * @return The response information returned from the server when creating a container.
     */
    public void createContainer(String containerName,
                                Integer timeout,
                                Map<String, String> metadata,
                                PublicAccessType publicAccessType,
                                String version,
                                String requestId,
                                CancellationToken cancellationToken,
                                CallbackWithHeader<Void, ContainerCreateHeaders> callback) {

        storageBlobServiceClient.createContainer(containerName,
            timeout,
            metadata,
            publicAccessType,
            version,
            requestId,
            cancellationToken,
            callback);
    }

    /**
     * Gets a list of blobs identified by a page id in a given container.
     *
     * @param pageId        Identifies the portion of the list to be returned.
     * @param containerName The container name.
     * @param options       The page options.
     * @param callback      Callback that receives the retrieved blob list.
     */
    public void getBlobsInPage(String pageId,
                               String containerName,
                               ListBlobsOptions options,
                               Callback<BlobsPage> callback) {
        this.storageBlobServiceClient.listBlobFlatSegment(pageId,
            containerName,
            options,
            new CallbackWithHeader<ListBlobsFlatSegmentResponse, ListBlobFlatSegmentHeaders>() {
                @Override
                public void onSuccess(ListBlobsFlatSegmentResponse result, ListBlobFlatSegmentHeaders header, Response response) {
                    List<BlobItem> list = result.getSegment() == null
                        ? new ArrayList<>(0)
                        : result.getSegment().getBlobItems();
                    callback.onSuccess(new BlobsPage(list, pageId, result.getNextMarker()), response);
                }

                @Override
                public void onFailure(Throwable throwable, Response response) {
                    callback.onFailure(throwable, response);
                }
            });
    }

    /**
     * Gets a list of blobs identified by a page id in a given container.
     *
     * @param pageId            Identifies the portion of the list to be returned.
     * @param containerName     The container name.
     * @param prefix            Filters the results to return only blobs whose name begins with the specified prefix.
     * @param maxResults        Specifies the maximum number of blobs to return.
     * @param include           Include this parameter to specify one or more datasets to include in the response.
     * @param timeout           The timeout parameter is expressed in seconds. For more information, see
     *                          &lt;a href="https://docs.microsoft.com/en-us/rest/api/storageservices/setting-timeouts-for-blob-service-operations"&gt;Setting Timeouts for Blob Service Operations.&lt;/a&gt;.
     * @param requestId         Provides a client-generated, opaque value with a 1 KB character limit that is recorded in
     *                          the analytics logs when storage analytics logging is enabled.
     * @param callback          Callback that receives the response.
     * @param cancellationToken The token to request cancellation.
     */
    public void getBlobsInPage(String pageId,
                               String containerName,
                               String prefix,
                               Integer maxResults,
                               List<ListBlobsIncludeItem> include,
                               Integer timeout,
                               String requestId,
                               CancellationToken cancellationToken,
                               Callback<BlobsPage> callback) {
        this.storageBlobServiceClient.listBlobFlatSegment(pageId,
            containerName,
            prefix,
            maxResults,
            include,
            timeout,
            requestId,
            cancellationToken,
            new CallbackWithHeader<ListBlobsFlatSegmentResponse, ListBlobFlatSegmentHeaders>() {
                @Override
                public void onSuccess(ListBlobsFlatSegmentResponse result, ListBlobFlatSegmentHeaders header, Response response) {
                    List<BlobItem> list = result.getSegment() == null
                        ? new ArrayList<>(0)
                        : result.getSegment().getBlobItems();
                    callback.onSuccess(new BlobsPage(list, pageId, result.getNextMarker()), response);
                }

                @Override
                public void onFailure(Throwable throwable, Response response) {
                    callback.onFailure(throwable, response);
                }
            });
    }

    /**
     * Reads the blob's metadata and properties.
     *
     * @param containerName The container name.
     * @param blobName      The blob name.
     * @param callback      Callback that receives the response.
     */
    public void getBlobProperties(String containerName,
                                  String blobName,
                                  CallbackWithHeader<Void, BlobGetPropertiesHeaders> callback) {
        storageBlobServiceClient.getBlobProperties(containerName,
            blobName,
            callback);
    }

    /**
     * Reads a blob's metadata and properties.
     *
     * @param containerName         The container name.
     * @param blobName              The blob name.
     * @param snapshot              The snapshot parameter is an opaque DateTime value that, when present, specifies
     *                              the blob snapshot to retrieve. For more information on working with blob snapshots,
     *                              see &lt;a href="https://docs.microsoft.com/en-us/rest/api/storageservices/creating-a-snapshot-of-a-blob"&gt;Creating a Snapshot of a Blob.&lt;/a&gt;.
     * @param timeout               The timeout parameter is expressed in seconds. For more information, see
     *                              &lt;a href="https://docs.microsoft.com/en-us/rest/api/storageservices/setting-timeouts-for-blob-service-operations"&gt;Setting Timeouts for Blob Service Operations.&lt;/a&gt;.
     * @param version               Specifies the version of the operation to use for this request.
     * @param blobRequestConditions Object that contains values which will restrict the successful operation of a
     *                              variety of requests to the conditions present. These conditions are entirely
     *                              optional.
     * @param requestId             Provides a client-generated, opaque value with a 1 KB character limit that is
     *                              recorded in the analytics logs when storage analytics logging is enabled.
     * @param cpkInfo               Additional parameters for the operation.
     * @param cancellationToken     The token to request cancellation.
     * @param callback              Callback that receives the response.
     */
    public void getBlobProperties(String containerName,
                                  String blobName,
                                  String snapshot,
                                  Integer timeout,
                                  String version,
                                  BlobRequestConditions blobRequestConditions,
                                  String requestId,
                                  CpkInfo cpkInfo,
                                  CancellationToken cancellationToken,
                                  CallbackWithHeader<Void, BlobGetPropertiesHeaders> callback) {
        blobRequestConditions = blobRequestConditions == null ? new BlobRequestConditions() : blobRequestConditions;

        storageBlobServiceClient.getBlobProperties(containerName,
            blobName,
            snapshot,
            timeout,
            version,
            blobRequestConditions.getLeaseId(),
            requestId,
            cpkInfo,
            cancellationToken,
            callback);
    }

    /**
<<<<<<< HEAD
     * Changes a blob's HTTP header properties. If only one HTTP header is updated, the others will all be erased. In
     * order to preserve existing values, they must be passed alongside the header being changed.
     *
     * @param containerName The container name.
     * @param blobName      The blob name.
     * @param headers       {@link BlobHttpHeaders}
     * @param callback      Callback that receives the response.
     */
    public void setBlobHttpHeaders(String containerName,
                                   String blobName,
                                   BlobHttpHeaders headers,
                                   CallbackWithHeader<Void, BlobSetHttpHeadersHeaders> callback) {
        storageBlobServiceClient.setBlobHttpHeaders(containerName, blobName, headers, callback);
    }

    /**
     * Changes a blob's HTTP header properties. If only one HTTP header is updated, the others will all be erased. In
     * order to preserve existing values, they must be passed alongside the header being changed.
     *
     * @param containerName     The container name.
     * @param blobName          The blob name.
     * @param timeout           The timeout parameter is expressed in seconds. For more information, see
     *                          &lt;a href="https://docs.microsoft.com/en-us/rest/api/storageservices/fileservices/setting-timeouts-for-blob-service-operations"&gt;Setting Timeouts for Blob Service Operations.&lt;/a&gt;.
     * @param version           Specifies the version of the operation to use for this request.
     * @param requestConditions {@link BlobRequestConditions}
     * @param headers           {@link BlobHttpHeaders}
     * @param requestId         Provides a client-generated, opaque value with a 1 KB character limit that is
     *                          recorded in the analytics logs when storage analytics logging is enabled.
     * @param cancellationToken The token to request cancellation.
     * @param callback          Callback that receives the response.
     */
    public void setBlobHttpHeadersWithResponse(String containerName,
                                               String blobName,
                                               Integer timeout,
                                               String version,
                                               BlobRequestConditions requestConditions,
                                               BlobHttpHeaders headers,
                                               String requestId,
                                               CancellationToken cancellationToken,
                                               CallbackWithHeader<Void, BlobSetHttpHeadersHeaders> callback) {
        storageBlobServiceClient.setBlobHttpHeaders(containerName,
            blobName,
            timeout,
            version,
            requestConditions,
            headers,
=======
     * Gets the container's properties.
     *
     * @param containerName The container name.
     * @param callback      Callback that receives the response.
     */
    public void getContainerProperties(String containerName,
                                       CallbackWithHeader<Void, ContainerGetPropertiesHeaders> callback) {
        storageBlobServiceClient.getContainerProperties(containerName,
            callback);
    }

    /**
     * Gets the container's properties.
     *
     * @param containerName         The container name.
     * @param timeout               The timeout parameter is expressed in seconds. For more information, see
     *                              &lt;a href="https://docs.microsoft.com/en-us/rest/api/storageservices/setting-timeouts-for-blob-service-operations"&gt;Setting Timeouts for Blob Service Operations.&lt;/a&gt;.
     * @param version               Specifies the version of the operation to use for this request.
     * @param blobRequestConditions Object that contains values which will restrict the successful operation of a
     *                              variety of requests to the conditions present. These conditions are entirely
     *                              optional.
     * @param requestId             Provides a client-generated, opaque value with a 1 KB character limit that is
     *                              recorded in the analytics logs when storage analytics logging is enabled.
     * @param cancellationToken     The token to request cancellation.
     * @param callback              Callback that receives the response.
     */
    public void getContainerProperties(String containerName,
                                       Integer timeout,
                                       String version,
                                       BlobRequestConditions blobRequestConditions,
                                       String requestId,
                                       CancellationToken cancellationToken,
                                       CallbackWithHeader<Void, ContainerGetPropertiesHeaders> callback) {
        blobRequestConditions = blobRequestConditions == null ? new BlobRequestConditions() : blobRequestConditions;

        storageBlobServiceClient.getContainerProperties(containerName,
            timeout,
            version,
            blobRequestConditions.getLeaseId(),
>>>>>>> 24ca6310
            requestId,
            cancellationToken,
            callback);
    }

    /**
     * Reads the entire blob.
     *
     * <p>
     * This method will execute a raw HTTP GET in order to download a single blob to the destination.
     * It is **STRONGLY** recommended that you use the {@link StorageBlobAsyncClient#download(Context, String, String, File)}
     * or {@link StorageBlobAsyncClient#download(Context, String, String, Uri)} method instead - that method will
     * manage the transfer in the face of changing network conditions, and is able to transfer multiple
     * blocks in parallel.
     *
     * @param containerName The container name.
     * @param blobName      The blob name.
     * @param callback      Callback that receives the response.
     */
    public void rawDownload(String containerName,
                            String blobName,
                            CallbackWithHeader<ResponseBody, BlobDownloadHeaders> callback) {
        storageBlobServiceClient.download(containerName,
            blobName,
            callback);
    }

    /**
     * Reads a range of bytes from a blob.
     *
     * <p>
     * This method will execute a raw HTTP GET in order to download a single blob to the destination.
     * It is **STRONGLY** recommended that you use the {@link StorageBlobAsyncClient#download(Context, String, String, File)}
     * or {@link StorageBlobAsyncClient#download(Context, String, String, Uri)} method instead - that method will
     * manage the transfer in the face of changing network conditions, and is able to transfer multiple
     * blocks in parallel.
     *
     * @param containerName         The container name.
     * @param blobName              The blob name.
     * @param snapshot              The snapshot parameter is an opaque DateTime value that, when present, specifies
     *                              the blob snapshot to retrieve. For more information on working with blob snapshots,
     *                              see &lt;a href="https://docs.microsoft.com/en-us/rest/api/storageservices/creating-a-snapshot-of-a-blob"&gt;Creating a Snapshot of a Blob.&lt;/a&gt;.
     * @param timeout               The timeout parameter is expressed in seconds. For more information, see
     *                              &lt;a href="https://docs.microsoft.com/en-us/rest/api/storageservices/setting-timeouts-for-blob-service-operations"&gt;Setting Timeouts for Blob Service Operations.&lt;/a&gt;.
     * @param range                 Return only the bytes of the blob in the specified range.
     * @param blobRequestConditions Object that contains values which will restrict the successful operation of a
     *                              variety of requests to the conditions present. These conditions are entirely optional.
     * @param getRangeContentMd5    When set to true and specified together with the Range, the service returns the
     *                              MD5 hash for the range, as long as the range is less than or equal to 4 MB in size.
     * @param getRangeContentCrc64  When set to true and specified together with the Range, the service returns the
     *                              CRC64 hash for the range, as long as the range is less than or equal to 4 MB in size.
     * @param version               Specifies the version of the operation to use for this request.
     * @param requestId             Provides a client-generated, opaque value with a 1 KB character limit that is
     *                              recorded in the analytics logs when storage analytics logging is enabled.
     * @param cpkInfo               Additional parameters for the operation.
     * @param cancellationToken     The token to request cancellation.
     * @param callback              Callback that receives the response.
     */
    public void rawDownload(String containerName,
                            String blobName,
                            String snapshot,
                            Integer timeout,
                            BlobRange range,
                            BlobRequestConditions blobRequestConditions,
                            Boolean getRangeContentMd5,
                            Boolean getRangeContentCrc64,
                            String version,
                            String requestId,
                            CpkInfo cpkInfo,
                            CancellationToken cancellationToken,
                            CallbackWithHeader<ResponseBody, BlobDownloadHeaders> callback) {
        range = range == null ? new BlobRange(0) : range;
        blobRequestConditions = blobRequestConditions == null ? new BlobRequestConditions() : blobRequestConditions;

        storageBlobServiceClient.rawDownload(containerName,
            blobName,
            snapshot,
            timeout,
            range.toHeaderValue(),
            blobRequestConditions.getLeaseId(),
            getRangeContentMd5,
            getRangeContentCrc64,
            blobRequestConditions.getIfModifiedSince(),
            blobRequestConditions.getIfUnmodifiedSince(),
            blobRequestConditions.getIfMatch(),
            blobRequestConditions.getIfNoneMatch(),
            version,
            requestId,
            cpkInfo,
            cancellationToken,
            callback);
    }

    /**
     * Creates a new block to be committed as part of a blob.
     *
     * @param containerName The container name.
     * @param blobName      The blob name.
     * @param base64BlockId A valid Base64 string value that identifies the block. Prior to encoding, the string must
     *                      be less than or equal to 64 bytes in size. For a given blob, the length of the value specified
     *                      for the base64BlockId parameter must be the same size for each block.
     * @param blockContent  The block content in bytes.
     * @param contentMd5    The transactional MD5 for the body, to be validated by the service.
     * @param callback      Callback that receives the response.
     */
    public void stageBlock(String containerName,
                           String blobName,
                           String base64BlockId,
                           byte[] blockContent,
                           byte[] contentMd5,
                           CallbackWithHeader<Void, BlockBlobStageBlockHeaders> callback) {
        this.storageBlobServiceClient.stageBlock(containerName,
            blobName,
            base64BlockId,
            blockContent,
            contentMd5,
            callback);
    }

    /**
     * Creates a new block to be committed as part of a blob.
     *
     * @param containerName     The container name.
     * @param blobName          The blob name.
     * @param base64BlockId     A valid Base64 string value that identifies the block. Prior to encoding, the string must
     *                          be less than or equal to 64 bytes in size. For a given blob, the length of the value specified
     *                          for the base64BlockId parameter must be the same size for each block.
     * @param blockContent      The block content in bytes.
     * @param contentMd5        The transactional MD5 for the block content, to be validated by the service.
     * @param contentCrc64      Specify the transactional crc64 for the block content, to be validated by the service.
     * @param timeout           The timeout parameter is expressed in seconds. For more information,
     *                          see &lt;a href="https://docs.microsoft.com/en-us/rest/api/storageservices/fileservices/setting-timeouts-for-blob-service-operations"&gt;Setting Timeouts for Blob Service Operations.&lt;/a&gt;.
     * @param leaseId           If specified, the staging only succeeds if the resource's lease is active and matches this ID.
     * @param requestId         Provides a client-generated, opaque value with a 1 KB character limit that is recorded.
     *                          in the analytics logs when storage analytics logging is enabled.
     * @param cpkInfo           Additional parameters for the operation.
     * @param cancellationToken The token to request cancellation.
     * @param callback          Callback that receives the response.
     */
    public void stageBlock(String containerName,
                           String blobName,
                           String base64BlockId,
                           byte[] blockContent,
                           byte[] contentMd5,
                           byte[] contentCrc64,
                           Integer timeout,
                           String leaseId,
                           String requestId,
                           CpkInfo cpkInfo,
                           CancellationToken cancellationToken,
                           CallbackWithHeader<Void, BlockBlobStageBlockHeaders> callback) {
        this.storageBlobServiceClient.stageBlock(containerName,
            blobName,
            base64BlockId,
            blockContent,
            contentMd5,
            contentCrc64,
            timeout,
            leaseId,
            requestId,
            cpkInfo,
            cancellationToken,
            callback);
    }

    /**
     * The Commit Block List operation writes a blob by specifying the list of block IDs that make up the blob.
     * For a block to be written as part of a blob, the block must have been successfully written to the server in a prior
     * {@link StorageBlobAsyncClient#stageBlock(String, String, String, byte[], byte[], CallbackWithHeader)}. You can
     * call commit Block List to update a blob by uploading only those blocks that have changed, then committing the new
     * and existing blocks together. You can do this by specifying whether to commit a block from the committed block
     * list or from the uncommitted block list, or to commit the most recently uploaded version of the block,
     * whichever list it may belong to.
     *
     * @param containerName  The container name.
     * @param blobName       The blob name.
     * @param base64BlockIds The block IDs.
     * @param overwrite      Indicate whether to overwrite the block list if already exists.
     * @param callback       Callback that receives the response.
     */
    public void commitBlockList(String containerName,
                                String blobName,
                                List<String> base64BlockIds,
                                boolean overwrite,
                                CallbackWithHeader<BlockBlobItem, BlockBlobCommitBlockListHeaders> callback) {
        this.storageBlobServiceClient.commitBlockList(containerName,
            blobName,
            base64BlockIds,
            overwrite,
            callback);
    }

    /**
     * The Commit Block List operation writes a blob by specifying the list of block IDs that make up the blob.
     * For a block to be written as part of a blob, the block must have been successfully written to the server in a prior
     * {@link StorageBlobAsyncClient#stageBlock(String, String, String, byte[], byte[], CallbackWithHeader)}  operation. You can call
     * commit Block List to update a blob by uploading only those blocks that have changed, then committing the new and existing
     * blocks together. You can do this by specifying whether to commit a block from the committed block list or from
     * the uncommitted block list, or to commit the most recently uploaded version of the block, whichever list it may belong to.
     *
     * @param containerName     The container name.
     * @param blobName          The blob name.
     * @param base64BlockIds    The block IDs.
     * @param contentMD5        Specify the transactional md5 for the body, to be validated by the service.
     * @param contentCrc64      Specify the transactional crc64 for the body, to be validated by the service.
     * @param timeout           The timeout parameter is expressed in seconds. For more information,
     *                          see &lt;a href="https://docs.microsoft.com/en-us/rest/api/storageservices/fileservices/setting-timeouts-for-blob-service-operations"&gt;Setting Timeouts for Blob Service Operations.&lt;/a&gt;.
     * @param blobHttpHeaders   Additional Http headers for this operation.
     * @param metadata          Specifies a user-defined name-value pair associated with the blob.
     * @param requestConditions {@link BlobRequestConditions}.
     * @param requestId         Provides a client-generated, opaque value with a 1 KB character limit that is recorded
     *                          in the analytics logs when storage analytics logging is enabled.
     * @param cpkInfo           Additional parameters for the operation.
     * @param tier              Indicates the tier to be set on the blob.
     * @param cancellationToken The token to request cancellation.
     * @param callback          Callback that receives the response.
     */
    public void commitBlockList(String containerName,
                                String blobName,
                                List<String> base64BlockIds,
                                byte[] contentMD5,
                                byte[] contentCrc64,
                                Integer timeout,
                                BlobHttpHeaders blobHttpHeaders,
                                Map<String, String> metadata,
                                BlobRequestConditions requestConditions,
                                String requestId,
                                CpkInfo cpkInfo,
                                AccessTier tier,
                                CancellationToken cancellationToken,
                                CallbackWithHeader<BlockBlobItem, BlockBlobCommitBlockListHeaders> callback) {
        this.storageBlobServiceClient.commitBlockList(containerName,
            blobName,
            base64BlockIds,
            contentMD5,
            contentCrc64,
            timeout,
            blobHttpHeaders,
            metadata,
            requestConditions,
            requestId,
            cpkInfo,
            tier,
            cancellationToken,
            callback);
    }

    /**
     * Deletes the specified blob or snapshot. Note that deleting a blob also deletes all its snapshots.
     *
     * @param containerName The container name.
     * @param blobName      The blob name.
     * @param callback      Callback that receives the response.
     */
    void deleteBlob(String containerName,
                    String blobName,
                    CallbackWithHeader<Void, BlobDeleteHeaders> callback) {
        storageBlobServiceClient.deleteBlob(containerName,
            blobName,
            callback);
    }

    /**
     * Deletes the specified blob or snapshot. Note that deleting a blob also deletes all its snapshots.
     * <p>
     * If the storage account's soft delete feature is disabled then, when a blob is deleted, it is permanently
     * removed from the storage account. If the storage account's soft delete feature is enabled, then, when a blob
     * is deleted, it is marked for deletion and becomes inaccessible immediately. However, the blob service retains
     * the blob or snapshot for the number of days specified by the DeleteRetentionPolicy section of
     * &lt;a href="https://docs.microsoft.com/en-us/rest/api/storageservices/set-blob-service-properties"&gt; Storage service properties.&lt;/a&gt;.
     * After the specified number of days has passed, the blob's data is permanently removed from the storage account.
     * Note that you continue to be charged for the soft-deleted blob's storage until it is permanently removed. Use
     * the List Blobs API and specify the "include=deleted" query parameter to discover which blobs and snapshots
     * have been soft deleted. You can then use the Undelete Blob API to restore a soft-deleted blob. All other
     * operations on a soft-deleted blob or snapshot causes the service to return an HTTP status code of 404
     * (ResourceNotFound). If the storage account's automatic snapshot feature is enabled, then, when a blob is
     * deleted, an automatic snapshot is created. The blob becomes inaccessible immediately. All other operations on
     * the blob causes the service to return an HTTP status code of 404 (ResourceNotFound). You can access automatic
     * snapshot using snapshot timestamp or version ID. You can restore the blob by calling Put or Copy Blob API with
     * automatic snapshot as source. Deleting automatic snapshot requires shared key or special SAS/RBAC permissions.
     *
     * @param containerName     The container name.
     * @param blobName          The blob name.
     * @param snapshot          The snapshot parameter is an opaque DateTime value that, when present, specifies the
     *                          blob snapshot to retrieve. For more information on working with blob snapshots, see &lt;a href="https://docs.microsoft.com/en-us/rest/api/storageservices/fileservices/creating-a-snapshot-of-a-blob"&gt;Creating a Snapshot of a Blob.&lt;/a&gt;.
     * @param timeout           The timeout parameter is expressed in seconds. For more information, see
     *                          &lt;a href="https://docs.microsoft.com/en-us/rest/api/storageservices/fileservices/setting-timeouts-for-blob-service-operations"&gt;Setting Timeouts for Blob Service Operations.&lt;/a&gt;.
     * @param leaseId           If specified, the operation only succeeds if the resource's lease is active and
     *                          matches this ID.
     * @param deleteSnapshots   Required if the blob has associated snapshots. Specify one of the following two
     *                          options: include: Delete the base blob and all of its snapshots. only: Delete only the blob's snapshots and not the blob itself. Possible values include: 'include', 'only'.
     * @param ifModifiedSince   Specify this header value to operate only on a blob if it has been modified since the
     *                          specified date/time.
     * @param ifUnmodifiedSince Specify this header value to operate only on a blob if it has not been modified since
     *                          the specified date/time.
     * @param ifMatch           Specify an ETag value to operate only on blobs with a matching value.
     * @param ifNoneMatch       Specify an ETag value to operate only on blobs without a matching value.
     * @param requestId         Provides a client-generated, opaque value with a 1 KB character limit that is
     *                          recorded in the analytics logs when storage analytics logging is enabled.
     * @param cancellationToken The token to request cancellation.
     * @param callback          Callback that receives the response.
     */
    void deleteBlob(String containerName,
                    String blobName,
                    String snapshot,
                    Integer timeout,
                    String version,
                    String leaseId,
                    DeleteSnapshotsOptionType deleteSnapshots,
                    OffsetDateTime ifModifiedSince,
                    OffsetDateTime ifUnmodifiedSince,
                    String ifMatch,
                    String ifNoneMatch,
                    String requestId,
                    CancellationToken cancellationToken,
                    CallbackWithHeader<Void, BlobDeleteHeaders> callback) {
        storageBlobServiceClient.deleteBlob(containerName,
            blobName,
            snapshot,
            timeout,
            version,
            leaseId,
            deleteSnapshots,
            ifModifiedSince,
            ifUnmodifiedSince,
            ifMatch,
            ifNoneMatch,
            requestId,
            cancellationToken,
            callback);
    }

    /**
     * Deletes a container.
     *
     * @param containerName The container name.
     * @param callback      Callback that receives the response.
     */
    void deleteContainer(String containerName,
                         CallbackWithHeader<Void, ContainerDeleteHeaders> callback) {
        storageBlobServiceClient.deleteContainer(containerName,
            callback);
    }

    /**
     * Deletes a container
     *
     * @param containerName     The container name.
     * @param timeout           The timeout parameter is expressed in seconds. For more information, see
     *                          &lt;a href="https://docs.microsoft.com/en-us/rest/api/storageservices/fileservices/setting-timeouts-for-blob-service-operations"&gt;Setting Timeouts for Blob Service Operations.&lt;/a&gt;.
     * @param requestConditions {@link BlobRequestConditions}
     * @param requestId         Provides a client-generated, opaque value with a 1 KB character limit that is
     *                          recorded in the analytics logs when storage analytics logging is enabled.
     * @param cancellationToken The token to request cancellation.
     * @param callback          Callback that receives the response.
     */
    void deleteContainer(String containerName,
                         Integer timeout,
                         String version,
                         BlobRequestConditions requestConditions,
                         String requestId,
                         CancellationToken cancellationToken,
                         CallbackWithHeader<Void, ContainerDeleteHeaders> callback) {
        storageBlobServiceClient.deleteContainer(containerName,
            timeout,
            version,
            requestConditions,
            requestId,
            cancellationToken,
            callback);
    }

    /**
     * Builder for {@link StorageBlobAsyncClient}.
     * A builder to configure and build a {@link StorageBlobAsyncClient}.
     */
    public static class Builder {
        private final String storageBlobClientId;
        private final ServiceClient.Builder serviceClientBuilder;
        private final Constraints.Builder transferConstraintsBuilder;
        private static final StorageBlobClientMap STORAGE_BLOB_CLIENTS;

        static {
            STORAGE_BLOB_CLIENTS = StorageBlobClientMap.getInstance();
        }

        /**
         * Creates a {@link Builder}.
         *
         * @param storageBlobClientId The unique ID for the {@link StorageBlobAsyncClient} this builder builds. This
         *                            identifier is used to associate this {@link StorageBlobAsyncClient} with the upload and
         *                            download transfers it initiates. When a transfer is reloaded from disk (e.g.
         *                            after an application crash), it can only be resumed once a client with the same
         *                            storageBlobClientId has been initialized.
         */
        public Builder(String storageBlobClientId) {
            this(storageBlobClientId, new ServiceClient.Builder());

        }

        /**
         * Creates a {@link Builder} that uses the provided {@link com.azure.android.core.http.ServiceClient.Builder}
         * to build a {@link ServiceClient} for the {@link StorageBlobAsyncClient}.
         *
         * <p>
         * The builder produced {@link ServiceClient} is used by the {@link StorageBlobAsyncClient} to make Rest API calls.
         * Multiple {@link StorageBlobAsyncClient} instances can share the same {@link ServiceClient} instance, for e.g.
         * when a new {@link StorageBlobAsyncClient} is created from an existing {@link StorageBlobAsyncClient} through
         * {@link StorageBlobAsyncClient#newBuilder(String)} ()} then both shares the same {@link ServiceClient}.
         * The {@link ServiceClient} composes HttpClient, HTTP settings (such as connection timeout, interceptors)
         * and Retrofit for Rest calls.
         *
         * @param storageBlobClientId  The unique ID for the {@link StorageBlobAsyncClient} this builder builds.
         * @param serviceClientBuilder The {@link com.azure.android.core.http.ServiceClient.Builder}.
         */
        public Builder(String storageBlobClientId, ServiceClient.Builder serviceClientBuilder) {
            this(storageBlobClientId, serviceClientBuilder, new Constraints.Builder());
            addStandardInterceptors();
            this.transferConstraintsBuilder
                .setRequiredNetworkType(NetworkType.CONNECTED);
        }

        private Builder(String storageBlobClientId,
                        ServiceClient.Builder serviceClientBuilder,
                        Constraints.Builder transferConstraintsBuilder) {
            if (CoreUtil.isNullOrEmpty(storageBlobClientId)) {
                throw new IllegalArgumentException("'storageBlobClientId' cannot be null or empty.");
            }
            if (Builder.STORAGE_BLOB_CLIENTS.contains(storageBlobClientId)) {
                throw new IllegalArgumentException("A StorageBlobClient with id '" + storageBlobClientId + "' already exists.");
            }
            this.storageBlobClientId = storageBlobClientId;
            this.serviceClientBuilder
                = Objects.requireNonNull(serviceClientBuilder, "serviceClientBuilder cannot be null.");
            this.transferConstraintsBuilder
                = Objects.requireNonNull(transferConstraintsBuilder, "transferConstraintsBuilder cannot be null.");

            addStandardInterceptors();
        }

        private void addStandardInterceptors() {
            this.serviceClientBuilder
                .addInterceptor(new AddDateInterceptor())
                .addInterceptor(new MetadataInterceptor())
                .addInterceptor(new NormalizeEtagInterceptor());
            //.addInterceptor(new ResponseHeadersValidationInterceptor()); // TODO: Uncomment when we add a request id interceptor
        }

        /**
         * Sets the base URL for the {@link StorageBlobAsyncClient}.
         *
         * @param blobServiceUrl The blob service base URL.
         * @return An updated {@link Builder} with the provided blob service URL set.
         */
        public Builder setBlobServiceUrl(String blobServiceUrl) {
            Objects.requireNonNull(blobServiceUrl, "blobServiceUrl cannot be null.");
            this.serviceClientBuilder.setBaseUrl(blobServiceUrl);
            return this;
        }

        /**
         * Sets an interceptor used to authenticate the blob service request.
         *
         * @param credentialInterceptor The credential interceptor.
         * @return An updated {@link Builder} with the provided credentials interceptor set.
         */
        public Builder setCredentialInterceptor(Interceptor credentialInterceptor) {
            this.serviceClientBuilder.setCredentialsInterceptor(credentialInterceptor);
            return this;
        }

        /**
         * Sets whether device should be charging for running the transfers. The default value is {@code false}.
         *
         * @param requiresCharging {@code true} if the device must be charging for the transfer to run.
         * @return An updated {@link Builder} with the provided charging requirement set.
         */
        public Builder setTransferRequiresCharging(boolean requiresCharging) {
            this.transferConstraintsBuilder.setRequiresCharging(requiresCharging);
            return this;
        }

        /**
         * Sets whether device should be idle for running the transfers. The default value is {@code false}.
         *
         * @param requiresDeviceIdle {@code true} if the device must be idle for transfers to run.
         * @return An updated {@link Builder} with the provided setting set.
         */
        @RequiresApi(23)
        public Builder setTransferRequiresDeviceIdle(boolean requiresDeviceIdle) {
            if (Build.VERSION.SDK_INT >= 23) {
                this.transferConstraintsBuilder.setRequiresDeviceIdle(requiresDeviceIdle);
            }
            return this;
        }

        /**
         * Sets the particular {@link NetworkType} the device should be in for running the transfers.
         * <p>
         * The default network type that {@link TransferClient} uses is {@link NetworkType#CONNECTED}.
         *
         * @param networkType The type of network required for transfers to run.
         * @return An updated {@link Builder} with the provided network type set.
         */
        public Builder setTransferRequiredNetworkType(@NonNull NetworkType networkType) {
            Objects.requireNonNull(networkType, "'networkType' cannot be null.");
            if (networkType == NetworkType.NOT_REQUIRED) {
                throw new IllegalArgumentException(
                    "The network type NOT_REQUIRED is not a valid transfer configuration.");
            }
            this.transferConstraintsBuilder.setRequiredNetworkType(networkType);
            return this;
        }

        /**
         * Sets whether device battery should be at an acceptable level for running the transfers. The default value
         * is {@code false}.
         *
         * @param requiresBatteryNotLow {@code true} if the battery should be at an acceptable level for the
         *                              transfers to run.
         * @return An updated {@link Builder} with the provided battery requirement set.
         */
        public Builder setTransferRequiresBatteryNotLow(boolean requiresBatteryNotLow) {
            this.transferConstraintsBuilder.setRequiresBatteryNotLow(requiresBatteryNotLow);
            return this;
        }

        /**
         * Sets whether the device's available storage should be at an acceptable level for running
         * the transfers. The default value is {@code false}.
         *
         * @param requiresStorageNotLow {@code true} if the available storage should not be below a
         *                              a critical threshold for the transfer to run.
         * @return An updated {@link Builder} with the provided storage requirement set.
         */
        public Builder setTransferRequiresStorageNotLow(boolean requiresStorageNotLow) {
            this.transferConstraintsBuilder.setRequiresStorageNotLow(requiresStorageNotLow);
            return this;
        }

        /**
         * Builds a {@link StorageBlobAsyncClient} based on this {@link Builder}'s configuration.
         *
         * @return A {@link StorageBlobAsyncClient}.
         */
        public StorageBlobAsyncClient build() {
            Constraints transferConstraints = this.transferConstraintsBuilder.build();
            NetworkType networkType = transferConstraints.getRequiredNetworkType();
            if (networkType == null || networkType == NetworkType.NOT_REQUIRED) {
                throw new IllegalArgumentException(
                    "The null or NOT_REQUIRED NetworkType is not a valid transfer configuration.");
            }
            StorageBlobAsyncClient client = new StorageBlobAsyncClient(this.storageBlobClientId,
                this.serviceClientBuilder.build(),
                transferConstraints);
            Builder.STORAGE_BLOB_CLIENTS.add(storageBlobClientId, client);
            return client;
        }

        private Builder(String storageBlobClientId, final StorageBlobAsyncClient storageBlobAsyncClient) {
            this(storageBlobClientId,
                storageBlobAsyncClient.serviceClient.newBuilder(),
                newBuilder(storageBlobAsyncClient.transferConstraints));
        }

        private static androidx.work.Constraints.Builder newBuilder(androidx.work.Constraints constraints) {
            Constraints.Builder builder = new Constraints.Builder();
            builder.setRequiresCharging(constraints.requiresCharging());
            if (Build.VERSION.SDK_INT >= 23) {
                builder.setRequiresDeviceIdle(constraints.requiresDeviceIdle());
            }
            builder.setRequiredNetworkType(constraints.getRequiredNetworkType());
            builder.setRequiresBatteryNotLow(constraints.requiresBatteryNotLow());
            builder.setRequiresStorageNotLow(constraints.requiresStorageNotLow());
            return builder;
        }
    }
}<|MERGE_RESOLUTION|>--- conflicted
+++ resolved
@@ -19,13 +19,8 @@
 import com.azure.android.core.http.interceptor.AddDateInterceptor;
 import com.azure.android.core.util.CancellationToken;
 import com.azure.android.core.util.CoreUtil;
-<<<<<<< HEAD
-import com.azure.android.core.util.DateTimeRfc1123;
-=======
 import com.azure.android.storage.blob.interceptor.MetadataInterceptor;
 import com.azure.android.storage.blob.interceptor.NormalizeEtagInterceptor;
-import com.azure.android.storage.blob.interceptor.ResponseHeadersValidationInterceptor;
->>>>>>> 24ca6310
 import com.azure.android.storage.blob.models.AccessTier;
 import com.azure.android.storage.blob.models.BlobDeleteHeaders;
 import com.azure.android.storage.blob.models.BlobDownloadHeaders;
@@ -35,7 +30,6 @@
 import com.azure.android.storage.blob.models.BlobRange;
 import com.azure.android.storage.blob.models.BlobRequestConditions;
 import com.azure.android.storage.blob.models.BlobSetHttpHeadersHeaders;
-import com.azure.android.storage.blob.models.BlobSetHttpHeadersResponse;
 import com.azure.android.storage.blob.models.BlobsPage;
 import com.azure.android.storage.blob.models.BlockBlobCommitBlockListHeaders;
 import com.azure.android.storage.blob.models.BlockBlobItem;
@@ -293,6 +287,91 @@
             metadata,
             publicAccessType,
             version,
+            requestId,
+            cancellationToken,
+            callback);
+    }
+
+    /**
+     * Deletes a container.
+     *
+     * @param containerName The container name.
+     * @param callback      Callback that receives the response.
+     */
+    public void deleteContainer(String containerName,
+                         CallbackWithHeader<Void, ContainerDeleteHeaders> callback) {
+        storageBlobServiceClient.deleteContainer(containerName,
+            callback);
+    }
+
+    /**
+     * Deletes a container
+     *
+     * @param containerName     The container name.
+     * @param timeout           The timeout parameter is expressed in seconds. For more information, see
+     *                          &lt;a href="https://docs.microsoft.com/en-us/rest/api/storageservices/fileservices/setting-timeouts-for-blob-service-operations"&gt;Setting Timeouts for Blob Service Operations.&lt;/a&gt;.
+     * @param requestConditions {@link BlobRequestConditions}
+     * @param requestId         Provides a client-generated, opaque value with a 1 KB character limit that is
+     *                          recorded in the analytics logs when storage analytics logging is enabled.
+     * @param cancellationToken The token to request cancellation.
+     * @param callback          Callback that receives the response.
+     */
+    public void deleteContainer(String containerName,
+                         Integer timeout,
+                         String version,
+                         BlobRequestConditions requestConditions,
+                         String requestId,
+                         CancellationToken cancellationToken,
+                         CallbackWithHeader<Void, ContainerDeleteHeaders> callback) {
+        storageBlobServiceClient.deleteContainer(containerName,
+            timeout,
+            version,
+            requestConditions,
+            requestId,
+            cancellationToken,
+            callback);
+    }
+
+    /**
+     * Gets the container's properties.
+     *
+     * @param containerName The container name.
+     * @param callback      Callback that receives the response.
+     */
+    public void getContainerProperties(String containerName,
+                                       CallbackWithHeader<Void, ContainerGetPropertiesHeaders> callback) {
+        storageBlobServiceClient.getContainerProperties(containerName,
+            callback);
+    }
+
+    /**
+     * Gets the container's properties.
+     *
+     * @param containerName         The container name.
+     * @param timeout               The timeout parameter is expressed in seconds. For more information, see
+     *                              &lt;a href="https://docs.microsoft.com/en-us/rest/api/storageservices/setting-timeouts-for-blob-service-operations"&gt;Setting Timeouts for Blob Service Operations.&lt;/a&gt;.
+     * @param version               Specifies the version of the operation to use for this request.
+     * @param blobRequestConditions Object that contains values which will restrict the successful operation of a
+     *                              variety of requests to the conditions present. These conditions are entirely
+     *                              optional.
+     * @param requestId             Provides a client-generated, opaque value with a 1 KB character limit that is
+     *                              recorded in the analytics logs when storage analytics logging is enabled.
+     * @param cancellationToken     The token to request cancellation.
+     * @param callback              Callback that receives the response.
+     */
+    public void getContainerProperties(String containerName,
+                                       Integer timeout,
+                                       String version,
+                                       BlobRequestConditions blobRequestConditions,
+                                       String requestId,
+                                       CancellationToken cancellationToken,
+                                       CallbackWithHeader<Void, ContainerGetPropertiesHeaders> callback) {
+        blobRequestConditions = blobRequestConditions == null ? new BlobRequestConditions() : blobRequestConditions;
+
+        storageBlobServiceClient.getContainerProperties(containerName,
+            timeout,
+            version,
+            blobRequestConditions.getLeaseId(),
             requestId,
             cancellationToken,
             callback);
@@ -437,7 +516,6 @@
     }
 
     /**
-<<<<<<< HEAD
      * Changes a blob's HTTP header properties. If only one HTTP header is updated, the others will all be erased. In
      * order to preserve existing values, they must be passed alongside the header being changed.
      *
@@ -484,47 +562,6 @@
             version,
             requestConditions,
             headers,
-=======
-     * Gets the container's properties.
-     *
-     * @param containerName The container name.
-     * @param callback      Callback that receives the response.
-     */
-    public void getContainerProperties(String containerName,
-                                       CallbackWithHeader<Void, ContainerGetPropertiesHeaders> callback) {
-        storageBlobServiceClient.getContainerProperties(containerName,
-            callback);
-    }
-
-    /**
-     * Gets the container's properties.
-     *
-     * @param containerName         The container name.
-     * @param timeout               The timeout parameter is expressed in seconds. For more information, see
-     *                              &lt;a href="https://docs.microsoft.com/en-us/rest/api/storageservices/setting-timeouts-for-blob-service-operations"&gt;Setting Timeouts for Blob Service Operations.&lt;/a&gt;.
-     * @param version               Specifies the version of the operation to use for this request.
-     * @param blobRequestConditions Object that contains values which will restrict the successful operation of a
-     *                              variety of requests to the conditions present. These conditions are entirely
-     *                              optional.
-     * @param requestId             Provides a client-generated, opaque value with a 1 KB character limit that is
-     *                              recorded in the analytics logs when storage analytics logging is enabled.
-     * @param cancellationToken     The token to request cancellation.
-     * @param callback              Callback that receives the response.
-     */
-    public void getContainerProperties(String containerName,
-                                       Integer timeout,
-                                       String version,
-                                       BlobRequestConditions blobRequestConditions,
-                                       String requestId,
-                                       CancellationToken cancellationToken,
-                                       CallbackWithHeader<Void, ContainerGetPropertiesHeaders> callback) {
-        blobRequestConditions = blobRequestConditions == null ? new BlobRequestConditions() : blobRequestConditions;
-
-        storageBlobServiceClient.getContainerProperties(containerName,
-            timeout,
-            version,
-            blobRequestConditions.getLeaseId(),
->>>>>>> 24ca6310
             requestId,
             cancellationToken,
             callback);
@@ -779,7 +816,7 @@
      * @param blobName      The blob name.
      * @param callback      Callback that receives the response.
      */
-    void deleteBlob(String containerName,
+    public void deleteBlob(String containerName,
                     String blobName,
                     CallbackWithHeader<Void, BlobDeleteHeaders> callback) {
         storageBlobServiceClient.deleteBlob(containerName,
@@ -827,7 +864,7 @@
      * @param cancellationToken The token to request cancellation.
      * @param callback          Callback that receives the response.
      */
-    void deleteBlob(String containerName,
+    public void deleteBlob(String containerName,
                     String blobName,
                     String snapshot,
                     Integer timeout,
@@ -858,46 +895,6 @@
     }
 
     /**
-     * Deletes a container.
-     *
-     * @param containerName The container name.
-     * @param callback      Callback that receives the response.
-     */
-    void deleteContainer(String containerName,
-                         CallbackWithHeader<Void, ContainerDeleteHeaders> callback) {
-        storageBlobServiceClient.deleteContainer(containerName,
-            callback);
-    }
-
-    /**
-     * Deletes a container
-     *
-     * @param containerName     The container name.
-     * @param timeout           The timeout parameter is expressed in seconds. For more information, see
-     *                          &lt;a href="https://docs.microsoft.com/en-us/rest/api/storageservices/fileservices/setting-timeouts-for-blob-service-operations"&gt;Setting Timeouts for Blob Service Operations.&lt;/a&gt;.
-     * @param requestConditions {@link BlobRequestConditions}
-     * @param requestId         Provides a client-generated, opaque value with a 1 KB character limit that is
-     *                          recorded in the analytics logs when storage analytics logging is enabled.
-     * @param cancellationToken The token to request cancellation.
-     * @param callback          Callback that receives the response.
-     */
-    void deleteContainer(String containerName,
-                         Integer timeout,
-                         String version,
-                         BlobRequestConditions requestConditions,
-                         String requestId,
-                         CancellationToken cancellationToken,
-                         CallbackWithHeader<Void, ContainerDeleteHeaders> callback) {
-        storageBlobServiceClient.deleteContainer(containerName,
-            timeout,
-            version,
-            requestConditions,
-            requestId,
-            cancellationToken,
-            callback);
-    }
-
-    /**
      * Builder for {@link StorageBlobAsyncClient}.
      * A builder to configure and build a {@link StorageBlobAsyncClient}.
      */
