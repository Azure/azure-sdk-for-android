--- conflicted
+++ resolved
@@ -28,11 +28,7 @@
 import com.azure.android.storage.blob.models.BlobSetTierHeaders;
 import com.azure.android.storage.blob.models.BlobSetTierResponse;
 import com.azure.android.storage.blob.models.BlobStorageException;
-<<<<<<< HEAD
-import com.azure.android.storage.blob.models.BlobDeleteResponse;
 import com.azure.android.storage.blob.models.BlobTags;
-=======
->>>>>>> acb496d9
 import com.azure.android.storage.blob.models.BlockBlobCommitBlockListHeaders;
 import com.azure.android.storage.blob.models.BlockBlobItem;
 import com.azure.android.storage.blob.models.BlockBlobStageBlockHeaders;
@@ -1186,6 +1182,127 @@
             callback);
     }
 
+    /**
+     * Gets tags associated with a blob.
+     *
+     * @param containerName The container name.
+     * @param blobName      The blob name.
+     * @return A response containing the blob tags information.
+     */
+    BlobTags getTags(String containerName,
+                     String blobName) {
+        return getTagsWithRestResponse(containerName,
+            blobName,
+            null,
+            null,
+            null,
+            null,
+            null,
+            null,
+            CancellationToken.NONE).getValue();
+    }
+
+    /**
+     * Gets tags associated with a blob.
+     *
+     * @param containerName The container name.
+     * @param blobName      The blob name.
+     * @param callback      Callback that receives the response.
+     */
+    void getTags(String containerName,
+                 String blobName,
+                 CallbackWithHeader<BlobTags, BlobGetTagsHeaders> callback) {
+        getTags(containerName,
+            blobName,
+            null,
+            null,
+            null,
+            null,
+            null,
+            null,
+            CancellationToken.NONE,
+            callback);
+    }
+
+    /**
+     * Gets tags associated with a blob.
+     *
+     * @param containerName     The container name.
+     * @param blobName          The blob name.
+     * @param snapshot          The snapshot parameter is an opaque DateTime value that, when present, specifies the
+     *                          blob snapshot to retrieve. For more information on working with blob snapshots, see &lt;a href="https://docs.microsoft.com/en-us/rest/api/storageservices/fileservices/creating-a-snapshot-of-a-blob"&gt;Creating a Snapshot of a Blob.&lt;/a&gt;.
+     * @param versionId         The version id parameter is an opaque DateTime value that, when present, specifies the version of the blob to operate on. It's for service version 2019-10-10 and newer.
+     * @param timeout           The timeout parameter is expressed in seconds. For more information, see
+     *                          &lt;a href="https://docs.microsoft.com/en-us/rest/api/storageservices/fileservices/setting-timeouts-for-blob-service-operations"&gt;Setting Timeouts for Blob Service Operations.&lt;/a&gt;.
+     * @param version           Specifies the version of the operation to use for this request.
+     * @param ifTags            Specify a SQL where clause on blob tags to operate only on blobs with a matching value.
+     * @param requestId         Provides a client-generated, opaque value with a 1 KB character limit that is
+     *                          recorded in the analytics logs when storage analytics logging is enabled.
+     * @param cancellationToken The token to request cancellation.
+     * @return The response information returned from the server when getting tags on a blob.
+     */
+    BlobGetTagsResponse getTagsWithRestResponse(String containerName,
+                                                String blobName,
+                                                String snapshot,
+                                                String versionId,
+                                                Integer timeout,
+                                                String version,
+                                                String requestId,
+                                                String ifTags,
+                                                CancellationToken cancellationToken) {
+        return getTagsWithRestResponseIntern(containerName,
+            blobName,
+            snapshot,
+            versionId,
+            timeout,
+            version,
+            requestId,
+            ifTags,
+            cancellationToken,
+            null);
+    }
+
+
+    /**
+     * Gets tags associated with a blob.
+     *
+     * @param containerName     The container name.
+     * @param blobName          The blob name.
+     * @param snapshot          The snapshot parameter is an opaque DateTime value that, when present, specifies the
+     *                          blob snapshot to retrieve. For more information on working with blob snapshots, see &lt;a href="https://docs.microsoft.com/en-us/rest/api/storageservices/fileservices/creating-a-snapshot-of-a-blob"&gt;Creating a Snapshot of a Blob.&lt;/a&gt;.
+     * @param versionId         The version id parameter is an opaque DateTime value that, when present, specifies the version of the blob to operate on. It's for service version 2019-10-10 and newer.
+     * @param timeout           The timeout parameter is expressed in seconds. For more information, see
+     *                          &lt;a href="https://docs.microsoft.com/en-us/rest/api/storageservices/fileservices/setting-timeouts-for-blob-service-operations"&gt;Setting Timeouts for Blob Service Operations.&lt;/a&gt;.
+     * @param version           Specifies the version of the operation to use for this request.
+     * @param ifTags            Specify a SQL where clause on blob tags to operate only on blobs with a matching value.
+     * @param requestId         Provides a client-generated, opaque value with a 1 KB character limit that is
+     *                          recorded in the analytics logs when storage analytics logging is enabled.
+     * @param cancellationToken The token to request cancellation.
+     * @param callback          Callback that receives the response.
+     */
+    void getTags(String containerName,
+                 String blobName,
+                 String snapshot,
+                 String versionId,
+                 Integer timeout,
+                 String version,
+                 String ifTags,
+                 String requestId,
+                 CancellationToken cancellationToken,
+                 CallbackWithHeader<BlobTags, BlobGetTagsHeaders> callback) {
+        getTagsWithRestResponseIntern(containerName,
+            blobName,
+            snapshot,
+            versionId,
+            timeout,
+            version,
+            requestId,
+            ifTags,
+            cancellationToken,
+            callback);
+    }
+
+
     private ContainerCreateResponse createContainersWithRestResponseIntern(String containerName,
                                                                            Integer timeout,
                                                                            Map<String, String> metadata,
@@ -1426,126 +1543,6 @@
                 throw new BlobStorageException(strContent, response.raw());
             }
         }
-    }
-
-    /**
-     * Gets tags associated with a blob.
-     *
-     * @param containerName The container name.
-     * @param blobName      The blob name.
-     * @return A response containing the blob tags information.
-     */
-    BlobTags getTags(String containerName,
-                     String blobName) {
-        return getTagsWithRestResponse(containerName,
-            blobName,
-            null,
-            null,
-            null,
-            null,
-            null,
-            null,
-            CancellationToken.NONE).getValue();
-    }
-
-    /**
-     * Gets tags associated with a blob.
-     *
-     * @param containerName The container name.
-     * @param blobName      The blob name.
-     * @param callback      Callback that receives the response.
-     */
-    void getTags(String containerName,
-                 String blobName,
-                 CallbackWithHeader<BlobTags, BlobGetTagsHeaders> callback) {
-        getTags(containerName,
-            blobName,
-            null,
-            null,
-            null,
-            null,
-            null,
-            null,
-            CancellationToken.NONE,
-            callback);
-    }
-
-    /**
-     * Gets tags associated with a blob.
-     *
-     * @param containerName     The container name.
-     * @param blobName          The blob name.
-     * @param snapshot          The snapshot parameter is an opaque DateTime value that, when present, specifies the
-     *                          blob snapshot to retrieve. For more information on working with blob snapshots, see &lt;a href="https://docs.microsoft.com/en-us/rest/api/storageservices/fileservices/creating-a-snapshot-of-a-blob"&gt;Creating a Snapshot of a Blob.&lt;/a&gt;.
-     * @param versionId         The version id parameter is an opaque DateTime value that, when present, specifies the version of the blob to operate on. It's for service version 2019-10-10 and newer.
-     * @param timeout           The timeout parameter is expressed in seconds. For more information, see
-     *                          &lt;a href="https://docs.microsoft.com/en-us/rest/api/storageservices/fileservices/setting-timeouts-for-blob-service-operations"&gt;Setting Timeouts for Blob Service Operations.&lt;/a&gt;.
-     * @param version           Specifies the version of the operation to use for this request.
-     * @param ifTags            Specify a SQL where clause on blob tags to operate only on blobs with a matching value.
-     * @param requestId         Provides a client-generated, opaque value with a 1 KB character limit that is
-     *                          recorded in the analytics logs when storage analytics logging is enabled.
-     * @param cancellationToken The token to request cancellation.
-     * @return The response information returned from the server when getting tags on a blob.
-     */
-    BlobGetTagsResponse getTagsWithRestResponse(String containerName,
-                                                String blobName,
-                                                String snapshot,
-                                                String versionId,
-                                                Integer timeout,
-                                                String version,
-                                                String requestId,
-                                                String ifTags,
-                                                CancellationToken cancellationToken) {
-        return getTagsWithRestResponseIntern(containerName,
-            blobName,
-            snapshot,
-            versionId,
-            timeout,
-            version,
-            requestId,
-            ifTags,
-            cancellationToken,
-            null);
-    }
-
-
-    /**
-     * Gets tags associated with a blob.
-     *
-     * @param containerName     The container name.
-     * @param blobName          The blob name.
-     * @param snapshot          The snapshot parameter is an opaque DateTime value that, when present, specifies the
-     *                          blob snapshot to retrieve. For more information on working with blob snapshots, see &lt;a href="https://docs.microsoft.com/en-us/rest/api/storageservices/fileservices/creating-a-snapshot-of-a-blob"&gt;Creating a Snapshot of a Blob.&lt;/a&gt;.
-     * @param versionId         The version id parameter is an opaque DateTime value that, when present, specifies the version of the blob to operate on. It's for service version 2019-10-10 and newer.
-     * @param timeout           The timeout parameter is expressed in seconds. For more information, see
-     *                          &lt;a href="https://docs.microsoft.com/en-us/rest/api/storageservices/fileservices/setting-timeouts-for-blob-service-operations"&gt;Setting Timeouts for Blob Service Operations.&lt;/a&gt;.
-     * @param version           Specifies the version of the operation to use for this request.
-     * @param ifTags            Specify a SQL where clause on blob tags to operate only on blobs with a matching value.
-     * @param requestId         Provides a client-generated, opaque value with a 1 KB character limit that is
-     *                          recorded in the analytics logs when storage analytics logging is enabled.
-     * @param cancellationToken The token to request cancellation.
-     * @param callback          Callback that receives the response.
-     */
-    void getTags(String containerName,
-                 String blobName,
-                 String snapshot,
-                 String versionId,
-                 Integer timeout,
-                 String version,
-                 String ifTags,
-                 String requestId,
-                 CancellationToken cancellationToken,
-                 CallbackWithHeader<BlobTags, BlobGetTagsHeaders> callback) {
-        getTagsWithRestResponseIntern(containerName,
-            blobName,
-            snapshot,
-            versionId,
-            timeout,
-            version,
-            requestId,
-            ifTags,
-            cancellationToken,
-            callback);
     }
 
     private ContainersListBlobFlatSegmentResponse listBlobFlatSegmentWithRestResponseIntern(String pageId,
@@ -2603,17 +2600,6 @@
                                            @Header("x-ms-encryption-key-sha256") String encryptionKeySha256,
                                            @Header("x-ms-encryption-algorithm") EncryptionAlgorithmType encryptionAlgorithm);
 
-        @GET("{containerName}/{blob}")
-        Call<ResponseBody> getTags(@Path("containerName") String containerName,
-                                   @Path("blob") String blobName,
-                                   @Query("snapshot") String snapshot,
-                                   @Query("versionid") String versionId,
-                                   @Query("timeout") Integer timeout,
-                                   @Query("comp") String comp,
-                                   @Header("x-ms-version") String version,
-                                   @Header("x-ms-client-request-id") String requestId,
-                                   @Header("x-ms-if-tags") String ifTags);
-
         @DELETE("{containerName}/{blob}")
         Call<ResponseBody> deleteBlob(@Path("containerName") String containerName,
                                       @Path("blob") String blobName,
@@ -2627,6 +2613,17 @@
                                       @Header("If-None-Match") String ifNoneMatch,
                                       @Header("x-ms-version") String version,
                                       @Header("x-ms-client-request-id") String requestId);
+
+        @GET("{containerName}/{blob}")
+        Call<ResponseBody> getTags(@Path("containerName") String containerName,
+                                   @Path("blob") String blobName,
+                                   @Query("snapshot") String snapshot,
+                                   @Query("versionid") String versionId,
+                                   @Query("timeout") Integer timeout,
+                                   @Query("comp") String comp,
+                                   @Header("x-ms-version") String version,
+                                   @Header("x-ms-client-request-id") String requestId,
+                                   @Header("x-ms-if-tags") String ifTags);
     }
 
     private boolean validateNoETag(BlobRequestConditions modifiedRequestConditions) {
