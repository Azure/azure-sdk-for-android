--- conflicted
+++ resolved
@@ -2,8 +2,6 @@
 // Licensed under the MIT License.
 
 package com.azure.android.storage.blob;
-
-import android.util.Base64;
 
 import androidx.annotation.NonNull;
 
@@ -27,13 +25,10 @@
 import com.azure.android.storage.blob.models.BlobGetTagsResponse;
 import com.azure.android.storage.blob.models.BlobHttpHeaders;
 import com.azure.android.storage.blob.models.BlobRequestConditions;
-<<<<<<< HEAD
 import com.azure.android.storage.blob.models.BlobSetHttpHeadersHeaders;
 import com.azure.android.storage.blob.models.BlobSetHttpHeadersResponse;
-=======
 import com.azure.android.storage.blob.models.BlobSetTierHeaders;
 import com.azure.android.storage.blob.models.BlobSetTierResponse;
->>>>>>> e574619f
 import com.azure.android.storage.blob.models.BlobStorageException;
 import com.azure.android.storage.blob.models.BlobTags;
 import com.azure.android.storage.blob.models.BlockBlobCommitBlockListHeaders;
@@ -57,16 +52,12 @@
 import com.azure.android.storage.blob.models.ListBlobsIncludeItem;
 import com.azure.android.storage.blob.models.ListBlobsOptions;
 import com.azure.android.storage.blob.models.PublicAccessType;
-<<<<<<< HEAD
-=======
 import com.azure.android.storage.blob.models.RehydratePriority;
->>>>>>> e574619f
 
 import org.threeten.bp.OffsetDateTime;
 
 import java.io.IOException;
 import java.lang.reflect.Type;
-import java.util.HashMap;
 import java.util.List;
 import java.util.Map;
 import java.util.Objects;
@@ -423,14 +414,14 @@
      * The Get Blob Properties operation reads a blob's metadata and properties. You can also call it to read a
      * snapshot or version.
      *
-     * @param containerName The container name.
-     * @param blobName      The blob name.
-     * @param snapshot      he snapshot parameter is an opaque DateTime value that, when present, specifies the blob snapshot to retrieve. For more information on working with blob snapshots, see &lt;a href="https://docs.microsoft.com/en-us/rest/api/storageservices/fileservices/creating-a-snapshot-of-a-blob"&gt;Creating a Snapshot of a Blob.&lt;/a&gt;.
-     * @param timeout       The timeout parameter is expressed in seconds. For more information, see &lt;a href="https://docs.microsoft.com/en-us/rest/api/storageservices/fileservices/setting-timeouts-for-blob-service-operations"&gt;Setting Timeouts for Blob Service Operations.&lt;/a&gt;.
-     * @param version       Specifies the version of the operation to use for this request.
-     * @param requestConditions       {@link BlobRequestConditions}
-     * @param requestId     Provides a client-generated, opaque value with a 1 KB character limit that is recorded in the analytics logs when storage analytics logging is enabled.
-     * @param cpkInfo       Additional parameters for the operation.
+     * @param containerName     The container name.
+     * @param blobName          The blob name.
+     * @param snapshot          he snapshot parameter is an opaque DateTime value that, when present, specifies the blob snapshot to retrieve. For more information on working with blob snapshots, see &lt;a href="https://docs.microsoft.com/en-us/rest/api/storageservices/fileservices/creating-a-snapshot-of-a-blob"&gt;Creating a Snapshot of a Blob.&lt;/a&gt;.
+     * @param timeout           The timeout parameter is expressed in seconds. For more information, see &lt;a href="https://docs.microsoft.com/en-us/rest/api/storageservices/fileservices/setting-timeouts-for-blob-service-operations"&gt;Setting Timeouts for Blob Service Operations.&lt;/a&gt;.
+     * @param version           Specifies the version of the operation to use for this request.
+     * @param requestConditions {@link BlobRequestConditions}
+     * @param requestId         Provides a client-generated, opaque value with a 1 KB character limit that is recorded in the analytics logs when storage analytics logging is enabled.
+     * @param cpkInfo           Additional parameters for the operation.
      * @return A response containing the blob metadata.
      */
     BlobGetPropertiesResponse getBlobPropertiesWithRestResponse(String containerName,
@@ -458,15 +449,15 @@
      * The Get Blob Properties operation reads a blob's metadata and properties. You can also call it to read a
      * snapshot or version.
      *
-     * @param containerName The container name.
-     * @param blobName      The blob name.
-     * @param snapshot      he snapshot parameter is an opaque DateTime value that, when present, specifies the blob snapshot to retrieve. For more information on working with blob snapshots, see &lt;a href="https://docs.microsoft.com/en-us/rest/api/storageservices/fileservices/creating-a-snapshot-of-a-blob"&gt;Creating a Snapshot of a Blob.&lt;/a&gt;.
-     * @param timeout       The timeout parameter is expressed in seconds. For more information, see &lt;a href="https://docs.microsoft.com/en-us/rest/api/storageservices/fileservices/setting-timeouts-for-blob-service-operations"&gt;Setting Timeouts for Blob Service Operations.&lt;/a&gt;.
-     * @param version       Specifies the version of the operation to use for this request.
+     * @param containerName     The container name.
+     * @param blobName          The blob name.
+     * @param snapshot          he snapshot parameter is an opaque DateTime value that, when present, specifies the blob snapshot to retrieve. For more information on working with blob snapshots, see &lt;a href="https://docs.microsoft.com/en-us/rest/api/storageservices/fileservices/creating-a-snapshot-of-a-blob"&gt;Creating a Snapshot of a Blob.&lt;/a&gt;.
+     * @param timeout           The timeout parameter is expressed in seconds. For more information, see &lt;a href="https://docs.microsoft.com/en-us/rest/api/storageservices/fileservices/setting-timeouts-for-blob-service-operations"&gt;Setting Timeouts for Blob Service Operations.&lt;/a&gt;.
+     * @param version           Specifies the version of the operation to use for this request.
      * @param requestConditions {@link BlobRequestConditions}
-     * @param requestId     Provides a client-generated, opaque value with a 1 KB character limit that is recorded in the analytics logs when storage analytics logging is enabled.
-     * @param cpkInfo       Additional parameters for the operation.
-     * @param callback      Callback that receives the response.
+     * @param requestId         Provides a client-generated, opaque value with a 1 KB character limit that is recorded in the analytics logs when storage analytics logging is enabled.
+     * @param cpkInfo           Additional parameters for the operation.
+     * @param callback          Callback that receives the response.
      */
     void getBlobProperties(String containerName,
                            String blobName,
@@ -491,8 +482,8 @@
     }
 
     Void setBlobHttpHeaders(String containerName,
-                                               String blobName,
-                                                 BlobHttpHeaders headers) {
+                            String blobName,
+                            BlobHttpHeaders headers) {
         BlobSetHttpHeadersResponse blobSetHttpHeadersResponse = setBlobHttpHeadersWithRestResponse(containerName,
             blobName,
             null,
@@ -506,9 +497,9 @@
     }
 
     void setBlobHttpHeaders(String containerName,
-                           String blobName,
-                           BlobHttpHeaders headers,
-                           CallbackWithHeader<Void, BlobSetHttpHeadersHeaders> callback) {
+                            String blobName,
+                            BlobHttpHeaders headers,
+                            CallbackWithHeader<Void, BlobSetHttpHeadersHeaders> callback) {
         setBlobHttpHeaders(containerName,
             blobName,
             null,
@@ -521,13 +512,13 @@
     }
 
     BlobSetHttpHeadersResponse setBlobHttpHeadersWithRestResponse(String containerName,
-                                                                String blobName,
-                                                                Integer timeout,
-                                                                String version,
-                                                                BlobRequestConditions requestConditions,
+                                                                  String blobName,
+                                                                  Integer timeout,
+                                                                  String version,
+                                                                  BlobRequestConditions requestConditions,
                                                                   BlobHttpHeaders headers,
-                                                                String requestId,
-                                                                CancellationToken cancellationToken) {
+                                                                  String requestId,
+                                                                  CancellationToken cancellationToken) {
         return setHttpHeadersWithRestResponseIntern(containerName,
             blobName,
             timeout,
@@ -540,14 +531,14 @@
     }
 
     void setBlobHttpHeaders(String containerName,
-                                           String blobName,
-                                           Integer timeout,
-                                           String version,
-                                           BlobRequestConditions requestConditions,
-                                            BlobHttpHeaders headers,
-                                           String requestId,
-                                           CancellationToken cancellationToken,
-                                           CallbackWithHeader<Void, BlobSetHttpHeadersHeaders> callback) {
+                            String blobName,
+                            Integer timeout,
+                            String version,
+                            BlobRequestConditions requestConditions,
+                            BlobHttpHeaders headers,
+                            String requestId,
+                            CancellationToken cancellationToken,
+                            CallbackWithHeader<Void, BlobSetHttpHeadersHeaders> callback) {
         this.setHttpHeadersWithRestResponseIntern(containerName,
             blobName,
             timeout,
@@ -555,32 +546,6 @@
             headers,
             requestId,
             version,
-            cancellationToken,
-            callback);
-    }
-
-    /**
-     * The Get Blob Properties operation reads a blob's metadata and properties. You can also call it to read a
-     * snapshot or version.
-     *
-     * @param containerName The container name.
-     * @param timeout       The timeout parameter is expressed in seconds. For more information, see &lt;a href="https://docs.microsoft.com/en-us/rest/api/storageservices/fileservices/setting-timeouts-for-blob-service-operations"&gt;Setting Timeouts for Blob Service Operations.&lt;/a&gt;.
-     * @param version       Specifies the version of the operation to use for this request.
-     * @param leaseId       If specified, the operation only succeeds if the resource's lease is active and matches this ID.
-     * @param callback      Callback that receives the response.
-     */
-    void getContainerProperties(String containerName,
-                                Integer timeout,
-                                String version,
-                                String leaseId,
-                                String requestId,
-                                CancellationToken cancellationToken,
-                                CallbackWithHeader<Void, ContainerGetPropertiesHeaders> callback) {
-        this.getContainerPropertiesWithRestResponseIntern(containerName,
-            timeout,
-            version,
-            leaseId,
-            requestId,
             cancellationToken,
             callback);
     }
@@ -685,19 +650,19 @@
     /**
      * The Set Blob Tier operation sets the tier on a blob. The operation is allowed on a page blob in a premium storage account and on a block blob in a blob storage account (locally redundant storage only). A premium page blob's tier determines the allowed size, IOPS, and bandwidth of the blob. A block blob's tier determines Hot/Cool/Archive storage type. This operation does not update the blob's ETag.
      *
-     * @param containerName The container name.
-     * @param blobName The blob name.
-     * @param tier Indicates the tier to be set on the blob. Possible values include: 'P4', 'P6', 'P10', 'P15', 'P20', 'P30', 'P40', 'P50', 'P60', 'P70', 'P80', 'Hot', 'Cool', 'Archive'.
-     * @param snapshot The snapshot parameter is an opaque DateTime value that, when present, specifies the blob snapshot to retrieve. For more information on working with blob snapshots, see &lt;a href="https://docs.microsoft.com/en-us/rest/api/storageservices/fileservices/creating-a-snapshot-of-a-blob"&gt;Creating a Snapshot of a Blob.&lt;/a&gt;.
-     * @param versionId The version id parameter is an opaque DateTime value that, when present, specifies the version of the blob to operate on. It's for service version 2019-10-10 and newer.
-     * @param timeout The timeout parameter is expressed in seconds. For more information, see &lt;a href="https://docs.microsoft.com/en-us/rest/api/storageservices/fileservices/setting-timeouts-for-blob-service-operations"&gt;Setting Timeouts for Blob Service Operations.&lt;/a&gt;.
-     * @param version Specifies the version of the operation to use for this request.
+     * @param containerName     The container name.
+     * @param blobName          The blob name.
+     * @param tier              Indicates the tier to be set on the blob. Possible values include: 'P4', 'P6', 'P10', 'P15', 'P20', 'P30', 'P40', 'P50', 'P60', 'P70', 'P80', 'Hot', 'Cool', 'Archive'.
+     * @param snapshot          The snapshot parameter is an opaque DateTime value that, when present, specifies the blob snapshot to retrieve. For more information on working with blob snapshots, see &lt;a href="https://docs.microsoft.com/en-us/rest/api/storageservices/fileservices/creating-a-snapshot-of-a-blob"&gt;Creating a Snapshot of a Blob.&lt;/a&gt;.
+     * @param versionId         The version id parameter is an opaque DateTime value that, when present, specifies the version of the blob to operate on. It's for service version 2019-10-10 and newer.
+     * @param timeout           The timeout parameter is expressed in seconds. For more information, see &lt;a href="https://docs.microsoft.com/en-us/rest/api/storageservices/fileservices/setting-timeouts-for-blob-service-operations"&gt;Setting Timeouts for Blob Service Operations.&lt;/a&gt;.
+     * @param version           Specifies the version of the operation to use for this request.
      * @param rehydratePriority Optional: Indicates the priority with which to rehydrate an archived blob. Possible values include: 'High', 'Standard'.
-     * @param requestId Provides a client-generated, opaque value with a 1 KB character limit that is recorded in the analytics logs when storage analytics logging is enabled.
-     * @param leaseId If specified, the operation only succeeds if the resource's lease is active and matches this ID.
-     * @param ifTags Specify a SQL where clause on blob tags to operate only on blobs with a matching value.
+     * @param requestId         Provides a client-generated, opaque value with a 1 KB character limit that is recorded in the analytics logs when storage analytics logging is enabled.
+     * @param leaseId           If specified, the operation only succeeds if the resource's lease is active and matches this ID.
+     * @param ifTags            Specify a SQL where clause on blob tags to operate only on blobs with a matching value.
      * @param cancellationToken The token to request cancellation.
-     * @param callback Callback that receives the response.
+     * @param callback          Callback that receives the response.
      */
     void setBlobTier(String containerName,
                      String blobName,
@@ -1288,8 +1253,6 @@
             callback);
     }
 
-<<<<<<< HEAD
-=======
     /**
      * Gets tags associated with a blob.
      *
@@ -1411,7 +1374,6 @@
     }
 
 
->>>>>>> e574619f
     private ContainerCreateResponse createContainersWithRestResponseIntern(String containerName,
                                                                            Integer timeout,
                                                                            Map<String, String> metadata,
@@ -1848,7 +1810,6 @@
         }
     }
 
-<<<<<<< HEAD
     private BlobSetHttpHeadersResponse setHttpHeadersWithRestResponseIntern(String containerName,
                                                                             String blobName,
                                                                             Integer timeout,
@@ -1894,7 +1855,68 @@
             headers.getContentEncoding(),
             headers.getContentLanguage(),
             headers.getContentDisposition());
-=======
+
+        ((CancellationTokenImpl) cancellationToken).registerOnCancel(() -> {
+            call.cancel();
+        });
+
+        if (callback != null) {
+            executeCall(call, new retrofit2.Callback<ResponseBody>() {
+                @Override
+                public void onResponse(@NonNull Call<ResponseBody> call, @NonNull Response<ResponseBody> response) {
+                    if (response.isSuccessful()) {
+                        if (response.code() == 200) {
+                            BlobSetHttpHeadersHeaders typedHeaders = deserializeHeaders(response.headers(),
+                                BlobSetHttpHeadersHeaders.class);
+
+                            callback.onSuccess(null,
+                                typedHeaders,
+                                response.raw());
+                        } else {
+                            String strContent = readAsString(response.body());
+
+                            callback.onFailure(new BlobStorageException(strContent, response.raw()), response.raw());
+                        }
+                    } else {
+                        String strContent = readAsString(response.errorBody());
+
+                        callback.onFailure(new BlobStorageException(strContent, response.raw()), response.raw());
+                    }
+                }
+
+                @Override
+                public void onFailure(@NonNull Call<ResponseBody> call, @NonNull Throwable t) {
+                    callback.onFailure(t, null);
+                }
+            });
+
+            return null;
+        } else {
+            Response<ResponseBody> response = executeCall(call);
+
+            if (response.isSuccessful()) {
+                if (response.code() == 200) {
+                    BlobSetHttpHeadersHeaders deserializedHeaders = deserializeHeaders(response.headers(),
+                        BlobSetHttpHeadersHeaders.class);
+
+                    BlobSetHttpHeadersResponse result = new BlobSetHttpHeadersResponse(response.raw().request(),
+                        response.code(),
+                        response.headers(),
+                        null,
+                        deserializedHeaders);
+
+                    return result;
+                } else {
+                    throw new BlobStorageException(null, response.raw());
+                }
+            } else {
+                String strContent = readAsString(response.errorBody());
+
+                throw new BlobStorageException(strContent, response.raw());
+            }
+        }
+    }
+
     private BlobSetTierResponse setBlobTierWithRestResponseIntern(String containerName,
                                                                   String blobName,
                                                                   AccessTier tier,
@@ -1927,30 +1949,12 @@
             ifTags,
             comp
         );
->>>>>>> e574619f
 
         ((CancellationTokenImpl) cancellationToken).registerOnCancel(() -> {
             call.cancel();
         });
 
         if (callback != null) {
-<<<<<<< HEAD
-            executeCall(call, new retrofit2.Callback<ResponseBody>() {
-                @Override
-                public void onResponse(@NonNull Call<ResponseBody> call, @NonNull Response<ResponseBody> response) {
-                    if (response.isSuccessful()) {
-                        if (response.code() == 200) {
-                            BlobSetHttpHeadersHeaders typedHeaders = deserializeHeaders(response.headers(),
-                                BlobSetHttpHeadersHeaders.class);
-
-                            callback.onSuccess(null,
-                                typedHeaders,
-                                response.raw());
-                        } else {
-                            String strContent = readAsString(response.body());
-
-                            callback.onFailure(new BlobStorageException(strContent, response.raw()), response.raw());
-=======
             executeCall(call, new retrofit2.Callback<Void>() {
                 @Override
                 public void onResponse(@NonNull Call<Void> call, @NonNull Response<Void> response) {
@@ -1962,7 +1966,6 @@
                             callback.onSuccess(null, typedHeaders, response.raw());
                         } else {
                             callback.onFailure(new BlobStorageException(null, response.raw()), response.raw());
->>>>>>> e574619f
                         }
                     } else {
                         String strContent = readAsString(response.errorBody());
@@ -1972,31 +1975,13 @@
                 }
 
                 @Override
-<<<<<<< HEAD
-                public void onFailure(@NonNull Call<ResponseBody> call, @NonNull Throwable t) {
-=======
                 public void onFailure(@NonNull Call<Void> call, @NonNull Throwable t) {
->>>>>>> e574619f
                     callback.onFailure(t, null);
                 }
             });
 
             return null;
         } else {
-<<<<<<< HEAD
-            Response<ResponseBody> response = executeCall(call);
-
-            if (response.isSuccessful()) {
-                if (response.code() == 200) {
-                    BlobSetHttpHeadersHeaders deserializedHeaders = deserializeHeaders(response.headers(),
-                        BlobSetHttpHeadersHeaders.class);
-
-                    BlobSetHttpHeadersResponse result = new BlobSetHttpHeadersResponse(response.raw().request(),
-                        response.code(),
-                        response.headers(),
-                        null,
-                        deserializedHeaders);
-=======
             Response<Void> response = executeCall(call);
 
             if (response.isSuccessful()) {
@@ -2009,7 +1994,6 @@
                         response.headers(),
                         null,
                         headers);
->>>>>>> e574619f
 
                     return result;
                 } else {
@@ -2525,8 +2509,6 @@
         }
     }
 
-<<<<<<< HEAD
-=======
     private BlobGetTagsResponse getTagsWithRestResponseIntern(String containerName,
                                                               String blobName,
                                                               String snapshot,
@@ -2616,7 +2598,6 @@
             }
         }
     }
->>>>>>> e574619f
 
     private static <T> Response<T> executeCall(Call<T> call) {
         try {
@@ -2720,7 +2701,6 @@
                                      @Header("x-ms-encryption-algorithm") EncryptionAlgorithmType encryptionAlgorithm);
 
         @PUT("{containerName}/{blob}")
-<<<<<<< HEAD
         Call<ResponseBody> setBlobHttpHeaders(@Path("containerName") String containerName,
                                               @Path("blob") String blob,
                                               @Query("timeout") Integer timeout,
@@ -2739,7 +2719,8 @@
                                               @Header("x-ms-blob-content-encoding") String contentEncoding,
                                               @Header("x-ms-blob-content-language") String contentLanguage,
                                               @Header("x-ms-blob-content-disposition") String contentDisposition);
-=======
+
+        @PUT("{containerName}/{blob}")
         Call<Void> setBlobTier(@Path("containerName") String containerName,
                                @Path("blob") String blob,
                                @Query("snapshot") String snapshot,
@@ -2753,7 +2734,6 @@
                                @Header("x-ms-if-tags") String ifTags,
                                @Query("comp") String comp);
 
->>>>>>> e574619f
 
         @GET("{containerName}/{blob}")
         Call<ResponseBody> download(@Path("containerName") String containerName,
@@ -2831,8 +2811,6 @@
                                       @Header("If-None-Match") String ifNoneMatch,
                                       @Header("x-ms-version") String version,
                                       @Header("x-ms-client-request-id") String requestId);
-<<<<<<< HEAD
-=======
 
         @GET("{containerName}/{blob}")
         Call<ResponseBody> getTags(@Path("containerName") String containerName,
@@ -2844,7 +2822,6 @@
                                    @Header("x-ms-version") String version,
                                    @Header("x-ms-client-request-id") String requestId,
                                    @Header("x-ms-if-tags") String ifTags);
->>>>>>> e574619f
     }
 
     private boolean validateNoETag(BlobRequestConditions modifiedRequestConditions) {
