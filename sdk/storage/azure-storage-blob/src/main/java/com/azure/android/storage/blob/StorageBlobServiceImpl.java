// Copyright (c) Microsoft Corporation. All rights reserved.
// Licensed under the MIT License.

package com.azure.android.storage.blob;

import android.util.Base64;

import androidx.annotation.NonNull;

import com.azure.android.core.http.CallbackWithHeader;
import com.azure.android.core.http.ServiceClient;
import com.azure.android.core.internal.util.CancellationTokenImpl;
import com.azure.android.core.internal.util.serializer.SerializerAdapter;
import com.azure.android.core.internal.util.serializer.SerializerFormat;
import com.azure.android.core.util.Base64Util;
import com.azure.android.core.util.CancellationToken;
import com.azure.android.core.util.DateTimeRfc1123;
import com.azure.android.storage.blob.interceptor.MetadataInterceptor;
import com.azure.android.storage.blob.models.AccessTier;
import com.azure.android.storage.blob.models.BlobDeleteHeaders;
import com.azure.android.storage.blob.models.BlobDownloadResponse;
import com.azure.android.storage.blob.models.BlobDownloadHeaders;
import com.azure.android.storage.blob.models.BlobGetPropertiesHeaders;
import com.azure.android.storage.blob.models.BlobGetPropertiesResponse;
import com.azure.android.storage.blob.models.BlobHttpHeaders;
import com.azure.android.storage.blob.models.BlobRequestConditions;
import com.azure.android.storage.blob.models.BlobSetHttpHeadersHeaders;
import com.azure.android.storage.blob.models.BlobSetHttpHeadersResponse;
import com.azure.android.storage.blob.models.BlobStorageException;
import com.azure.android.storage.blob.models.BlobDeleteResponse;
import com.azure.android.storage.blob.models.BlockBlobCommitBlockListHeaders;
import com.azure.android.storage.blob.models.BlockBlobItem;
import com.azure.android.storage.blob.models.BlockBlobStageBlockHeaders;
import com.azure.android.storage.blob.models.BlockBlobsCommitBlockListResponse;
import com.azure.android.storage.blob.models.BlockBlobsStageBlockResponse;
import com.azure.android.storage.blob.models.BlockLookupList;
import com.azure.android.storage.blob.models.ContainerCreateHeaders;
import com.azure.android.storage.blob.models.ContainerCreateResponse;
import com.azure.android.storage.blob.models.ContainerDeleteHeaders;
import com.azure.android.storage.blob.models.ContainerDeleteResponse;
import com.azure.android.storage.blob.models.ContainerGetPropertiesHeaders;
import com.azure.android.storage.blob.models.ContainerGetPropertiesResponse;
import com.azure.android.storage.blob.models.ListBlobFlatSegmentHeaders;
import com.azure.android.storage.blob.models.ContainersListBlobFlatSegmentResponse;
import com.azure.android.storage.blob.models.CpkInfo;
import com.azure.android.storage.blob.models.DeleteSnapshotsOptionType;
import com.azure.android.storage.blob.models.EncryptionAlgorithmType;
import com.azure.android.storage.blob.models.ListBlobsFlatSegmentResponse;
import com.azure.android.storage.blob.models.ListBlobsIncludeItem;
import com.azure.android.storage.blob.models.ListBlobsOptions;
import com.azure.android.storage.blob.models.PublicAccessType;

import org.threeten.bp.OffsetDateTime;

import java.io.IOException;
import java.lang.reflect.Type;
import java.util.HashMap;
import java.util.List;
import java.util.Map;

import okhttp3.Headers;
import okhttp3.MediaType;
import okhttp3.RequestBody;
import okhttp3.ResponseBody;
import retrofit2.Call;
import retrofit2.Response;
import retrofit2.http.Body;
import retrofit2.http.DELETE;
import retrofit2.http.GET;
import retrofit2.http.HEAD;
import retrofit2.http.Header;
import retrofit2.http.PUT;
import retrofit2.http.Path;
import retrofit2.http.Query;
import retrofit2.http.Tag;

/**
 * PACKAGE PRIVATE CLASS AND METHODS
 */
final class StorageBlobServiceImpl {
    private final StorageBlobService service;
    private final SerializerAdapter serializerAdapter;
    private static String XMS_VERSION = "2019-02-02";

    StorageBlobServiceImpl(ServiceClient serviceClient) {
        this.service = serviceClient.getRetrofit().create(StorageBlobService.class);
        this.serializerAdapter = SerializerAdapter.createDefault();
    }


    Void createContainer(String containerName) {
        return createContainerWithRestResponse(containerName,
            null,
            null,
            null,
            null,
            null,
            CancellationToken.NONE).getValue();
    }

    void createContainer(String containerName,
                         CallbackWithHeader<Void, ContainerCreateHeaders> callback) {
        createContainersWithRestResponseIntern(containerName,
            null,
            null,
            null,
            null,
            null,
            CancellationToken.NONE,
            callback);
    }

    ContainerCreateResponse createContainerWithRestResponse(String containerName,
                                                            Integer timeout,
                                                            Map<String, String> metadata,
                                                            PublicAccessType publicAccessType,
                                                            String version,
                                                            String requestId,
                                                            CancellationToken cancellationToken) {
        return createContainersWithRestResponseIntern(containerName,
            timeout,
            metadata,
            publicAccessType,
            version,
            requestId,
            cancellationToken,
            null);
    }

    void createContainer(String containerName,
                         Integer timeout,
                         Map<String, String> metadata,
                         PublicAccessType publicAccessType,
                         String version,
                         String requestId,
                         CancellationToken cancellationToken,
                         CallbackWithHeader<Void, ContainerCreateHeaders> callback) {
        this.createContainersWithRestResponseIntern(containerName,
            timeout,
            metadata,
            publicAccessType,
            version,
            requestId,
            cancellationToken,
            callback);
    }

    /**
     * Deletes a container.
     *
     * @param containerName The container name.
     */
    Void deleteContainer(String containerName) {
        return deleteContainerWithRestResponse(containerName,
            null,
            null,
            null,
            null,
            CancellationToken.NONE).getValue();
    }

    /**
     * Deletes a container.
     *
     * @param containerName The container name.
     * @param callback      Callback that receives the response.
     * @return A handle to the service call.
     */
    void deleteContainer(String containerName,
                         CallbackWithHeader<Void, ContainerDeleteHeaders> callback) {
        deleteContainer(containerName,
            null,
            null,
            null,
            null,
            CancellationToken.NONE,
            callback);
    }

    /**
     * Deletes a container.
     *
     * @param containerName     The container name.
     * @param timeout           The timeout parameter is expressed in seconds. For more information, see
     *                          &lt;a href="https://docs.microsoft.com/en-us/rest/api/storageservices/fileservices/setting-timeouts-for-blob-service-operations"&gt;Setting Timeouts for Blob Service Operations.&lt;/a&gt;.
     * @param requestConditions {@link BlobRequestConditions}
     * @param requestId         Provides a client-generated, opaque value with a 1 KB character limit that is
     *                          recorded in the analytics logs when storage analytics logging is enabled.
     * @return A response object containing the details of the delete operation.
     */
    ContainerDeleteResponse deleteContainerWithRestResponse(String containerName,
                                                            Integer timeout,
                                                            String version,
                                                            BlobRequestConditions requestConditions,
                                                            String requestId,
                                                            CancellationToken cancellationToken) {
        return deleteContainerWithRestResponseIntern(containerName,
            timeout,
            version,
            requestConditions,
            requestId,
            cancellationToken,
            null);
    }

    /**
     * Deletes a container.
     *
     * @param containerName     The container name.
     * @param timeout           The timeout parameter is expressed in seconds. For more information, see
     *                          &lt;a href="https://docs.microsoft.com/en-us/rest/api/storageservices/fileservices/setting-timeouts-for-blob-service-operations"&gt;Setting Timeouts for Blob Service Operations.&lt;/a&gt;.
     * @param requestConditions {@link BlobRequestConditions}
     * @param requestId         Provides a client-generated, opaque value with a 1 KB character limit that is
     *                          recorded in the analytics logs when storage analytics logging is enabled.
     * @param callback          Callback that receives the response.
     */
    void deleteContainer(String containerName,
                         Integer timeout,
                         String version,
                         BlobRequestConditions requestConditions,
                         String requestId,
                         CancellationToken cancellationToken,
                         CallbackWithHeader<Void, ContainerDeleteHeaders> callback) {
        deleteContainerWithRestResponseIntern(containerName,
            timeout,
            version,
            requestConditions,
            requestId,
            cancellationToken,
            callback);
    }

    /**
     * Gets the container's properties.
     *
     * @param containerName The container name.
     * @return The container's properties.
     */
    ContainerGetPropertiesHeaders getContainerProperties(String containerName) {
        ContainerGetPropertiesResponse response = getContainerPropertiesWithResponse(containerName,
            null,
            null,
            null,
            null,
            CancellationToken.NONE);

        return response.getDeserializedHeaders();
    }

    /**
     * Gets the container's properties.
     *
     * @param containerName The container name.
     * @param callback      Callback that receives the response.
     */
    void getContainerProperties(String containerName,
                                CallbackWithHeader<Void, ContainerGetPropertiesHeaders> callback) {
        getContainerPropertiesWithRestResponseIntern(containerName,
            null,
            null,
            null,
            null,
            CancellationToken.NONE,
            callback);
    }

    /**
     * Gets the container's properties..
     *
     * @param containerName The container name.
     * @param timeout       The timeout parameter is expressed in seconds. For more information, see &lt;a href="https://docs.microsoft.com/en-us/rest/api/storageservices/fileservices/setting-timeouts-for-blob-service-operations"&gt;Setting Timeouts for Blob Service Operations.&lt;/a&gt;.
     * @param version       Specifies the version of the operation to use for this request.
     * @param leaseId       If specified, the operation only succeeds if the resource's lease is active and matches this ID.
     * @param requestId     Provides a client-generated, opaque value with a 1 KB character limit that is recorded in the analytics logs when storage analytics logging is enabled.
     * @return A response containing the blob metadata.
     */
    ContainerGetPropertiesResponse getContainerPropertiesWithResponse(String containerName,
                                                                      Integer timeout,
                                                                      String version,
                                                                      String leaseId,
                                                                      String requestId,
                                                                      CancellationToken cancellationToken) {
        return getContainerPropertiesWithRestResponseIntern(containerName,
            timeout,
            version,
            leaseId,
            requestId,
            cancellationToken,
            null);
    }


    ListBlobsFlatSegmentResponse listBlobFlatSegment(String pageId,
                                                     String containerName,
                                                     ListBlobsOptions options) {
        options = options == null ? new ListBlobsOptions() : options;

        ContainersListBlobFlatSegmentResponse response = this.listBlobFlatSegmentWithRestResponse(pageId,
            containerName,
            options.getPrefix(),
            options.getMaxResultsPerPage(),
            options.getDetails().toList(),
            null,
            null,
            CancellationToken.NONE);

        return response.getValue();
    }

    void listBlobFlatSegment(String pageId,
                             String containerName,
                             ListBlobsOptions options,
                             CallbackWithHeader<ListBlobsFlatSegmentResponse, ListBlobFlatSegmentHeaders> callback) {
        options = options == null ? new ListBlobsOptions() : options;

        this.listBlobFlatSegment(pageId,
            containerName,
            options.getPrefix(),
            options.getMaxResultsPerPage(),
            options.getDetails().toList(),
            null,
            null,
            CancellationToken.NONE,
            callback);
    }

    ContainersListBlobFlatSegmentResponse listBlobFlatSegmentWithRestResponse(String pageId,
                                                                              String containerName,
                                                                              String prefix,
                                                                              Integer maxResults,
                                                                              List<ListBlobsIncludeItem> include,
                                                                              Integer timeout,
                                                                              String requestId,
                                                                              CancellationToken cancellationToken) {
        return this.listBlobFlatSegmentWithRestResponseIntern(pageId, containerName,
            prefix,
            maxResults,
            include,
            timeout,
            requestId,
            cancellationToken,
            null);
    }

    void listBlobFlatSegment(String pageId,
                             String containerName,
                             String prefix,
                             Integer maxResults,
                             List<ListBlobsIncludeItem> include,
                             Integer timeout,
                             String requestId,
                             CancellationToken cancellationToken,
                             CallbackWithHeader<ListBlobsFlatSegmentResponse, ListBlobFlatSegmentHeaders> callback) {
        this.listBlobFlatSegmentWithRestResponseIntern(pageId,
            containerName,
            prefix,
            maxResults,
            include,
            timeout,
            requestId,
            cancellationToken,
            callback);
    }

    /**
     * Reads the blob's metadata & properties.
     *
     * @param containerName The container name.
     * @param blobName      The blob name.
     * @return The blob's metadata.
     */
    BlobGetPropertiesHeaders getBlobProperties(String containerName,
                                               String blobName) {
        BlobGetPropertiesResponse blobGetPropertiesResponse = getBlobPropertiesWithRestResponse(containerName,
            blobName,
            null,
            null,
            null,
            null,
            null,
            null,
            CancellationToken.NONE);

        return blobGetPropertiesResponse.getDeserializedHeaders();
    }

    /**
     * Reads the blob's metadata & properties.
     *
     * @param containerName The container name.
     * @param blobName      The blob name.
     * @param callback      Callback that receives the response.
     */
    void getBlobProperties(String containerName,
                           String blobName,
                           CallbackWithHeader<Void, BlobGetPropertiesHeaders> callback) {
        getBlobPropertiesWithRestResponseIntern(containerName,
            blobName,
            null,
            null,
            null,
            null,
            null,
            null,
            CancellationToken.NONE,
            callback);
    }

    /**
     * The Get Blob Properties operation reads a blob's metadata and properties. You can also call it to read a
     * snapshot or version.
     *
     * @param containerName The container name.
     * @param blobName      The blob name.
     * @param snapshot      he snapshot parameter is an opaque DateTime value that, when present, specifies the blob snapshot to retrieve. For more information on working with blob snapshots, see &lt;a href="https://docs.microsoft.com/en-us/rest/api/storageservices/fileservices/creating-a-snapshot-of-a-blob"&gt;Creating a Snapshot of a Blob.&lt;/a&gt;.
     * @param timeout       The timeout parameter is expressed in seconds. For more information, see &lt;a href="https://docs.microsoft.com/en-us/rest/api/storageservices/fileservices/setting-timeouts-for-blob-service-operations"&gt;Setting Timeouts for Blob Service Operations.&lt;/a&gt;.
     * @param version       Specifies the version of the operation to use for this request.
     * @param leaseId       If specified, the operation only succeeds if the resource's lease is active and matches this ID.
     * @param requestId     Provides a client-generated, opaque value with a 1 KB character limit that is recorded in the analytics logs when storage analytics logging is enabled.
     * @param cpkInfo       Additional parameters for the operation.
     * @return A response containing the blob metadata.
     */
    BlobGetPropertiesResponse getBlobPropertiesWithRestResponse(String containerName,
                                                                String blobName,
                                                                String snapshot,
                                                                Integer timeout,
                                                                String version,
                                                                String leaseId,
                                                                String requestId,
                                                                CpkInfo cpkInfo,
                                                                CancellationToken cancellationToken) {
        return getBlobPropertiesWithRestResponseIntern(containerName,
            blobName,
            snapshot,
            timeout,
            version,
            leaseId,
            requestId,
            cpkInfo,
            cancellationToken,
            null);
    }

    /**
     * The Get Blob Properties operation reads a blob's metadata and properties. You can also call it to read a
     * snapshot or version.
     *
     * @param containerName The container name.
     * @param blobName      The blob name.
     * @param snapshot      he snapshot parameter is an opaque DateTime value that, when present, specifies the blob snapshot to retrieve. For more information on working with blob snapshots, see &lt;a href="https://docs.microsoft.com/en-us/rest/api/storageservices/fileservices/creating-a-snapshot-of-a-blob"&gt;Creating a Snapshot of a Blob.&lt;/a&gt;.
     * @param timeout       The timeout parameter is expressed in seconds. For more information, see &lt;a href="https://docs.microsoft.com/en-us/rest/api/storageservices/fileservices/setting-timeouts-for-blob-service-operations"&gt;Setting Timeouts for Blob Service Operations.&lt;/a&gt;.
     * @param version       Specifies the version of the operation to use for this request.
     * @param leaseId       If specified, the operation only succeeds if the resource's lease is active and matches this ID.
     * @param requestId     Provides a client-generated, opaque value with a 1 KB character limit that is recorded in the analytics logs when storage analytics logging is enabled.
     * @param cpkInfo       Additional parameters for the operation.
     * @param callback      Callback that receives the response.
     */
    void getBlobProperties(String containerName,
                           String blobName,
                           String snapshot,
                           Integer timeout,
                           String version,
                           String leaseId,
                           String requestId,
                           CpkInfo cpkInfo,
                           CancellationToken cancellationToken,
                           CallbackWithHeader<Void, BlobGetPropertiesHeaders> callback) {
        this.getBlobPropertiesWithRestResponseIntern(containerName,
            blobName,
            snapshot,
            timeout,
            version,
            leaseId,
            requestId,
            cpkInfo,
            cancellationToken,
            callback);
    }

    Void setBlobHttpHeaders(String containerName,
                                               String blobName,
                                                 BlobHttpHeaders headers) {
        BlobSetHttpHeadersResponse blobSetHttpHeadersResponse = setBlobHttpHeadersWithRestResponse(containerName,
            blobName,
            null,
            null,
            null,
            headers,
            null,
            CancellationToken.NONE);

        return blobSetHttpHeadersResponse.getValue();
    }

    void setBlobHttpHeaders(String containerName,
                           String blobName,
                           BlobHttpHeaders headers,
                           CallbackWithHeader<Void, BlobSetHttpHeadersHeaders> callback) {
        setBlobHttpHeaders(containerName,
            blobName,
            null,
            null,
            null,
            headers,
            null,
            CancellationToken.NONE,
            callback);
    }

    BlobSetHttpHeadersResponse setBlobHttpHeadersWithRestResponse(String containerName,
                                                                String blobName,
                                                                Integer timeout,
                                                                String version,
                                                                BlobRequestConditions requestConditions,
                                                                  BlobHttpHeaders headers,
                                                                String requestId,
                                                                CancellationToken cancellationToken) {
        return setHttpHeadersWithRestResponseIntern(containerName,
            blobName,
            timeout,
            requestConditions,
            headers,
            requestId,
            version,
            cancellationToken,
            null);
    }

    void setBlobHttpHeaders(String containerName,
                                           String blobName,
                                           Integer timeout,
                                           String version,
                                           BlobRequestConditions requestConditions,
                                            BlobHttpHeaders headers,
                                           String requestId,
                                           CancellationToken cancellationToken,
                                           CallbackWithHeader<Void, BlobSetHttpHeadersHeaders> callback) {
        this.setHttpHeadersWithRestResponseIntern(containerName,
            blobName,
            timeout,
            requestConditions,
            headers,
            requestId,
            version,
            cancellationToken,
            callback);
    }

    /**
     * The Get Blob Properties operation reads a blob's metadata and properties. You can also call it to read a
     * snapshot or version.
     *
     * @param containerName The container name.
     * @param timeout       The timeout parameter is expressed in seconds. For more information, see &lt;a href="https://docs.microsoft.com/en-us/rest/api/storageservices/fileservices/setting-timeouts-for-blob-service-operations"&gt;Setting Timeouts for Blob Service Operations.&lt;/a&gt;.
     * @param version       Specifies the version of the operation to use for this request.
     * @param leaseId       If specified, the operation only succeeds if the resource's lease is active and matches this ID.
     * @param callback      Callback that receives the response.
     */
    void getContainerProperties(String containerName,
                                Integer timeout,
                                String version,
                                String leaseId,
                                String requestId,
                                CancellationToken cancellationToken,
                                CallbackWithHeader<Void, ContainerGetPropertiesHeaders> callback) {
        this.getContainerPropertiesWithRestResponseIntern(containerName,
            timeout,
            version,
            leaseId,
            requestId,
            cancellationToken,
            callback);
    }

    /**
     * Reads the entire blob.
     *
     * @param containerName The container name.
     * @param blobName      The blob name.
     * @return A response containing the blob data.
     */
    ResponseBody download(String containerName,
                          String blobName) {
        return downloadWithRestResponse(containerName,
            blobName,
            null,
            null,
            null,
            null,
            null,
            null,
            null,
            null,
            null,
            null,
            null,
            null,
            null,
            CancellationToken.NONE).getValue();
    }

    /**
     * Reads the entire blob.
     *
     * @param containerName The container name.
     * @param blobName      The blob name.
     * @param callback      Callback that receives the response.
     */
    void download(String containerName,
                  String blobName,
                  CallbackWithHeader<ResponseBody, BlobDownloadHeaders> callback) {
        rawDownload(containerName,
            blobName,
            null,
            null,
            null,
            null,
            null,
            null,
            null,
            null,
            null,
            null,
            null,
            null,
            null,
            CancellationToken.NONE,
            callback);
    }

    /**
     * The Download operation reads or downloads a blob from the system, including its metadata and properties. You
     * can also call Download to read a snapshot or version.
     *
     * @param containerName        The container name.
     * @param blobName             The blob name.
     * @param snapshot             The snapshot parameter is an opaque DateTime value that, when present, specifies
     *                             the blob snapshot to retrieve. For more information on working with blob
     *                             snapshots, see &lt;a href="https://docs.microsoft.com/en-us/rest/api/storageservices/fileservices/creating-a-snapshot-of-a-blob"&gt;Creating a Snapshot of a Blob.&lt;/a&gt;.
     * @param timeout              The timeout parameter is expressed in seconds. For more information, see
     *                             &lt;a href="https://docs.microsoft.com/en-us/rest/api/storageservices/fileservices/setting-timeouts-for-blob-service-operations"&gt;Setting Timeouts for Blob Service Operations.&lt;/a&gt;.
     * @param range                Return only the bytes of the blob in the specified range.
     * @param leaseId              If specified, the operation only succeeds if the resource's lease is active and
     *                             matches this ID.
     * @param rangeGetContentMd5   When set to true and specified together with the Range, the service returns the
     *                             MD5 hash for the range, as long as the range is less than or equal to 4 MB in size.
     * @param rangeGetContentCrc64 When set to true and specified together with the Range, the service returns the
     *                             CRC64 hash for the range, as long as the range is less than or equal to 4 MB in size.
     * @param ifModifiedSince      The datetime that resources must have been modified since.
     * @param ifUnmodifiedSince    The datetime that resources must have remained unmodified since.
     * @param ifMatch              Specify an ETag value to operate only on blobs with a matching value.
     * @param ifNoneMatch          Specify an ETag value to operate only on blobs without a matching value.
     * @param version              Specifies the version of the operation to use for this request.
     * @param requestId            Provides a client-generated, opaque value with a 1 KB character limit that is
     *                             recorded in the analytics logs when storage analytics logging is enabled.
     * @param cpkInfo              Additional parameters for the operation.
     * @return A response containing the blob data.
     */
    BlobDownloadResponse downloadWithRestResponse(String containerName,
                                                  String blobName,
                                                  String snapshot,
                                                  Integer timeout,
                                                  String range,
                                                  String leaseId,
                                                  Boolean rangeGetContentMd5,
                                                  Boolean rangeGetContentCrc64,
                                                  OffsetDateTime ifModifiedSince,
                                                  OffsetDateTime ifUnmodifiedSince,
                                                  String ifMatch,
                                                  String ifNoneMatch,
                                                  String version,
                                                  String requestId,
                                                  CpkInfo cpkInfo,
                                                  CancellationToken cancellationToken) {
        return downloadWithRestResponseIntern(containerName,
            blobName,
            snapshot,
            timeout,
            range,
            leaseId,
            rangeGetContentMd5,
            rangeGetContentCrc64,
            ifModifiedSince,
            ifUnmodifiedSince,
            ifMatch,
            ifNoneMatch,
            version,
            requestId,
            cpkInfo,
            cancellationToken,
            null);
    }

    /**
     * The Download operation reads or downloads a blob from the system, including its metadata and properties. You
     * can also call Download to read a snapshot or version.
     *
     * @param containerName        The container name.
     * @param blobName             The blob name.
     * @param snapshot             he snapshot parameter is an opaque DateTime value that, when present, specifies
     *                             the blob snapshot to retrieve. For more information on working with blob
     *                             snapshots, see &lt;a href="https://docs.microsoft.com/en-us/rest/api/storageservices/fileservices/creating-a-snapshot-of-a-blob"&gt;Creating a Snapshot of a Blob.&lt;/a&gt;.
     * @param timeout              The timeout parameter is expressed in seconds. For more information, see
     *                             &lt;a href="https://docs.microsoft.com/en-us/rest/api/storageservices/fileservices/setting-timeouts-for-blob-service-operations"&gt;Setting Timeouts for Blob Service Operations.&lt;/a&gt;.
     * @param range                Return only the bytes of the blob in the specified range.
     * @param leaseId              If specified, the operation only succeeds if the resource's lease is active and
     *                             matches this ID.
     * @param rangeGetContentMD5   When set to true and specified together with the Range, the service returns the
     *                             MD5 hash for the range, as long as the range is less than or equal to 4 MB in size.
     * @param rangeGetContentCRC64 When set to true and specified together with the Range, the service returns the
     *                             CRC64 hash for the range, as long as the range is less than or equal to 4 MB in size.
     * @param ifModifiedSince      The datetime that resources must have been modified since.
     * @param ifUnmodifiedSince    The datetime that resources must have remained unmodified since.
     * @param ifMatch              Specify an ETag value to operate only on blobs with a matching value.
     * @param ifNoneMatch          Specify an ETag value to operate only on blobs without a matching value.
     * @param version              Specifies the version of the operation to use for this request.
     * @param requestId            Provides a client-generated, opaque value with a 1 KB character limit that is
     *                             recorded in the analytics logs when storage analytics logging is enabled.
     * @param cpkInfo              Additional parameters for the operation.
     * @param callback             Callback that receives the response.
     */
    void rawDownload(String containerName,
                     String blobName,
                     String snapshot,
                     Integer timeout,
                     String range,
                     String leaseId,
                     Boolean rangeGetContentMD5,
                     Boolean rangeGetContentCRC64,
                     OffsetDateTime ifModifiedSince,
                     OffsetDateTime ifUnmodifiedSince,
                     String ifMatch,
                     String ifNoneMatch,
                     String version,
                     String requestId,
                     CpkInfo cpkInfo,
                     CancellationToken cancellationToken,
                     CallbackWithHeader<ResponseBody, BlobDownloadHeaders> callback) {
        this.downloadWithRestResponseIntern(containerName,
            blobName,
            snapshot,
            timeout,
            range,
            leaseId,
            rangeGetContentMD5,
            rangeGetContentCRC64,
            ifModifiedSince,
            ifUnmodifiedSince,
            ifMatch,
            ifNoneMatch,
            version,
            requestId,
            cpkInfo,
            cancellationToken,
            callback);
    }

    Void stageBlock(String containerName,
                    String blobName,
                    String base64BlockId,
                    byte[] blockContent,
                    byte[] contentMd5) {
        return this.stageBlockWithRestResponse(containerName,
            blobName,
            base64BlockId,
            blockContent,
            contentMd5,
            null,
            null,
            null,
            null,
            null,
            CancellationToken.NONE).getValue();
    }

    void stageBlock(String containerName,
                    String blobName,
                    String base64BlockId,
                    byte[] blockContent,
                    byte[] contentMd5,
                    CallbackWithHeader<Void, BlockBlobStageBlockHeaders> callback) {
        this.stageBlock(containerName,
            blobName,
            base64BlockId,
            blockContent,
            contentMd5,
            null,
            null,
            null,
            null,
            null,
            CancellationToken.NONE,
            callback);
    }

    BlockBlobsStageBlockResponse stageBlockWithRestResponse(String containerName,
                                                            String blobName,
                                                            String base64BlockId,
                                                            byte[] blockContent,
                                                            byte[] transactionalContentMD5,
                                                            byte[] transactionalContentCrc64,
                                                            Integer timeout,
                                                            String leaseId,
                                                            String requestId,
                                                            CpkInfo cpkInfo,
                                                            CancellationToken cancellationToken) {
        return this.stageBlockWithRestResponseIntern(containerName,
            blobName,
            base64BlockId,
            blockContent,
            transactionalContentMD5,
            transactionalContentCrc64,
            timeout,
            leaseId,
            requestId,
            cpkInfo,
            cancellationToken,
            null);
    }

    void stageBlock(String containerName,
                    String blobName,
                    String base64BlockId,
                    byte[] blockContent,
                    byte[] transactionalContentMD5,
                    byte[] transactionalContentCrc64,
                    Integer timeout,
                    String leaseId,
                    String requestId,
                    CpkInfo cpkInfo,
                    CancellationToken cancellationToken,
                    CallbackWithHeader<Void, BlockBlobStageBlockHeaders> callback) {
        this.stageBlockWithRestResponseIntern(containerName,
            blobName,
            base64BlockId,
            blockContent,
            transactionalContentMD5,
            transactionalContentCrc64,
            timeout,
            leaseId,
            requestId,
            cpkInfo,
            cancellationToken,
            callback);
    }

    BlockBlobItem commitBlockList(String containerName,
                                  String blobName,
                                  List<String> base64BlockIds,
                                  boolean overwrite) {
        BlobRequestConditions requestConditions = null;

        if (!overwrite) {
            requestConditions = new BlobRequestConditions().setIfNoneMatch("*");
        }

        BlockBlobsCommitBlockListResponse response = this.commitBlockListWithRestResponse(containerName,
            blobName,
            base64BlockIds,
            null,
            null,
            null,
            null,
            null,
            requestConditions,
            null,
            null,
            null,
            CancellationToken.NONE);

        return response.getBlockBlobItem();
    }

    void commitBlockList(String containerName,
                         String blobName,
                         List<String> base64BlockIds,
                         boolean overwrite,
                         CallbackWithHeader<BlockBlobItem, BlockBlobCommitBlockListHeaders> callback) {
        BlobRequestConditions requestConditions = null;

        if (!overwrite) {
            requestConditions = new BlobRequestConditions().setIfNoneMatch("*");
        }

        this.commitBlockList(containerName,
            blobName,
            base64BlockIds,
            null,
            null,
            null,
            null,
            null,
            requestConditions,
            null,
            null,
            null,
            CancellationToken.NONE,
            callback);
    }

    BlockBlobsCommitBlockListResponse commitBlockListWithRestResponse(String containerName,
                                                                      String blobName,
                                                                      List<String> base64BlockIds,
                                                                      byte[] transactionalContentMD5,
                                                                      byte[] transactionalContentCrc64,
                                                                      Integer timeout,
                                                                      BlobHttpHeaders blobHttpHeaders,
                                                                      Map<String, String> metadata,
                                                                      BlobRequestConditions requestConditions,
                                                                      String requestId,
                                                                      CpkInfo cpkInfo,
                                                                      AccessTier tier,
                                                                      CancellationToken cancellationToken) {
        return this.commitBlockListWithRestResponseIntern(containerName,
            blobName,
            base64BlockIds,
            transactionalContentMD5,
            transactionalContentCrc64,
            timeout,
            blobHttpHeaders,
            metadata,
            requestConditions,
            requestId,
            cpkInfo,
            tier,
            cancellationToken,
            null);
    }

    void commitBlockList(String containerName,
                         String blobName,
                         List<String> base64BlockIds,
                         byte[] transactionalContentMD5,
                         byte[] transactionalContentCrc64,
                         Integer timeout,
                         BlobHttpHeaders blobHttpHeaders,
                         Map<String, String> metadata,
                         BlobRequestConditions requestConditions,
                         String requestId,
                         CpkInfo cpkInfo,
                         AccessTier tier,
                         CancellationToken cancellationToken,
                         CallbackWithHeader<BlockBlobItem, BlockBlobCommitBlockListHeaders> callback) {
        this.commitBlockListWithRestResponseIntern(containerName,
            blobName,
            base64BlockIds,
            transactionalContentMD5,
            transactionalContentCrc64,
            timeout,
            blobHttpHeaders,
            metadata,
            requestConditions,
            requestId,
            cpkInfo,
            tier,
            cancellationToken,
            callback);
    }

    /**
     * Deletes the specified blob or snapshot. Note that deleting a blob also deletes all its snapshots.
     *
     * @param containerName The container name.
     * @param blobName      The blob name.
     */
    Void deleteBlob(String containerName,
                    String blobName) {
        return deleteBlobWithRestResponse(containerName,
            blobName,
            null,
            null,
            null,
            null,
            null,
            null,
            null,
            null,
            null,
            null,
            CancellationToken.NONE).getValue();
    }

    /**
     * Deletes the specified blob or snapshot. Note that deleting a blob also deletes all its snapshots.
     *
     * @param containerName The container name.
     * @param blobName      The blob name.
     * @param callback      Callback that receives the response.
     * @return A handle to the service call.
     */
    void deleteBlob(String containerName,
                    String blobName,
                    CallbackWithHeader<Void, BlobDeleteHeaders> callback) {
        deleteBlob(containerName,
            blobName,
            null,
            null,
            null,
            null,
            null,
            null,
            null,
            null,
            null,
            null,
            CancellationToken.NONE,
            callback);
    }

    /**
     * Deletes the specified blob or snapshot. Note that deleting a blob also deletes all its snapshots.
     * <p>
     * If the storage account's soft delete feature is disabled then, when a blob is deleted, it is permanently
     * removed from the storage account. If the storage account's soft delete feature is enabled, then, when a blob
     * is deleted, it is marked for deletion and becomes inaccessible immediately. However, the blob service retains
     * the blob or snapshot for the number of days specified by the DeleteRetentionPolicy section of
     * &lt;a href="https://docs.microsoft.com/en-us/rest/api/storageservices/set-blob-service-properties"&gt; Storage service properties.&lt;/a&gt;.
     * After the specified number of days has passed, the blob's data is permanently removed from the storage account.
     * Note that you continue to be charged for the soft-deleted blob's storage until it is permanently removed. Use
     * the List Blobs API and specify the "include=deleted" query parameter to discover which blobs and snapshots
     * have been soft deleted. You can then use the Undelete Blob API to restore a soft-deleted blob. All other
     * operations on a soft-deleted blob or snapshot causes the service to return an HTTP status code of 404
     * (ResourceNotFound). If the storage account's automatic snapshot feature is enabled, then, when a blob is
     * deleted, an automatic snapshot is created. The blob becomes inaccessible immediately. All other operations on
     * the blob causes the service to return an HTTP status code of 404 (ResourceNotFound). You can access automatic
     * snapshot using snapshot timestamp or version ID. You can restore the blob by calling Put or Copy Blob API with
     * automatic snapshot as source. Deleting automatic snapshot requires shared key or special SAS/RBAC permissions.
     *
     * @param containerName     The container name.
     * @param blobName          The blob name.
     * @param snapshot          The snapshot parameter is an opaque DateTime value that, when present, specifies the
     *                          blob snapshot to retrieve. For more information on working with blob snapshots, see &lt;a href="https://docs.microsoft.com/en-us/rest/api/storageservices/fileservices/creating-a-snapshot-of-a-blob"&gt;Creating a Snapshot of a Blob.&lt;/a&gt;.
     * @param timeout           The timeout parameter is expressed in seconds. For more information, see
     *                          &lt;a href="https://docs.microsoft.com/en-us/rest/api/storageservices/fileservices/setting-timeouts-for-blob-service-operations"&gt;Setting Timeouts for Blob Service Operations.&lt;/a&gt;.
     * @param leaseId           If specified, the operation only succeeds if the resource's lease is active and
     *                          matches this ID.
     * @param deleteSnapshots   Required if the blob has associated snapshots. Specify one of the following two
     *                          options: include: Delete the base blob and all of its snapshots. only: Delete only the blob's snapshots and not the blob itself. Possible values include: 'include', 'only'.
     * @param ifModifiedSince   Specify this header value to operate only on a blob if it has been modified since the
     *                          specified date/time.
     * @param ifUnmodifiedSince Specify this header value to operate only on a blob if it has not been modified since
     *                          the specified date/time.
     * @param ifMatch           Specify an ETag value to operate only on blobs with a matching value.
     * @param ifNoneMatch       Specify an ETag value to operate only on blobs without a matching value.
     * @param requestId         Provides a client-generated, opaque value with a 1 KB character limit that is
     *                          recorded in the analytics logs when storage analytics logging is enabled.
     * @return A response object containing the details of the delete operation.
     */
    BlobDeleteResponse deleteBlobWithRestResponse(String containerName,
                                                  String blobName,
                                                  String snapshot,
                                                  Integer timeout,
                                                  String version,
                                                  String leaseId,
                                                  DeleteSnapshotsOptionType deleteSnapshots,
                                                  OffsetDateTime ifModifiedSince,
                                                  OffsetDateTime ifUnmodifiedSince,
                                                  String ifMatch,
                                                  String ifNoneMatch,
                                                  String requestId,
                                                  CancellationToken cancellationToken) {
        return deleteBlobWithRestResponseIntern(containerName,
            blobName,
            snapshot,
            timeout,
            version,
            leaseId,
            deleteSnapshots,
            ifModifiedSince,
            ifUnmodifiedSince,
            ifMatch,
            ifNoneMatch,
            requestId,
            cancellationToken,
            null);
    }

    /**
     * Deletes the specified blob or snapshot. Note that deleting a blob also deletes all its snapshots.
     * <p>
     * If the storage account's soft delete feature is disabled then, when a blob is deleted, it is permanently
     * removed from the storage account. If the storage account's soft delete feature is enabled, then, when a blob
     * is deleted, it is marked for deletion and becomes inaccessible immediately. However, the blob service retains
     * the blob or snapshot for the number of days specified by the DeleteRetentionPolicy section of
     * &lt;a href="https://docs.microsoft.com/en-us/rest/api/storageservices/set-blob-service-properties"&gt; Storage service properties.&lt;/a&gt;.
     * After the specified number of days has passed, the blob's data is permanently removed from the storage account.
     * Note that you continue to be charged for the soft-deleted blob's storage until it is permanently removed. Use
     * the List Blobs API and specify the "include=deleted" query parameter to discover which blobs and snapshots
     * have been soft deleted. You can then use the Undelete Blob API to restore a soft-deleted blob. All other
     * operations on a soft-deleted blob or snapshot causes the service to return an HTTP status code of 404
     * (ResourceNotFound). If the storage account's automatic snapshot feature is enabled, then, when a blob is
     * deleted, an automatic snapshot is created. The blob becomes inaccessible immediately. All other operations on
     * the blob causes the service to return an HTTP status code of 404 (ResourceNotFound). You can access automatic
     * snapshot using snapshot timestamp or version ID. You can restore the blob by calling Put or Copy Blob API with
     * automatic snapshot as source. Deleting automatic snapshot requires shared key or special SAS/RBAC permissions.
     *
     * @param containerName     The container name.
     * @param blobName          The blob name.
     * @param snapshot          The snapshot parameter is an opaque DateTime value that, when present, specifies the
     *                          blob snapshot to retrieve. For more information on working with blob snapshots, see &lt;a href="https://docs.microsoft.com/en-us/rest/api/storageservices/fileservices/creating-a-snapshot-of-a-blob"&gt;Creating a Snapshot of a Blob.&lt;/a&gt;.
     * @param timeout           The timeout parameter is expressed in seconds. For more information, see
     *                          &lt;a href="https://docs.microsoft.com/en-us/rest/api/storageservices/fileservices/setting-timeouts-for-blob-service-operations"&gt;Setting Timeouts for Blob Service Operations.&lt;/a&gt;.
     * @param leaseId           If specified, the operation only succeeds if the resource's lease is active and
     *                          matches this ID.
     * @param deleteSnapshots   Required if the blob has associated snapshots. Specify one of the following two
     *                          options: include: Delete the base blob and all of its snapshots. only: Delete only the blob's snapshots and not the blob itself. Possible values include: 'include', 'only'.
     * @param ifModifiedSince   Specify this header value to operate only on a blob if it has been modified since the
     *                          specified date/time.
     * @param ifUnmodifiedSince Specify this header value to operate only on a blob if it has not been modified since
     *                          the specified date/time.
     * @param ifMatch           Specify an ETag value to operate only on blobs with a matching value.
     * @param ifNoneMatch       Specify an ETag value to operate only on blobs without a matching value.
     * @param requestId         Provides a client-generated, opaque value with a 1 KB character limit that is
     *                          recorded in the analytics logs when storage analytics logging is enabled.
     * @param callback          Callback that receives the response.
     * @return A handle to the service call.
     */
    void deleteBlob(String containerName,
                    String blobName,
                    String snapshot,
                    Integer timeout,
                    String version,
                    String leaseId,
                    DeleteSnapshotsOptionType deleteSnapshots,
                    OffsetDateTime ifModifiedSince,
                    OffsetDateTime ifUnmodifiedSince,
                    String ifMatch,
                    String ifNoneMatch,
                    String requestId,
                    CancellationToken cancellationToken,
                    CallbackWithHeader<Void, BlobDeleteHeaders> callback) {
        deleteBlobWithRestResponseIntern(containerName,
            blobName,
            snapshot,
            timeout,
            version,
            leaseId,
            deleteSnapshots,
            ifModifiedSince,
            ifUnmodifiedSince,
            ifMatch,
            ifNoneMatch,
            requestId,
            cancellationToken,
            callback);
    }

    private ContainerCreateResponse createContainersWithRestResponseIntern(String containerName,
                                                                           Integer timeout,
                                                                           Map<String, String> metadata,
                                                                           PublicAccessType publicAccessType,
                                                                           String version,
                                                                           String requestId,
                                                                           CancellationToken cancellationToken,
                                                                           CallbackWithHeader<Void, ContainerCreateHeaders> callback) {
        cancellationToken = cancellationToken == null ? CancellationToken.NONE : cancellationToken;

        Call<ResponseBody> call = service.createContainer(containerName,
            timeout,
            metadata == null ? null : new MetadataInterceptor.StorageMultiHeaders(metadata),
            publicAccessType,
            XMS_VERSION, // TODO: Replace with 'version'.
            requestId,
            "container",
            null, // TODO: Add cpk stuff?
            null);

        ((CancellationTokenImpl) cancellationToken).registerOnCancel(() -> {
            call.cancel();
        });

        if (callback != null) {
            executeCall(call, new retrofit2.Callback<ResponseBody>() {
                @Override
                public void onResponse(@NonNull Call<ResponseBody> call, @NonNull Response<ResponseBody> response) {
                    if (response.isSuccessful()) {
                        if (response.code() == 201) {
                            ContainerCreateHeaders typedHeaders = deserializeHeaders(response.headers(),
                                ContainerCreateHeaders.class);

                            callback.onSuccess(null, typedHeaders, response.raw());
                        } else {
                            callback.onFailure(new BlobStorageException(null, response.raw()), response.raw());
                        }
                    } else {
                        String strContent = readAsString(response.errorBody());

                        callback.onFailure(new BlobStorageException(strContent, response.raw()), response.raw());
                    }
                }

                @Override
                public void onFailure(@NonNull Call<ResponseBody> call, @NonNull Throwable t) {
                    callback.onFailure(t, null);
                }
            });

            return null;
        } else {
            Response<ResponseBody> response = executeCall(call);

            if (response.isSuccessful()) {
                if (response.code() == 201) {
                    ContainerCreateHeaders headers = deserializeHeaders(response.headers(),
                        ContainerCreateHeaders.class);

                    ContainerCreateResponse result = new ContainerCreateResponse(response.raw().request(),
                        response.code(),
                        response.headers(),
                        null,
                        headers);

                    return result;
                } else {
                    throw new BlobStorageException(null, response.raw());
                }
            } else {
                String strContent = readAsString(response.errorBody());

                throw new BlobStorageException(strContent, response.raw());
            }
        }
    }

    private ContainerDeleteResponse deleteContainerWithRestResponseIntern(String containerName,
                                                                          Integer timeout,
                                                                          String version,
                                                                          BlobRequestConditions requestConditions,
                                                                          String requestId,
                                                                          CancellationToken cancellationToken,
                                                                          CallbackWithHeader<Void, ContainerDeleteHeaders> callback) {
        cancellationToken = cancellationToken == null ? CancellationToken.NONE : cancellationToken;
        final String restype = "container";
        requestConditions = requestConditions == null ? new BlobRequestConditions() : requestConditions;
        if (!validateNoETag(requestConditions)) {
            // Throwing is preferred to Single.error because this will error out immediately instead of waiting until
            // subscription.
            throw new UnsupportedOperationException("ETag access conditions are not supported for this API.");
        }

        DateTimeRfc1123 ifModifiedSinceConverted = requestConditions.getIfModifiedSince() == null ? null :
            new DateTimeRfc1123(requestConditions.getIfModifiedSince());
        DateTimeRfc1123 ifUnmodifiedSinceConverted = requestConditions.getIfUnmodifiedSince() == null ? null :
            new DateTimeRfc1123(requestConditions.getIfUnmodifiedSince());

        Call<ResponseBody> call = service.deleteContainer(containerName,
            restype,
            timeout,
            requestConditions.getLeaseId(),
            ifModifiedSinceConverted,
            ifUnmodifiedSinceConverted,
            XMS_VERSION, // TODO: Replace with 'version'.
            requestId);

        ((CancellationTokenImpl) cancellationToken).registerOnCancel(() -> {
            call.cancel();
        });

        if (callback != null) {
            executeCall(call, new retrofit2.Callback<ResponseBody>() {
                @Override
                public void onResponse(@NonNull Call<ResponseBody> call, @NonNull Response<ResponseBody> response) {
                    if (response.isSuccessful()) {
                        if (response.code() == 202) {
                            ContainerDeleteHeaders typedHeaders = deserializeHeaders(response.headers(),
                                ContainerDeleteHeaders.class);

                            callback.onSuccess(null, typedHeaders, response.raw());
                        } else {
                            String strContent = readAsString(response.body());

                            callback.onFailure(new BlobStorageException(strContent, response.raw()), response.raw());
                        }
                    } else {
                        String strContent = readAsString(response.errorBody());

                        callback.onFailure(new BlobStorageException(strContent, response.raw()), response.raw());
                    }
                }

                @Override
                public void onFailure(@NonNull Call<ResponseBody> call, @NonNull Throwable t) {
                    callback.onFailure(t, null);
                }
            });

            return null;
        } else {
            Response<ResponseBody> response = executeCall(call);

            if (response.isSuccessful()) {
                if (response.code() == 202) {
                    ContainerDeleteHeaders headers = deserializeHeaders(response.headers(),
                        ContainerDeleteHeaders.class);

                    ContainerDeleteResponse result = new ContainerDeleteResponse(response.raw().request(),
                        response.code(),
                        response.headers(),
                        null,
                        headers);

                    return result;
                } else {
                    String strContent = readAsString(response.body());

                    throw new BlobStorageException(strContent, response.raw());
                }
            } else {
                String strContent = readAsString(response.errorBody());

                throw new BlobStorageException(strContent, response.raw());
            }
        }
    }

    private ContainerGetPropertiesResponse getContainerPropertiesWithRestResponseIntern(String containerName,
                                                                                        Integer timeout,
                                                                                        String version,
                                                                                        String leaseId,
                                                                                        String requestId,
                                                                                        CancellationToken cancellationToken,
                                                                                        CallbackWithHeader<Void, ContainerGetPropertiesHeaders> callback) {
        cancellationToken = cancellationToken == null ? CancellationToken.NONE : cancellationToken;
        final String restype = "container";

        Call<Void> call = service.getContainerProperties(containerName,
            timeout,
            XMS_VERSION, // TODO: Replace with 'version'.
            leaseId,
            requestId,
            restype);

        ((CancellationTokenImpl) cancellationToken).registerOnCancel(() -> {
            call.cancel();
        });

        if (callback != null) {
            executeCall(call, new retrofit2.Callback<Void>() {
                @Override
                public void onResponse(@NonNull Call<Void> call, @NonNull Response<Void> response) {
                    if (response.isSuccessful()) {
                        if (response.code() == 200) {
                            ContainerGetPropertiesHeaders typedHeaders = deserializeHeaders(response.headers(),
                                ContainerGetPropertiesHeaders.class);

                            callback.onSuccess(null, typedHeaders, response.raw());
                        } else {
                            callback.onFailure(new BlobStorageException(null, response.raw()), response.raw());
                        }
                    } else {
                        String strContent = readAsString(response.errorBody());

                        callback.onFailure(new BlobStorageException(strContent, response.raw()), response.raw());
                    }
                }

                @Override
                public void onFailure(@NonNull Call<Void> call, @NonNull Throwable t) {
                    callback.onFailure(t, null);
                }
            });

            return null;
        } else {
            Response<Void> response = executeCall(call);

            if (response.isSuccessful()) {
                if (response.code() == 200) {
                    ContainerGetPropertiesHeaders headers = deserializeHeaders(response.headers(),
                        ContainerGetPropertiesHeaders.class);

                    ContainerGetPropertiesResponse result = new ContainerGetPropertiesResponse(response.raw().request(),
                        response.code(),
                        response.headers(),
                        null,
                        headers);

                    return result;
                } else {
                    throw new BlobStorageException(null, response.raw());
                }
            } else {
                String strContent = readAsString(response.errorBody());

                throw new BlobStorageException(strContent, response.raw());
            }
        }
    }

    private ContainersListBlobFlatSegmentResponse listBlobFlatSegmentWithRestResponseIntern(String pageId,
                                                                                            String containerName,
                                                                                            String prefix,
                                                                                            Integer maxResults,
                                                                                            List<ListBlobsIncludeItem> include,
                                                                                            Integer timeout,
                                                                                            String requestId,
                                                                                            CancellationToken cancellationToken,
                                                                                            CallbackWithHeader<ListBlobsFlatSegmentResponse, ListBlobFlatSegmentHeaders> callback) {
        cancellationToken = cancellationToken == null ? CancellationToken.NONE : cancellationToken;
        final String resType = "container";
        final String comp = "list";

        Call<ResponseBody> call = service.listBlobFlatSegment(containerName,
            prefix,
            pageId,
            maxResults,
            this.serializerAdapter.serializeList(include, SerializerAdapter.CollectionFormat.CSV),
            timeout,
            XMS_VERSION,
            requestId,
            resType,
            comp);

        ((CancellationTokenImpl) cancellationToken).registerOnCancel(() -> {
            call.cancel();
        });

        if (callback != null) {
            executeCall(call, new retrofit2.Callback<ResponseBody>() {
                @Override
                public void onResponse(Call<ResponseBody> call, Response<ResponseBody> response) {
                    if (response.isSuccessful()) {
                        if (response.code() == 200) {
                            ListBlobsFlatSegmentResponse typedContent = deserializeContent(response.body(),
                                ListBlobsFlatSegmentResponse.class);
                            ListBlobFlatSegmentHeaders typedHeader = deserializeHeaders(response.headers(),
                                ListBlobFlatSegmentHeaders.class);
                            callback.onSuccess(typedContent,
                                typedHeader,
                                response.raw());
                        } else {
                            String strContent = readAsString(response.body());

                            callback.onFailure(new BlobStorageException(strContent, response.raw()), response.raw());
                        }
                    } else {
                        String strContent = readAsString(response.errorBody());

                        callback.onFailure(new BlobStorageException(strContent, response.raw()), response.raw());
                    }
                }

                @Override
                public void onFailure(Call<ResponseBody> call, Throwable t) {
                    callback.onFailure(t, null);
                }
            });

            return null;
        } else {
            Response<ResponseBody> response = executeCall(call);

            if (response.isSuccessful()) {
                if (response.code() == 200) {
                    ListBlobsFlatSegmentResponse typedContent = deserializeContent(response.body(),
                        ListBlobsFlatSegmentResponse.class);
                    ListBlobFlatSegmentHeaders typedHeader = deserializeHeaders(response.headers(),
                        ListBlobFlatSegmentHeaders.class);

                    ContainersListBlobFlatSegmentResponse result =
                        new ContainersListBlobFlatSegmentResponse(response.raw().request(),
                            response.code(),
                            response.headers(),
                            typedContent,
                            typedHeader);

                    return result;
                } else {
                    String strContent = readAsString(response.body());

                    throw new BlobStorageException(strContent, response.raw());
                }
            } else {
                String strContent = readAsString(response.errorBody());

                throw new BlobStorageException(strContent, response.raw());
            }
        }
    }

    private BlobGetPropertiesResponse getBlobPropertiesWithRestResponseIntern(String containerName,
                                                                              String blobName,
                                                                              String snapshot,
                                                                              Integer timeout,
                                                                              String version,
                                                                              String leaseId,
                                                                              String requestId,
                                                                              CpkInfo cpkInfo,
                                                                              CancellationToken cancellationToken,
                                                                              CallbackWithHeader<Void, BlobGetPropertiesHeaders> callback) {
        cancellationToken = cancellationToken == null ? CancellationToken.NONE : cancellationToken;
        String encryptionKey = null;
        String encryptionKeySha256 = null;
        EncryptionAlgorithmType encryptionAlgorithm = null;

        if (cpkInfo != null) {
            encryptionKey = cpkInfo.getEncryptionKey();
            encryptionKeySha256 = cpkInfo.getEncryptionKeySha256();
            encryptionAlgorithm = cpkInfo.getEncryptionAlgorithm();
        }

        Call<Void> call = service.getBlobProperties(containerName,
            blobName,
            snapshot,
            timeout,
            XMS_VERSION, // TODO: Replace with 'version'.
            leaseId,
            requestId,
            encryptionKey,
            encryptionKeySha256,
            encryptionAlgorithm);

        ((CancellationTokenImpl) cancellationToken).registerOnCancel(() -> {
            call.cancel();
        });

        if (callback != null) {
            executeCall(call, new retrofit2.Callback<Void>() {
                @Override
                public void onResponse(@NonNull Call<Void> call, @NonNull Response<Void> response) {
                    if (response.isSuccessful()) {
                        if (response.code() == 200) {
                            BlobGetPropertiesHeaders typedHeaders = deserializeHeaders(response.headers(),
                                BlobGetPropertiesHeaders.class);

                            callback.onSuccess(null, typedHeaders, response.raw());
                        } else {
                            callback.onFailure(new BlobStorageException(null, response.raw()), response.raw());
                        }
                    } else {
                        String strContent = readAsString(response.errorBody());

                        callback.onFailure(new BlobStorageException(strContent, response.raw()), response.raw());
                    }
                }

                @Override
                public void onFailure(@NonNull Call<Void> call, @NonNull Throwable t) {
                    callback.onFailure(t, null);
                }
            });

            return null;
        } else {
            Response<Void> response = executeCall(call);

            if (response.isSuccessful()) {
                if (response.code() == 200) {
                    BlobGetPropertiesHeaders headers = deserializeHeaders(response.headers(),
                        BlobGetPropertiesHeaders.class);

                    BlobGetPropertiesResponse result = new BlobGetPropertiesResponse(response.raw().request(),
                        response.code(),
                        response.headers(),
                        null,
                        headers);

                    return result;
                } else {
                    throw new BlobStorageException(null, response.raw());
                }
            } else {
                String strContent = readAsString(response.errorBody());

                throw new BlobStorageException(strContent, response.raw());
            }
        }
    }

    private BlobSetHttpHeadersResponse setHttpHeadersWithRestResponseIntern(String containerName,
                                                                            String blobName,
                                                                            Integer timeout,
                                                                            BlobRequestConditions requestConditions,
                                                                            BlobHttpHeaders headers,
                                                                            String version,
                                                                            String requestId,
                                                                            CancellationToken cancellationToken,
                                                                            CallbackWithHeader<Void, BlobSetHttpHeadersHeaders> callback) {

        cancellationToken = cancellationToken == null ? CancellationToken.NONE : cancellationToken;

        final String comp = "properties";

        requestConditions = requestConditions == null ? new BlobRequestConditions() : requestConditions;
        String leaseId = requestConditions.getLeaseId();
        DateTimeRfc1123 ifModifiedSince = requestConditions.getIfModifiedSince() == null
            ? null :
            new DateTimeRfc1123(requestConditions.getIfModifiedSince());
        DateTimeRfc1123 ifUnmodifiedSince = requestConditions.getIfUnmodifiedSince() == null
            ? null :
            new DateTimeRfc1123(requestConditions.getIfUnmodifiedSince());
        String ifMatch = requestConditions.getIfMatch();
        String ifNoneMatch = requestConditions.getIfNoneMatch();

        Call<ResponseBody> call = service.setBlobHttpHeaders(containerName,
            blobName,
            timeout,
            leaseId,
            ifModifiedSince,
            ifUnmodifiedSince,
            ifMatch,
            ifNoneMatch,
            null, // TODO: Add tags when later service version supported.
            XMS_VERSION, // TODO: Replace with 'version'.
            requestId,
            comp,
            headers.getCacheControl(),
            headers.getContentType(),
            headers.getContentMd5() == null ? null : Base64Util.encodeToString(headers.getContentMd5()),
            headers.getContentEncoding(),
            headers.getContentLanguage(),
            headers.getContentDisposition());

        ((CancellationTokenImpl) cancellationToken).registerOnCancel(() -> {
            call.cancel();
        });

        if (callback != null) {
            executeCall(call, new retrofit2.Callback<ResponseBody>() {
                @Override
                public void onResponse(@NonNull Call<ResponseBody> call, @NonNull Response<ResponseBody> response) {
                    if (response.isSuccessful()) {
                        if (response.code() == 200) {
                            BlobSetHttpHeadersHeaders typedHeaders = deserializeHeaders(response.headers(),
                                BlobSetHttpHeadersHeaders.class);

                            callback.onSuccess(null,
                                typedHeaders,
                                response.raw());
                        } else {
                            String strContent = readAsString(response.body());

                            callback.onFailure(new BlobStorageException(strContent, response.raw()), response.raw());
                        }
                    } else {
                        String strContent = readAsString(response.errorBody());

                        callback.onFailure(new BlobStorageException(strContent, response.raw()), response.raw());
                    }
                }

                @Override
                public void onFailure(@NonNull Call<ResponseBody> call, @NonNull Throwable t) {
                    callback.onFailure(t, null);
                }
            });

            return null;
        } else {
            Response<ResponseBody> response = executeCall(call);

            if (response.isSuccessful()) {
                if (response.code() == 200) {
                    BlobSetHttpHeadersHeaders deserializedHeaders = deserializeHeaders(response.headers(),
                        BlobSetHttpHeadersHeaders.class);

                    BlobSetHttpHeadersResponse result = new BlobSetHttpHeadersResponse(response.raw().request(),
                        response.code(),
                        response.headers(),
                        null,
                        deserializedHeaders);

                    return result;
                } else {
                    throw new BlobStorageException(null, response.raw());
                }
            } else {
                String strContent = readAsString(response.errorBody());

                throw new BlobStorageException(strContent, response.raw());
            }
        }
    }

    private BlobDownloadResponse downloadWithRestResponseIntern(String containerName,
                                                                String blobName,
                                                                String snapshot,
                                                                Integer timeout,
                                                                String range,
                                                                String leaseId,
                                                                Boolean rangeGetContentMd5,
                                                                Boolean rangeGetContentCrc64,
                                                                OffsetDateTime ifModifiedSince,
                                                                OffsetDateTime ifUnmodifiedSince,
                                                                String ifMatch,
                                                                String ifNoneMatch,
                                                                String version,
                                                                String requestId,
                                                                CpkInfo cpkInfo,
                                                                CancellationToken cancellationToken,
                                                                CallbackWithHeader<ResponseBody, BlobDownloadHeaders> callback) {
        cancellationToken = cancellationToken == null ? CancellationToken.NONE : cancellationToken;
        String encryptionKey = null;
        String encryptionKeySha256 = null;
        EncryptionAlgorithmType encryptionAlgorithm = null;

        if (cpkInfo != null) {
            encryptionKey = cpkInfo.getEncryptionKey();
            encryptionKeySha256 = cpkInfo.getEncryptionKeySha256();
            encryptionAlgorithm = cpkInfo.getEncryptionAlgorithm();
        }

        DateTimeRfc1123 ifModifiedSinceConverted = ifModifiedSince == null ? null :
            new DateTimeRfc1123(ifModifiedSince);
        DateTimeRfc1123 ifUnmodifiedSinceConverted = ifUnmodifiedSince == null ? null :
            new DateTimeRfc1123(ifUnmodifiedSince);

        Call<ResponseBody> call = service.download(containerName,
            blobName,
            snapshot,
            timeout,
            range,
            leaseId,
            rangeGetContentMd5,
            rangeGetContentCrc64,
            ifModifiedSinceConverted,
            ifUnmodifiedSinceConverted,
            ifMatch,
            ifNoneMatch,
            XMS_VERSION, // TODO: Replace with 'version'.
            requestId,
            encryptionKey,
            encryptionKeySha256,
            encryptionAlgorithm);

        ((CancellationTokenImpl) cancellationToken).registerOnCancel(() -> {
            call.cancel();
        });

        if (callback != null) {
            executeCall(call, new retrofit2.Callback<ResponseBody>() {
                @Override
                public void onResponse(@NonNull Call<ResponseBody> call, @NonNull Response<ResponseBody> response) {
                    if (response.isSuccessful()) {
                        if (response.code() == 200 || response.code() == 206) {
                            BlobDownloadHeaders typedHeaders = deserializeHeaders(response.headers(),
                                BlobDownloadHeaders.class);

                            callback.onSuccess(response.body(),
                                typedHeaders,
                                response.raw());
                        } else {
                            String strContent = readAsString(response.body());
                            callback.onFailure(new BlobStorageException(strContent, response.raw()), response.raw());
                        }
                    } else {
                        String strContent = readAsString(response.errorBody());
                        callback.onFailure(new BlobStorageException(strContent, response.raw()), response.raw());
                    }
                }

                @Override
                public void onFailure(@NonNull Call<ResponseBody> call, @NonNull Throwable t) {
                    callback.onFailure(t, null);
                }
            });

            return null;
        } else {
            Response<ResponseBody> response = executeCall(call);

            if (response.isSuccessful()) {
                if (response.code() == 200 || response.code() == 206) {
                    BlobDownloadHeaders headers = deserializeHeaders(response.headers(), BlobDownloadHeaders.class);

                    BlobDownloadResponse result = new BlobDownloadResponse(response.raw().request(),
                        response.code(),
                        response.headers(),
                        response.body(),
                        headers);

                    return result;
                } else {
                    String strContent = readAsString(response.body());

                    throw new BlobStorageException(strContent, response.raw());
                }
            } else {
                String strContent = readAsString(response.errorBody());

                throw new BlobStorageException(strContent, response.raw());
            }
        }
    }

    private BlockBlobsStageBlockResponse stageBlockWithRestResponseIntern(String containerName,
                                                                          String blobName,
                                                                          String base64BlockId,
                                                                          byte[] blockContent,
                                                                          byte[] transactionalContentMD5,
                                                                          byte[] transactionalContentCrc64,
                                                                          Integer timeout,
                                                                          String leaseId,
                                                                          String requestId,
                                                                          CpkInfo cpkInfo,
                                                                          CancellationToken cancellationToken,
                                                                          CallbackWithHeader<Void, BlockBlobStageBlockHeaders> callback) {
        cancellationToken = cancellationToken == null ? CancellationToken.NONE : cancellationToken;
        String encryptionKey = null;
        String encryptionKeySha256 = null;
        EncryptionAlgorithmType encryptionAlgorithm = null;
        if (cpkInfo != null) {
            encryptionKey = cpkInfo.getEncryptionKey();
            encryptionKeySha256 = cpkInfo.getEncryptionKeySha256();
            encryptionAlgorithm = cpkInfo.getEncryptionAlgorithm();
        }
        //
        final String comp = "block";
        String transactionalContentMD5Converted = Base64Util.encodeToString(transactionalContentMD5);
        String transactionalContentCrc64Converted = Base64Util.encodeToString(transactionalContentCrc64);
        //
        int contentLength = blockContent.length;
        RequestBody body = RequestBody.create(MediaType.get("application/octet-stream"), blockContent);

        Call<ResponseBody> call = service.stageBlock(containerName,
            blobName,
            base64BlockId,
            contentLength,
            transactionalContentMD5Converted,
            transactionalContentCrc64Converted,
            body,
            timeout,
            leaseId,
            XMS_VERSION,
            requestId,
            comp,
            encryptionKey,
            encryptionKeySha256,
            encryptionAlgorithm);

        ((CancellationTokenImpl) cancellationToken).registerOnCancel(() -> {
            call.cancel();
        });

        if (callback != null) {
            executeCall(call, new retrofit2.Callback<ResponseBody>() {
                @Override
                public void onResponse(Call<ResponseBody> call, Response<ResponseBody> response) {
                    if (response.isSuccessful()) {
                        if (response.code() == 201) {
                            BlockBlobStageBlockHeaders typedHeader = deserializeHeaders(response.headers(),
                                BlockBlobStageBlockHeaders.class);
                            callback.onSuccess(null, typedHeader, response.raw());
                        } else {
                            String strContent = readAsString(response.body());

                            callback.onFailure(new BlobStorageException(strContent, response.raw()), response.raw());
                        }
                    } else {
                        String strContent = readAsString(response.errorBody());

                        callback.onFailure(new BlobStorageException(strContent, response.raw()), response.raw());
                    }
                }

                @Override
                public void onFailure(Call<ResponseBody> call, Throwable t) {
                    callback.onFailure(t, null);
                }
            });
            return null;
        } else {
            Response<ResponseBody> response = executeCall(call);

            if (response.isSuccessful()) {
                if (response.code() == 201) {
                    BlockBlobStageBlockHeaders typedHeader = deserializeHeaders(response.headers(),
                        BlockBlobStageBlockHeaders.class);

                    BlockBlobsStageBlockResponse result = new BlockBlobsStageBlockResponse(response.raw().request(),
                        response.code(),
                        response.headers(),
                        null,
                        typedHeader);
                    return result;
                } else {
                    String strContent = readAsString(response.body());

                    throw new BlobStorageException(strContent, response.raw());
                }
            } else {
                String strContent = readAsString(response.errorBody());

                throw new BlobStorageException(strContent, response.raw());
            }
        }
    }

    private BlockBlobsCommitBlockListResponse commitBlockListWithRestResponseIntern(String containerName,
                                                                                    String blobName,
                                                                                    List<String> base64BlockIds,
                                                                                    byte[] transactionalContentMD5,
                                                                                    byte[] transactionalContentCrc64,
                                                                                    Integer timeout,
                                                                                    BlobHttpHeaders blobHttpHeaders,
                                                                                    Map<String, String> metadata,
                                                                                    BlobRequestConditions requestConditions,
                                                                                    String requestId,
                                                                                    CpkInfo cpkInfo,
                                                                                    AccessTier tier,
                                                                                    CancellationToken cancellationToken,
                                                                                    CallbackWithHeader<BlockBlobItem, BlockBlobCommitBlockListHeaders> callback) {
        cancellationToken = cancellationToken == null ? CancellationToken.NONE : cancellationToken;
        requestConditions = requestConditions == null ? new BlobRequestConditions() : requestConditions;
        String leaseId = requestConditions.getLeaseId();
        DateTimeRfc1123 ifModifiedSince = requestConditions.getIfModifiedSince() == null
            ? null :
            new DateTimeRfc1123(requestConditions.getIfModifiedSince());
        DateTimeRfc1123 ifUnmodifiedSince = requestConditions.getIfUnmodifiedSince() == null
            ? null :
            new DateTimeRfc1123(requestConditions.getIfUnmodifiedSince());
        String ifMatch = requestConditions.getIfMatch();
        String ifNoneMatch = requestConditions.getIfNoneMatch();
        String cacheControl = null;

        if (blobHttpHeaders != null) {
            cacheControl = blobHttpHeaders.getCacheControl();
        }

        String contentType = null;

        if (blobHttpHeaders != null) {
            contentType = blobHttpHeaders.getContentType();
        }

        String contentEncoding = null;

        if (blobHttpHeaders != null) {
            contentEncoding = blobHttpHeaders.getContentEncoding();
        }

        String contentLanguage = null;

        if (blobHttpHeaders != null) {
            contentLanguage = blobHttpHeaders.getContentLanguage();
        }

        byte[] contentMd5 = null;

        if (blobHttpHeaders != null) {
            contentMd5 = blobHttpHeaders.getContentMd5();
        }

        String contentDisposition = null;

        if (blobHttpHeaders != null) {
            contentDisposition = blobHttpHeaders.getContentDisposition();
        }

        String encryptionKey = null;

        if (cpkInfo != null) {
            encryptionKey = cpkInfo.getEncryptionKey();
        }

        String encryptionKeySha256 = null;

        if (cpkInfo != null) {
            encryptionKeySha256 = cpkInfo.getEncryptionKeySha256();
        }

        EncryptionAlgorithmType encryptionAlgorithm = null;

        if (cpkInfo != null) {
            encryptionAlgorithm = cpkInfo.getEncryptionAlgorithm();
        }

        final String comp = "blocklist";
        String transactionalContentMD5Converted = Base64Util.encodeToString(transactionalContentMD5);
        String transactionalContentCrc64Converted = Base64Util.encodeToString(transactionalContentCrc64);
        String contentMd5Converted = Base64Util.encodeToString(contentMd5);

        BlockLookupList blockLookupList = new BlockLookupList().setLatest(base64BlockIds);
        final RequestBody blocks;

        try {
            blocks = RequestBody.create(MediaType.get("application/xml; charset=utf-8"),
                serializerAdapter.serialize(blockLookupList, SerializerFormat.XML));
        } catch (IOException ioe) {
            if (callback != null) {
                callback.onFailure(ioe, null);

                return null;
            } else {
                throw new RuntimeException(ioe);
            }
        }

        Call<ResponseBody> call = service.commitBlockList(containerName,
            blobName,
            timeout,
            transactionalContentMD5Converted,
            transactionalContentCrc64Converted,
            metadata,
            leaseId,
            tier,
            ifModifiedSince,
            ifUnmodifiedSince,
            ifMatch,
            ifNoneMatch,
            blocks,
            XMS_VERSION,
            requestId,
            comp,
            cacheControl,
            contentType,
            contentEncoding,
            contentLanguage,
            contentMd5Converted,
            contentDisposition,
            encryptionKey,
            encryptionKeySha256,
            encryptionAlgorithm);

        ((CancellationTokenImpl) cancellationToken).registerOnCancel(() -> {
            call.cancel();
        });

        if (callback != null) {
            executeCall(call, new retrofit2.Callback<ResponseBody>() {
                @Override
                public void onResponse(Call<ResponseBody> call, Response<ResponseBody> response) {
                    if (response.isSuccessful()) {
                        if (response.code() == 201) {
                            BlockBlobCommitBlockListHeaders typedHeader =
                                deserializeHeaders(response.headers(), BlockBlobCommitBlockListHeaders.class);

                            callback.onSuccess(new BlockBlobItem(typedHeader.getETag(),
                                    typedHeader.getLastModified(),
                                    typedHeader.getContentMD5(),
                                    typedHeader.isServerEncrypted(),
                                    typedHeader.getEncryptionKeySha256()),
                                typedHeader, response.raw());
                        } else {
                            String strContent = readAsString(response.body());

                            callback.onFailure(new BlobStorageException(strContent, response.raw()), response.raw());
                        }
                    } else {
                        String strContent = readAsString(response.errorBody());

                        callback.onFailure(new BlobStorageException(strContent, response.raw()), response.raw());
                    }
                }

                @Override
                public void onFailure(Call<ResponseBody> call, Throwable t) {
                    callback.onFailure(t, null);
                }
            });
            return null;
        } else {
            Response<ResponseBody> response = executeCall(call);

            if (response.isSuccessful()) {
                if (response.code() == 201) {
                    BlockBlobCommitBlockListHeaders typedHeader =
                        deserializeHeaders(response.headers(), BlockBlobCommitBlockListHeaders.class);

                    BlockBlobsCommitBlockListResponse result =
                        new BlockBlobsCommitBlockListResponse(response.raw().request(),
                            response.code(),
                            response.headers(),
                            null,
                            typedHeader);

                    return result;
                } else {
                    String strContent = readAsString(response.body());

                    throw new BlobStorageException(strContent, response.raw());
                }
            } else {
                String strContent = readAsString(response.errorBody());

                throw new BlobStorageException(strContent, response.raw());
            }
        }
    }

    private BlobDeleteResponse deleteBlobWithRestResponseIntern(String containerName,
                                                                String blobName,
                                                                String snapshot,
                                                                Integer timeout,
                                                                String version,
                                                                String leaseId,
                                                                DeleteSnapshotsOptionType deleteSnapshots,
                                                                OffsetDateTime ifModifiedSince,
                                                                OffsetDateTime ifUnmodifiedSince,
                                                                String ifMatch,
                                                                String ifNoneMatch,
                                                                String requestId,
                                                                CancellationToken cancellationToken,
                                                                CallbackWithHeader<Void, BlobDeleteHeaders> callback) {
        cancellationToken = cancellationToken == null ? CancellationToken.NONE : cancellationToken;
        DateTimeRfc1123 ifModifiedSinceConverted = ifModifiedSince == null ? null :
            new DateTimeRfc1123(ifModifiedSince);
        DateTimeRfc1123 ifUnmodifiedSinceConverted = ifUnmodifiedSince == null ? null :
            new DateTimeRfc1123(ifUnmodifiedSince);

        Call<ResponseBody> call = service.deleteBlob(containerName,
            blobName,
            snapshot,
            timeout,
            leaseId,
            deleteSnapshots,
            ifModifiedSinceConverted,
            ifUnmodifiedSinceConverted,
            ifMatch,
            ifNoneMatch,
            XMS_VERSION, // TODO: Replace with 'version'.
            requestId);

        ((CancellationTokenImpl) cancellationToken).registerOnCancel(() -> {
            call.cancel();
        });

        if (callback != null) {
            executeCall(call, new retrofit2.Callback<ResponseBody>() {
                @Override
                public void onResponse(@NonNull Call<ResponseBody> call, @NonNull Response<ResponseBody> response) {
                    if (response.isSuccessful()) {
                        if (response.code() == 202) {
                            BlobDeleteHeaders typedHeaders = deserializeHeaders(response.headers(),
                                BlobDeleteHeaders.class);

                            callback.onSuccess(null, typedHeaders, response.raw());
                        } else {
                            String strContent = readAsString(response.body());

                            callback.onFailure(new BlobStorageException(strContent, response.raw()), response.raw());
                        }
                    } else {
                        String strContent = readAsString(response.errorBody());

                        callback.onFailure(new BlobStorageException(strContent, response.raw()), response.raw());
                    }
                }

                @Override
                public void onFailure(@NonNull Call<ResponseBody> call, @NonNull Throwable t) {
                    callback.onFailure(t, null);
                }
            });

            return null;
        } else {
            Response<ResponseBody> response = executeCall(call);

            if (response.isSuccessful()) {
                if (response.code() == 202) {
                    BlobDeleteHeaders headers = deserializeHeaders(response.headers(),
                        BlobDeleteHeaders.class);

                    BlobDeleteResponse result = new BlobDeleteResponse(response.raw().request(),
                        response.code(),
                        response.headers(),
                        null,
                        headers);

                    return result;
                } else {
                    String strContent = readAsString(response.body());

                    throw new BlobStorageException(strContent, response.raw());
                }
            } else {
                String strContent = readAsString(response.errorBody());

                throw new BlobStorageException(strContent, response.raw());
            }
        }
    }


    private static <T> Response<T> executeCall(Call<T> call) {
        try {
            return call.execute();
        } catch (IOException ex) {
            throw new RuntimeException(ex);
        }
    }

    private static <T> void executeCall(Call<T> call, retrofit2.Callback<T> callback) {
        call.enqueue(callback);
    }

    private static String readAsString(ResponseBody body) {
        if (body == null) {
            return "";
        }

        try {
            return new String(body.bytes());
        } catch (IOException ioe) {
            throw new RuntimeException(ioe);
        } finally {
            body.close();
        }
    }

    private <T> T deserializeContent(ResponseBody body, Type type) {
        String str = readAsString(body);
        try {
            return this.serializerAdapter.deserialize(str, type, SerializerFormat.XML);
        } catch (IOException ioe) {
            throw new RuntimeException(ioe);
        }
    }

    private <T> T deserializeHeaders(Headers headers, Type type) {
        try {
            return this.serializerAdapter.deserialize(headers, type);
        } catch (IOException ioe) {
            throw new RuntimeException(ioe);
        }
    }

    private interface StorageBlobService {
        @PUT("{containerName}")
        Call<ResponseBody> createContainer(@Path("containerName") String containerName,
                                           @Query("timeout") Integer timeout,
                                           @Tag MetadataInterceptor.StorageMultiHeaders metadata,
                                           @Header("x-ms-blob-public-access") PublicAccessType access,
                                           @Header("x-ms-version") String version,
                                           @Header("x-ms-client-request-id") String requestId,
                                           @Query("restype") String restype,
                                           @Header("x-ms-default-encryption-scope") String defaultEncryptionScope,
                                           @Header("x-ms-deny-encryption-scope-override") Boolean encryptionScopeOverridePrevented);

        @DELETE("{containerName}")
        Call<ResponseBody> deleteContainer(@Path("containerName") String containerName,
                                           @Query("restype") String restype,
                                           @Query("timeout") Integer timeout,
                                           @Header("x-ms-lease-id") String leaseId,
                                           @Header("If-Modified-Since") DateTimeRfc1123 ifModifiedSince,
                                           @Header("If-Unmodified-Since") DateTimeRfc1123 ifUnmodifiedSince,
                                           @Header("x-ms-version") String version,
                                           @Header("x-ms-client-request-id") String requestId);

        @GET("{containerName}")
        Call<Void> getContainerProperties(@Path("containerName") String containerName,
                                          @Query("timeout") Integer timeout,
                                          @Header("x-ms-version") String version,
                                          @Header("x-ms-lease-id") String leaseId,
                                          @Header("x-ms-client-request-id") String requestId,
                                          @Query("restype") String resType);

        @GET("{containerName}")
        Call<ResponseBody> listBlobFlatSegment(@Path("containerName") String containerName,
                                               @Query("prefix") String prefix,
                                               @Query("marker") String marker,
                                               @Query("maxresults") Integer maxResults,
                                               @Query("include") String include,
                                               @Query("timeout") Integer timeout,
                                               @Header("x-ms-version") String version,
                                               @Header("x-ms-client-request-id") String requestId,
                                               @Query("restype") String resType,
                                               @Query("comp") String comp);

        @HEAD("{containerName}/{blob}")
        Call<Void> getBlobProperties(@Path("containerName") String containerName,
                                     @Path("blob") String blob,
                                     @Query("snapshot") String snapshot,
                                     @Query("timeout") Integer timeout,
                                     @Header("x-ms-version") String version,
                                     @Header("x-ms-lease-id") String leaseId,
                                     @Header("x-ms-client-request-id") String requestId,
                                     @Header("x-ms-encryption-key") String encryptionKey,
                                     @Header("x-ms-encryption-key-sha256") String encryptionKeySha256,
                                     @Header("x-ms-encryption-algorithm") EncryptionAlgorithmType encryptionAlgorithm);

<<<<<<< HEAD
        @PUT("{containerName}/{blob}")
        Call<ResponseBody> setBlobHttpHeaders(@Path("containerName") String containerName,
                                              @Path("blob") String blob,
                                              @Query("timeout") Integer timeout,
                                              @Header("x-ms-lease-id") String leaseId,
                                              @Header("If-Modified-Since") DateTimeRfc1123 ifModifiedSince,
                                              @Header("If-Unmodified-Since") DateTimeRfc1123 ifUnmodifiedSince,
                                              @Header("If-Match") String ifMatch,
                                              @Header("If-None-Match") String ifNoneMatch,
                                              @Header("x-ms-if-tags") String ifTags,
                                              @Header("x-ms-version") String version,
                                              @Header("x-ms-client-request-id") String requestId,
                                              @Query("comp") String comp,
                                              @Header("x-ms-blob-cache-control") String cacheControl,
                                              @Header("x-ms-blob-content-type") String contentType,
                                              @Header("x-ms-blob-content-md5") String contentMd5,
                                              @Header("x-ms-blob-content-encoding") String contentEncoding,
                                              @Header("x-ms-blob-content-language") String contentLanguage,
                                              @Header("x-ms-blob-content-disposition") String contentDisposition);

=======
>>>>>>> 24ca6310
        @GET("{containerName}/{blob}")
        Call<ResponseBody> download(@Path("containerName") String containerName,
                                    @Path("blob") String blob,
                                    @Query("snapshot") String snapshot,
                                    @Query("timeout") Integer timeout,
                                    @Header("x-ms-range") String range,
                                    @Header("x-ms-lease-id") String leaseId,
                                    @Header("x-ms-range-get-content-md5") Boolean rangeGetContentMd5,
                                    @Header("x-ms-range-get-content-crc64") Boolean rangeGetContentCrc64,
                                    @Header("If-Modified-Since") DateTimeRfc1123 ifModifiedSince,
                                    @Header("If-Unmodified-Since") DateTimeRfc1123 ifUnmodifiedSince,
                                    @Header("If-Match") String ifMatch,
                                    @Header("If-None-Match") String ifNoneMatch,
                                    @Header("x-ms-version") String version,
                                    @Header("x-ms-client-request-id") String requestId,
                                    @Header("x-ms-encryption-key") String encryptionKey,
                                    @Header("x-ms-encryption-key-sha256") String encryptionKeySha256,
                                    @Header("x-ms-encryption-algorithm") EncryptionAlgorithmType encryptionAlgorithm);

        @PUT("{containerName}/{blob}")
        Call<ResponseBody> stageBlock(@Path("containerName") String containerName,
                                      @Path("blob") String blob,
                                      @Query("blockid") String blockId,
                                      @Header("Content-Length") long contentLength,
                                      @Header("Content-MD5") String transactionalContentMD5,
                                      @Header("x-ms-content-crc64") String transactionalContentCrc64,
                                      @Body RequestBody blockContent,
                                      @Query("timeout") Integer timeout,
                                      @Header("x-ms-lease-id") String leaseId,
                                      @Header("x-ms-version") String version,
                                      @Header("x-ms-client-request-id") String requestId,
                                      @Query("comp") String comp,
                                      @Header("x-ms-encryption-key") String encryptionKey,
                                      @Header("x-ms-encryption-key-sha256") String encryptionKeySha256,
                                      @Header("x-ms-encryption-algorithm") EncryptionAlgorithmType encryptionAlgorithm);

        @PUT("{containerName}/{blob}")
        Call<ResponseBody> commitBlockList(@Path("containerName") String containerName,
                                           @Path("blob") String blobName,
                                           @Query("timeout") Integer timeout,
                                           @Header("Content-MD5") String transactionalContentMD5,
                                           @Header("x-ms-content-crc64") String transactionalContentCrc64,
                                           @Header("x-ms-meta-") Map<String, String> metadata,
                                           @Header("x-ms-lease-id") String leaseId,
                                           @Header("x-ms-access-tier") AccessTier tier,
                                           @Header("If-Modified-Since") DateTimeRfc1123 ifModifiedSince,
                                           @Header("If-Unmodified-Since") DateTimeRfc1123 ifUnmodifiedSince,
                                           @Header("If-Match") String ifMatch,
                                           @Header("If-None-Match") String ifNoneMatch,
                                           @Body RequestBody blocks,
                                           @Header("x-ms-version") String version,
                                           @Header("x-ms-client-request-id") String requestId,
                                           @Query("comp") String comp,
                                           @Header("x-ms-blob-cache-control") String cacheControl,
                                           @Header("x-ms-blob-content-type") String contentType,
                                           @Header("x-ms-blob-content-encoding") String contentEncoding,
                                           @Header("x-ms-blob-content-language") String contentLanguage,
                                           @Header("x-ms-blob-content-md5") String contentMd5,
                                           @Header("x-ms-blob-content-disposition") String contentDisposition,
                                           @Header("x-ms-encryption-key") String encryptionKey,
                                           @Header("x-ms-encryption-key-sha256") String encryptionKeySha256,
                                           @Header("x-ms-encryption-algorithm") EncryptionAlgorithmType encryptionAlgorithm);

        @DELETE("{containerName}/{blob}")
        Call<ResponseBody> deleteBlob(@Path("containerName") String containerName,
                                      @Path("blob") String blobName,
                                      @Query("snapshot") String snapshot,
                                      @Query("timeout") Integer timeout,
                                      @Header("x-ms-lease-id") String leaseId,
                                      @Header("x-ms-delete-snapshots") DeleteSnapshotsOptionType deleteSnapshots,
                                      @Header("If-Modified-Since") DateTimeRfc1123 ifModifiedSince,
                                      @Header("If-Unmodified-Since") DateTimeRfc1123 ifUnmodifiedSince,
                                      @Header("If-Match") String ifMatch,
                                      @Header("If-None-Match") String ifNoneMatch,
                                      @Header("x-ms-version") String version,
                                      @Header("x-ms-client-request-id") String requestId);
    }

    private boolean validateNoETag(BlobRequestConditions modifiedRequestConditions) {
        if (modifiedRequestConditions == null) {
            return true;
        }
        return modifiedRequestConditions.getIfMatch() == null && modifiedRequestConditions.getIfNoneMatch() == null;
    }
}<|MERGE_RESOLUTION|>--- conflicted
+++ resolved
@@ -2270,7 +2270,6 @@
                                      @Header("x-ms-encryption-key-sha256") String encryptionKeySha256,
                                      @Header("x-ms-encryption-algorithm") EncryptionAlgorithmType encryptionAlgorithm);
 
-<<<<<<< HEAD
         @PUT("{containerName}/{blob}")
         Call<ResponseBody> setBlobHttpHeaders(@Path("containerName") String containerName,
                                               @Path("blob") String blob,
@@ -2290,9 +2289,7 @@
                                               @Header("x-ms-blob-content-encoding") String contentEncoding,
                                               @Header("x-ms-blob-content-language") String contentLanguage,
                                               @Header("x-ms-blob-content-disposition") String contentDisposition);
-
-=======
->>>>>>> 24ca6310
+        
         @GET("{containerName}/{blob}")
         Call<ResponseBody> download(@Path("containerName") String containerName,
                                     @Path("blob") String blob,
