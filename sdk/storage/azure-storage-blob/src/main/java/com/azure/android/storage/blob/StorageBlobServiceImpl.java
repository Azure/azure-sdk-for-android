--- conflicted
+++ resolved
@@ -27,11 +27,9 @@
 import com.azure.android.storage.blob.models.BlobSetTagsHeaders;
 import com.azure.android.storage.blob.models.BlobStorageException;
 import com.azure.android.storage.blob.models.BlobDeleteResponse;
-<<<<<<< HEAD
 import com.azure.android.storage.blob.models.BlobSetTagsResponse;
 import com.azure.android.storage.blob.models.BlobTag;
-=======
->>>>>>> 0e9eed8f
+import com.azure.android.storage.blob.models.BlobTags;
 import com.azure.android.storage.blob.models.BlobTags;
 import com.azure.android.storage.blob.models.BlockBlobCommitBlockListHeaders;
 import com.azure.android.storage.blob.models.BlockBlobItem;
@@ -59,10 +57,8 @@
 
 import java.io.IOException;
 import java.lang.reflect.Type;
-<<<<<<< HEAD
 import java.util.ArrayList;
-=======
->>>>>>> 0e9eed8f
+import java.util.HashMap;
 import java.util.HashMap;
 import java.util.List;
 import java.util.Map;
@@ -482,6 +478,126 @@
             leaseId,
             requestId,
             cpkInfo,
+            cancellationToken,
+            callback);
+    }
+
+    /**
+     * Gets tags associated with a blob.
+     *
+     * @param containerName The container name.
+     * @param blobName      The blob name.
+     * @return A response containing the blob tags information.
+     */
+    BlobTags getTags(String containerName,
+                     String blobName) {
+        return getTagsWithRestResponse(containerName,
+            blobName,
+            null,
+            null,
+            null,
+            null,
+            null,
+            null,
+            CancellationToken.NONE).getValue();
+    }
+
+    /**
+     * Gets tags associated with a blob.
+     *
+     * @param containerName The container name.
+     * @param blobName      The blob name.
+     * @param callback      Callback that receives the response.
+     */
+    void getTags(String containerName,
+                 String blobName,
+                 CallbackWithHeader<BlobTags, BlobGetTagsHeaders> callback) {
+        getTags(containerName,
+            blobName,
+            null,
+            null,
+            null,
+            null,
+            null,
+            null,
+            CancellationToken.NONE,
+            callback);
+    }
+
+    /**
+     * Gets tags associated with a blob.
+     *
+     * @param containerName     The container name.
+     * @param blobName          The blob name.
+     * @param snapshot          The snapshot parameter is an opaque DateTime value that, when present, specifies the
+     *                          blob snapshot to retrieve. For more information on working with blob snapshots, see &lt;a href="https://docs.microsoft.com/en-us/rest/api/storageservices/fileservices/creating-a-snapshot-of-a-blob"&gt;Creating a Snapshot of a Blob.&lt;/a&gt;.
+     * @param versionId         The version id parameter is an opaque DateTime value that, when present, specifies the version of the blob to operate on. It's for service version 2019-10-10 and newer.
+     * @param timeout           The timeout parameter is expressed in seconds. For more information, see
+     *                          &lt;a href="https://docs.microsoft.com/en-us/rest/api/storageservices/fileservices/setting-timeouts-for-blob-service-operations"&gt;Setting Timeouts for Blob Service Operations.&lt;/a&gt;.
+     * @param version           Specifies the version of the operation to use for this request.
+     * @param ifTags            Specify a SQL where clause on blob tags to operate only on blobs with a matching value.
+     * @param requestId         Provides a client-generated, opaque value with a 1 KB character limit that is
+     *                          recorded in the analytics logs when storage analytics logging is enabled.
+     * @param cancellationToken The token to request cancellation.
+     * @return The response information returned from the server when getting tags on a blob.
+     */
+    BlobGetTagsResponse getTagsWithRestResponse(String containerName,
+                                                String blobName,
+                                                String snapshot,
+                                                String versionId,
+                                                Integer timeout,
+                                                String version,
+                                                String requestId,
+                                                String ifTags,
+                                                CancellationToken cancellationToken) {
+        return getTagsWithRestResponseIntern(containerName,
+            blobName,
+            snapshot,
+            versionId,
+            timeout,
+            version,
+            requestId,
+            ifTags,
+            cancellationToken,
+            null);
+    }
+
+
+    /**
+     * Gets tags associated with a blob.
+     *
+     * @param containerName     The container name.
+     * @param blobName          The blob name.
+     * @param snapshot          The snapshot parameter is an opaque DateTime value that, when present, specifies the
+     *                          blob snapshot to retrieve. For more information on working with blob snapshots, see &lt;a href="https://docs.microsoft.com/en-us/rest/api/storageservices/fileservices/creating-a-snapshot-of-a-blob"&gt;Creating a Snapshot of a Blob.&lt;/a&gt;.
+     * @param versionId         The version id parameter is an opaque DateTime value that, when present, specifies the version of the blob to operate on. It's for service version 2019-10-10 and newer.
+     * @param timeout           The timeout parameter is expressed in seconds. For more information, see
+     *                          &lt;a href="https://docs.microsoft.com/en-us/rest/api/storageservices/fileservices/setting-timeouts-for-blob-service-operations"&gt;Setting Timeouts for Blob Service Operations.&lt;/a&gt;.
+     * @param version           Specifies the version of the operation to use for this request.
+     * @param ifTags            Specify a SQL where clause on blob tags to operate only on blobs with a matching value.
+     * @param requestId         Provides a client-generated, opaque value with a 1 KB character limit that is
+     *                          recorded in the analytics logs when storage analytics logging is enabled.
+     * @param cancellationToken The token to request cancellation.
+     * @param callback          Callback that receives the response.
+     */
+    void getTags(String containerName,
+                 String blobName,
+                 String snapshot,
+                 String versionId,
+                 Integer timeout,
+                 String version,
+                 String ifTags,
+                 String requestId,
+                 CancellationToken cancellationToken,
+                 CallbackWithHeader<BlobTags, BlobGetTagsHeaders> callback) {
+        getTagsWithRestResponseIntern(containerName,
+            blobName,
+            snapshot,
+            versionId,
+            timeout,
+            version,
+            requestId,
+            ifTags,
             cancellationToken,
             callback);
     }
@@ -1364,126 +1480,6 @@
         }
     }
 
-    /**
-     * Gets tags associated with a blob.
-     *
-     * @param containerName The container name.
-     * @param blobName      The blob name.
-     * @return A response containing the blob tags information.
-     */
-    BlobTags getTags(String containerName,
-                     String blobName) {
-        return getTagsWithRestResponse(containerName,
-            blobName,
-            null,
-            null,
-            null,
-            null,
-            null,
-            null,
-            CancellationToken.NONE).getValue();
-    }
-
-    /**
-     * Gets tags associated with a blob.
-     *
-     * @param containerName The container name.
-     * @param blobName      The blob name.
-     * @param callback      Callback that receives the response.
-     */
-    void getTags(String containerName,
-                 String blobName,
-                 CallbackWithHeader<BlobTags, BlobGetTagsHeaders> callback) {
-        getTags(containerName,
-            blobName,
-            null,
-            null,
-            null,
-            null,
-            null,
-            null,
-            CancellationToken.NONE,
-            callback);
-    }
-
-    /**
-     * Gets tags associated with a blob.
-     *
-     * @param containerName     The container name.
-     * @param blobName          The blob name.
-     * @param snapshot          The snapshot parameter is an opaque DateTime value that, when present, specifies the
-     *                          blob snapshot to retrieve. For more information on working with blob snapshots, see &lt;a href="https://docs.microsoft.com/en-us/rest/api/storageservices/fileservices/creating-a-snapshot-of-a-blob"&gt;Creating a Snapshot of a Blob.&lt;/a&gt;.
-     * @param versionId         The version id parameter is an opaque DateTime value that, when present, specifies the version of the blob to operate on. It's for service version 2019-10-10 and newer.
-     * @param timeout           The timeout parameter is expressed in seconds. For more information, see
-     *                          &lt;a href="https://docs.microsoft.com/en-us/rest/api/storageservices/fileservices/setting-timeouts-for-blob-service-operations"&gt;Setting Timeouts for Blob Service Operations.&lt;/a&gt;.
-     * @param version           Specifies the version of the operation to use for this request.
-     * @param ifTags            Specify a SQL where clause on blob tags to operate only on blobs with a matching value.
-     * @param requestId         Provides a client-generated, opaque value with a 1 KB character limit that is
-     *                          recorded in the analytics logs when storage analytics logging is enabled.
-     * @param cancellationToken The token to request cancellation.
-     * @return The response information returned from the server when getting tags on a blob.
-     */
-    BlobGetTagsResponse getTagsWithRestResponse(String containerName,
-                                                String blobName,
-                                                String snapshot,
-                                                String versionId,
-                                                Integer timeout,
-                                                String version,
-                                                String requestId,
-                                                String ifTags,
-                                                CancellationToken cancellationToken) {
-        return getTagsWithRestResponseIntern(containerName,
-            blobName,
-            snapshot,
-            versionId,
-            timeout,
-            version,
-            requestId,
-            ifTags,
-            cancellationToken,
-            null);
-    }
-
-
-    /**
-     * Gets tags associated with a blob.
-     *
-     * @param containerName     The container name.
-     * @param blobName          The blob name.
-     * @param snapshot          The snapshot parameter is an opaque DateTime value that, when present, specifies the
-     *                          blob snapshot to retrieve. For more information on working with blob snapshots, see &lt;a href="https://docs.microsoft.com/en-us/rest/api/storageservices/fileservices/creating-a-snapshot-of-a-blob"&gt;Creating a Snapshot of a Blob.&lt;/a&gt;.
-     * @param versionId         The version id parameter is an opaque DateTime value that, when present, specifies the version of the blob to operate on. It's for service version 2019-10-10 and newer.
-     * @param timeout           The timeout parameter is expressed in seconds. For more information, see
-     *                          &lt;a href="https://docs.microsoft.com/en-us/rest/api/storageservices/fileservices/setting-timeouts-for-blob-service-operations"&gt;Setting Timeouts for Blob Service Operations.&lt;/a&gt;.
-     * @param version           Specifies the version of the operation to use for this request.
-     * @param ifTags            Specify a SQL where clause on blob tags to operate only on blobs with a matching value.
-     * @param requestId         Provides a client-generated, opaque value with a 1 KB character limit that is
-     *                          recorded in the analytics logs when storage analytics logging is enabled.
-     * @param cancellationToken The token to request cancellation.
-     * @param callback          Callback that receives the response.
-     */
-    void getTags(String containerName,
-                String blobName,
-                String snapshot,
-                String versionId,
-                Integer timeout,
-                String version,
-                String ifTags,
-                String requestId,
-                CancellationToken cancellationToken,
-                CallbackWithHeader<BlobTags, BlobGetTagsHeaders> callback) {
-        getTagsWithRestResponseIntern(containerName,
-            blobName,
-            snapshot,
-            versionId,
-            timeout,
-            version,
-            requestId,
-            ifTags,
-            cancellationToken,
-            callback);
-    }
-
     private ContainersListBlobFlatSegmentResponse listBlobFlatSegmentWithRestResponseIntern(String pageId,
                                                                                             String containerName,
                                                                                             String prefix,
@@ -2276,8 +2272,6 @@
         }
     }
 
-<<<<<<< HEAD
-=======
     private BlobGetTagsResponse getTagsWithRestResponseIntern(String containerName,
                                                               String blobName,
                                                               String snapshot,
@@ -2367,7 +2361,6 @@
             }
         }
     }
->>>>>>> 0e9eed8f
 
     private static <T> Response<T> executeCall(Call<T> call) {
         try {
@@ -2465,6 +2458,17 @@
                                      @Header("x-ms-encryption-key") String encryptionKey,
                                      @Header("x-ms-encryption-key-sha256") String encryptionKeySha256,
                                      @Header("x-ms-encryption-algorithm") EncryptionAlgorithmType encryptionAlgorithm);
+
+        @GET("{containerName}/{blob}")
+        Call<ResponseBody> getTags(@Path("containerName") String containerName,
+                                   @Path("blob") String blobName,
+                                   @Query("snapshot") String snapshot,
+                                   @Query("versionid") String versionId,
+                                   @Query("timeout") Integer timeout,
+                                   @Query("comp") String comp,
+                                   @Header("x-ms-version") String version,
+                                   @Header("x-ms-client-request-id") String requestId,
+                                   @Header("x-ms-if-tags") String ifTags);
 
         @PUT("{containerName}/{blob}")
         Call<ResponseBody> setBlobTags(@Path("containerName") String containerName,
@@ -2543,7 +2547,6 @@
                                            @Header("x-ms-encryption-algorithm") EncryptionAlgorithmType encryptionAlgorithm);
 
         @DELETE("{containerName}/{blob}")
-<<<<<<< HEAD
         Call<ResponseBody> deleteBlob(@Path("containerName") String containerName,
                                       @Path("blob") String blobName,
                                       @Query("snapshot") String snapshot,
@@ -2563,30 +2566,5 @@
             return true;
         }
         return modifiedRequestConditions.getIfMatch() == null && modifiedRequestConditions.getIfNoneMatch() == null;
-=======
-        Call<ResponseBody> delete(@Path("containerName") String containerName,
-                                  @Path("blob") String blobName,
-                                  @Query("snapshot") String snapshot,
-                                  @Query("timeout") Integer timeout,
-                                  @Header("x-ms-lease-id") String leaseId,
-                                  @Header("x-ms-delete-snapshots") DeleteSnapshotsOptionType deleteSnapshots,
-                                  @Header("If-Modified-Since") DateTimeRfc1123 ifModifiedSince,
-                                  @Header("If-Unmodified-Since") DateTimeRfc1123 ifUnmodifiedSince,
-                                  @Header("If-Match") String ifMatch,
-                                  @Header("If-None-Match") String ifNoneMatch,
-                                  @Header("x-ms-version") String version,
-                                  @Header("x-ms-client-request-id") String requestId);
-
-        @GET("{containerName}/{blob}")
-        Call<ResponseBody> getTags(@Path("containerName") String containerName,
-                                   @Path("blob") String blobName,
-                                   @Query("snapshot") String snapshot,
-                                   @Query("versionid") String versionId,
-                                   @Query("timeout") Integer timeout,
-                                   @Query("comp") String comp,
-                                   @Header("x-ms-version") String version,
-                                   @Header("x-ms-client-request-id") String requestId,
-                                   @Header("x-ms-if-tags") String ifTags);
->>>>>>> 0e9eed8f
     }
 }