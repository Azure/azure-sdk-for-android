--- conflicted
+++ resolved
@@ -25,19 +25,14 @@
 import com.azure.android.storage.blob.models.BlobGetTagsResponse;
 import com.azure.android.storage.blob.models.BlobHttpHeaders;
 import com.azure.android.storage.blob.models.BlobRequestConditions;
-<<<<<<< HEAD
-import com.azure.android.storage.blob.models.BlobSetMetadataHeaders;
-import com.azure.android.storage.blob.models.BlobStorageException;
-import com.azure.android.storage.blob.models.BlobDeleteResponse;
-import com.azure.android.storage.blob.models.BlobSetMetadataResponse;
-=======
 import com.azure.android.storage.blob.models.BlobSetHttpHeadersHeaders;
 import com.azure.android.storage.blob.models.BlobSetHttpHeadersResponse;
+import com.azure.android.storage.blob.models.BlobSetMetadataHeaders;
+import com.azure.android.storage.blob.models.BlobSetMetadataResponse;
 import com.azure.android.storage.blob.models.BlobSetTierHeaders;
 import com.azure.android.storage.blob.models.BlobSetTierResponse;
 import com.azure.android.storage.blob.models.BlobStorageException;
 import com.azure.android.storage.blob.models.BlobTags;
->>>>>>> 3b631043
 import com.azure.android.storage.blob.models.BlockBlobCommitBlockListHeaders;
 import com.azure.android.storage.blob.models.BlockBlobItem;
 import com.azure.android.storage.blob.models.BlockBlobStageBlockHeaders;
@@ -59,16 +54,12 @@
 import com.azure.android.storage.blob.models.ListBlobsIncludeItem;
 import com.azure.android.storage.blob.models.ListBlobsOptions;
 import com.azure.android.storage.blob.models.PublicAccessType;
-<<<<<<< HEAD
-=======
 import com.azure.android.storage.blob.models.RehydratePriority;
->>>>>>> 3b631043
 
 import org.threeten.bp.OffsetDateTime;
 
 import java.io.IOException;
 import java.lang.reflect.Type;
-import java.util.HashMap;
 import java.util.List;
 import java.util.Map;
 import java.util.Objects;
@@ -492,7 +483,75 @@
             callback);
     }
 
-<<<<<<< HEAD
+    Void setBlobHttpHeaders(String containerName,
+                            String blobName,
+                            BlobHttpHeaders headers) {
+        BlobSetHttpHeadersResponse blobSetHttpHeadersResponse = setBlobHttpHeadersWithRestResponse(containerName,
+            blobName,
+            null,
+            null,
+            null,
+            headers,
+            null,
+            CancellationToken.NONE);
+
+        return blobSetHttpHeadersResponse.getValue();
+    }
+
+    void setBlobHttpHeaders(String containerName,
+                            String blobName,
+                            BlobHttpHeaders headers,
+                            CallbackWithHeader<Void, BlobSetHttpHeadersHeaders> callback) {
+        setBlobHttpHeaders(containerName,
+            blobName,
+            null,
+            null,
+            null,
+            headers,
+            null,
+            CancellationToken.NONE,
+            callback);
+    }
+
+    BlobSetHttpHeadersResponse setBlobHttpHeadersWithRestResponse(String containerName,
+                                                                  String blobName,
+                                                                  Integer timeout,
+                                                                  String version,
+                                                                  BlobRequestConditions requestConditions,
+                                                                  BlobHttpHeaders headers,
+                                                                  String requestId,
+                                                                  CancellationToken cancellationToken) {
+        return setHttpHeadersWithRestResponseIntern(containerName,
+            blobName,
+            timeout,
+            requestConditions,
+            headers,
+            requestId,
+            version,
+            cancellationToken,
+            null);
+    }
+
+    void setBlobHttpHeaders(String containerName,
+                            String blobName,
+                            Integer timeout,
+                            String version,
+                            BlobRequestConditions requestConditions,
+                            BlobHttpHeaders headers,
+                            String requestId,
+                            CancellationToken cancellationToken,
+                            CallbackWithHeader<Void, BlobSetHttpHeadersHeaders> callback) {
+        this.setHttpHeadersWithRestResponseIntern(containerName,
+            blobName,
+            timeout,
+            requestConditions,
+            headers,
+            requestId,
+            version,
+            cancellationToken,
+            callback);
+    }
+
     Void setBlobMetadata(String containerName,
                          String blobName,
                          Map<String, String> metadata) {
@@ -510,9 +569,9 @@
     }
 
     void setBlobMetadata(String containerName,
-                            String blobName,
-                            Map<String, String> metadata,
-                            CallbackWithHeader<Void, BlobSetMetadataHeaders> callback) {
+                         String blobName,
+                         Map<String, String> metadata,
+                         CallbackWithHeader<Void, BlobSetMetadataHeaders> callback) {
         setBlobMetadata(containerName,
             blobName,
             null,
@@ -547,15 +606,15 @@
     }
 
     void setBlobMetadata(String containerName,
-                            String blobName,
-                            Integer timeout,
-                            String version,
-                            BlobRequestConditions requestConditions,
-                            Map<String, String> metadata,
-                            String requestId,
-                            CpkInfo cpkInfo,
-                            CancellationToken cancellationToken,
-                            CallbackWithHeader<Void, BlobSetMetadataHeaders> callback) {
+                         String blobName,
+                         Integer timeout,
+                         String version,
+                         BlobRequestConditions requestConditions,
+                         Map<String, String> metadata,
+                         String requestId,
+                         CpkInfo cpkInfo,
+                         CancellationToken cancellationToken,
+                         CallbackWithHeader<Void, BlobSetMetadataHeaders> callback) {
         this.setBlobMetadataWithRestResponseIntern(containerName,
             blobName,
             timeout,
@@ -564,113 +623,6 @@
             requestId,
             version,
             cpkInfo,
-            cancellationToken,
-            callback);
-    }
-
-    /**
-     * The Get Blob Properties operation reads a blob's metadata and properties. You can also call it to read a
-     * snapshot or version.
-     *
-     * @param containerName The container name.
-     * @param timeout       The timeout parameter is expressed in seconds. For more information, see &lt;a href="https://docs.microsoft.com/en-us/rest/api/storageservices/fileservices/setting-timeouts-for-blob-service-operations"&gt;Setting Timeouts for Blob Service Operations.&lt;/a&gt;.
-     * @param version       Specifies the version of the operation to use for this request.
-     * @param leaseId       If specified, the operation only succeeds if the resource's lease is active and matches this ID.
-     * @param callback      Callback that receives the response.
-     */
-    void getContainerProperties(String containerName,
-                                Integer timeout,
-                                String version,
-                                String leaseId,
-                                String requestId,
-                                CancellationToken cancellationToken,
-                                CallbackWithHeader<Void, ContainerGetPropertiesHeaders> callback) {
-        this.getContainerPropertiesWithRestResponseIntern(containerName,
-            timeout,
-            version,
-            leaseId,
-            requestId,
-            cancellationToken,
-            callback);
-    }
-
-    /**
-     * Reads the entire blob.
-     *
-     * @param containerName The container name.
-     * @param blobName      The blob name.
-     * @return A response containing the blob data.
-     */
-    ResponseBody download(String containerName,
-                          String blobName) {
-        return downloadWithRestResponse(containerName,
-=======
-    Void setBlobHttpHeaders(String containerName,
-                            String blobName,
-                            BlobHttpHeaders headers) {
-        BlobSetHttpHeadersResponse blobSetHttpHeadersResponse = setBlobHttpHeadersWithRestResponse(containerName,
->>>>>>> 3b631043
-            blobName,
-            null,
-            null,
-            null,
-            headers,
-            null,
-            CancellationToken.NONE);
-
-        return blobSetHttpHeadersResponse.getValue();
-    }
-
-    void setBlobHttpHeaders(String containerName,
-                            String blobName,
-                            BlobHttpHeaders headers,
-                            CallbackWithHeader<Void, BlobSetHttpHeadersHeaders> callback) {
-        setBlobHttpHeaders(containerName,
-            blobName,
-            null,
-            null,
-            null,
-            headers,
-            null,
-            CancellationToken.NONE,
-            callback);
-    }
-
-    BlobSetHttpHeadersResponse setBlobHttpHeadersWithRestResponse(String containerName,
-                                                                  String blobName,
-                                                                  Integer timeout,
-                                                                  String version,
-                                                                  BlobRequestConditions requestConditions,
-                                                                  BlobHttpHeaders headers,
-                                                                  String requestId,
-                                                                  CancellationToken cancellationToken) {
-        return setHttpHeadersWithRestResponseIntern(containerName,
-            blobName,
-            timeout,
-            requestConditions,
-            headers,
-            requestId,
-            version,
-            cancellationToken,
-            null);
-    }
-
-    void setBlobHttpHeaders(String containerName,
-                            String blobName,
-                            Integer timeout,
-                            String version,
-                            BlobRequestConditions requestConditions,
-                            BlobHttpHeaders headers,
-                            String requestId,
-                            CancellationToken cancellationToken,
-                            CallbackWithHeader<Void, BlobSetHttpHeadersHeaders> callback) {
-        this.setHttpHeadersWithRestResponseIntern(containerName,
-            blobName,
-            timeout,
-            requestConditions,
-            headers,
-            requestId,
-            version,
             cancellationToken,
             callback);
     }
@@ -1373,8 +1325,6 @@
             version,
             deleteSnapshots,
             requestConditions,
-<<<<<<< HEAD
-=======
             requestId,
             cancellationToken,
             callback);
@@ -1454,183 +1404,12 @@
             versionId,
             timeout,
             version,
->>>>>>> 3b631043
             requestId,
             ifTags,
             cancellationToken,
-            callback);
-    }
-
-    private ContainerCreateResponse createContainersWithRestResponseIntern(String containerName,
-                                                                           Integer timeout,
-                                                                           Map<String, String> metadata,
-                                                                           PublicAccessType publicAccessType,
-                                                                           String version,
-                                                                           String requestId,
-                                                                           CancellationToken cancellationToken,
-                                                                           CallbackWithHeader<Void, ContainerCreateHeaders> callback) {
-        cancellationToken = cancellationToken == null ? CancellationToken.NONE : cancellationToken;
-
-        Call<ResponseBody> call = service.createContainer(containerName,
-            timeout,
-            metadata == null ? null : new MetadataInterceptor.StorageMultiHeaders(metadata),
-            publicAccessType,
-            XMS_VERSION, // TODO: Replace with 'version'.
-            requestId,
-            "container",
-            null, // TODO: Add cpk stuff?
             null);
-
-        ((CancellationTokenImpl) cancellationToken).registerOnCancel(() -> {
-            call.cancel();
-        });
-
-        if (callback != null) {
-            executeCall(call, new retrofit2.Callback<ResponseBody>() {
-                @Override
-                public void onResponse(@NonNull Call<ResponseBody> call, @NonNull Response<ResponseBody> response) {
-                    if (response.isSuccessful()) {
-                        if (response.code() == 201) {
-                            ContainerCreateHeaders typedHeaders = deserializeHeaders(response.headers(),
-                                ContainerCreateHeaders.class);
-
-                            callback.onSuccess(null, typedHeaders, response.raw());
-                        } else {
-                            callback.onFailure(new BlobStorageException(null, response.raw()), response.raw());
-                        }
-                    } else {
-                        String strContent = readAsString(response.errorBody());
-
-                        callback.onFailure(new BlobStorageException(strContent, response.raw()), response.raw());
-                    }
-                }
-
-                @Override
-                public void onFailure(@NonNull Call<ResponseBody> call, @NonNull Throwable t) {
-                    callback.onFailure(t, null);
-                }
-            });
-
-            return null;
-        } else {
-            Response<ResponseBody> response = executeCall(call);
-
-            if (response.isSuccessful()) {
-                if (response.code() == 201) {
-                    ContainerCreateHeaders headers = deserializeHeaders(response.headers(),
-                        ContainerCreateHeaders.class);
-
-                    ContainerCreateResponse result = new ContainerCreateResponse(response.raw().request(),
-                        response.code(),
-                        response.headers(),
-                        null,
-                        headers);
-
-                    return result;
-                } else {
-                    throw new BlobStorageException(null, response.raw());
-                }
-            } else {
-                String strContent = readAsString(response.errorBody());
-
-                throw new BlobStorageException(strContent, response.raw());
-            }
-        }
-    }
-
-    private ContainerDeleteResponse deleteContainerWithRestResponseIntern(String containerName,
-                                                                          Integer timeout,
-                                                                          String version,
-                                                                          BlobRequestConditions requestConditions,
-                                                                          String requestId,
-                                                                          CancellationToken cancellationToken,
-                                                                          CallbackWithHeader<Void, ContainerDeleteHeaders> callback) {
-        cancellationToken = cancellationToken == null ? CancellationToken.NONE : cancellationToken;
-        final String restype = "container";
-        requestConditions = requestConditions == null ? new BlobRequestConditions() : requestConditions;
-        if (!validateNoETag(requestConditions)) {
-            // Throwing is preferred to Single.error because this will error out immediately instead of waiting until
-            // subscription.
-            throw new UnsupportedOperationException("ETag access conditions are not supported for this API.");
-        }
-
-        DateTimeRfc1123 ifModifiedSinceConverted = requestConditions.getIfModifiedSince() == null ? null :
-            new DateTimeRfc1123(requestConditions.getIfModifiedSince());
-        DateTimeRfc1123 ifUnmodifiedSinceConverted = requestConditions.getIfUnmodifiedSince() == null ? null :
-            new DateTimeRfc1123(requestConditions.getIfUnmodifiedSince());
-
-        Call<ResponseBody> call = service.deleteContainer(containerName,
-            restype,
-            timeout,
-            requestConditions.getLeaseId(),
-            ifModifiedSinceConverted,
-            ifUnmodifiedSinceConverted,
-            XMS_VERSION, // TODO: Replace with 'version'.
-            requestId);
-
-        ((CancellationTokenImpl) cancellationToken).registerOnCancel(() -> {
-            call.cancel();
-        });
-
-        if (callback != null) {
-            executeCall(call, new retrofit2.Callback<ResponseBody>() {
-                @Override
-                public void onResponse(@NonNull Call<ResponseBody> call, @NonNull Response<ResponseBody> response) {
-                    if (response.isSuccessful()) {
-                        if (response.code() == 202) {
-                            ContainerDeleteHeaders typedHeaders = deserializeHeaders(response.headers(),
-                                ContainerDeleteHeaders.class);
-
-                            callback.onSuccess(null, typedHeaders, response.raw());
-                        } else {
-                            String strContent = readAsString(response.body());
-
-                            callback.onFailure(new BlobStorageException(strContent, response.raw()), response.raw());
-                        }
-                    } else {
-                        String strContent = readAsString(response.errorBody());
-
-                        callback.onFailure(new BlobStorageException(strContent, response.raw()), response.raw());
-                    }
-                }
-
-                @Override
-                public void onFailure(@NonNull Call<ResponseBody> call, @NonNull Throwable t) {
-                    callback.onFailure(t, null);
-                }
-            });
-
-            return null;
-        } else {
-            Response<ResponseBody> response = executeCall(call);
-
-            if (response.isSuccessful()) {
-                if (response.code() == 202) {
-                    ContainerDeleteHeaders headers = deserializeHeaders(response.headers(),
-                        ContainerDeleteHeaders.class);
-
-                    ContainerDeleteResponse result = new ContainerDeleteResponse(response.raw().request(),
-                        response.code(),
-                        response.headers(),
-                        null,
-                        headers);
-
-                    return result;
-                } else {
-                    String strContent = readAsString(response.body());
-
-                    throw new BlobStorageException(strContent, response.raw());
-                }
-            } else {
-                String strContent = readAsString(response.errorBody());
-
-                throw new BlobStorageException(strContent, response.raw());
-            }
-        }
-    }
-
-<<<<<<< HEAD
-=======
+    }
+
 
     /**
      * Gets tags associated with a blob.
@@ -1840,7 +1619,6 @@
         }
     }
 
->>>>>>> 3b631043
     private ContainerGetPropertiesResponse getContainerPropertiesWithRestResponseIntern(String containerName,
                                                                                         Integer timeout,
                                                                                         String version,
@@ -1852,94 +1630,6 @@
         final String restype = "container";
 
         Call<Void> call = service.getContainerProperties(containerName,
-<<<<<<< HEAD
-            timeout,
-            XMS_VERSION, // TODO: Replace with 'version'.
-            leaseId,
-            requestId,
-            restype);
-
-        ((CancellationTokenImpl) cancellationToken).registerOnCancel(() -> {
-            call.cancel();
-        });
-
-        if (callback != null) {
-            executeCall(call, new retrofit2.Callback<Void>() {
-                @Override
-                public void onResponse(@NonNull Call<Void> call, @NonNull Response<Void> response) {
-                    if (response.isSuccessful()) {
-                        if (response.code() == 200) {
-                            ContainerGetPropertiesHeaders typedHeaders = deserializeHeaders(response.headers(),
-                                ContainerGetPropertiesHeaders.class);
-
-                            callback.onSuccess(null, typedHeaders, response.raw());
-                        } else {
-                            callback.onFailure(new BlobStorageException(null, response.raw()), response.raw());
-                        }
-                    } else {
-                        String strContent = readAsString(response.errorBody());
-
-                        callback.onFailure(new BlobStorageException(strContent, response.raw()), response.raw());
-                    }
-                }
-
-                @Override
-                public void onFailure(@NonNull Call<Void> call, @NonNull Throwable t) {
-                    callback.onFailure(t, null);
-                }
-            });
-
-            return null;
-        } else {
-            Response<Void> response = executeCall(call);
-
-            if (response.isSuccessful()) {
-                if (response.code() == 200) {
-                    ContainerGetPropertiesHeaders headers = deserializeHeaders(response.headers(),
-                        ContainerGetPropertiesHeaders.class);
-
-                    ContainerGetPropertiesResponse result = new ContainerGetPropertiesResponse(response.raw().request(),
-                        response.code(),
-                        response.headers(),
-                        null,
-                        headers);
-
-                    return result;
-                } else {
-                    throw new BlobStorageException(null, response.raw());
-                }
-            } else {
-                String strContent = readAsString(response.errorBody());
-
-                throw new BlobStorageException(strContent, response.raw());
-            }
-        }
-    }
-
-    private ContainersListBlobFlatSegmentResponse listBlobFlatSegmentWithRestResponseIntern(String pageId,
-                                                                                            String containerName,
-                                                                                            String prefix,
-                                                                                            Integer maxResults,
-                                                                                            List<ListBlobsIncludeItem> include,
-                                                                                            Integer timeout,
-                                                                                            String requestId,
-                                                                                            CancellationToken cancellationToken,
-                                                                                            CallbackWithHeader<ListBlobsFlatSegmentResponse, ListBlobFlatSegmentHeaders> callback) {
-        cancellationToken = cancellationToken == null ? CancellationToken.NONE : cancellationToken;
-        final String resType = "container";
-        final String comp = "list";
-
-        Call<ResponseBody> call = service.listBlobFlatSegment(containerName,
-            prefix,
-            pageId,
-            maxResults,
-            this.serializerAdapter.serializeList(include, SerializerAdapter.CollectionFormat.CSV),
-            timeout,
-            XMS_VERSION,
-            requestId,
-            resType,
-            comp);
-=======
             timeout,
             XMS_VERSION, // TODO: Replace with 'version'.
             leaseId,
@@ -2242,7 +1932,6 @@
             headers.getContentEncoding(),
             headers.getContentLanguage(),
             headers.getContentDisposition());
->>>>>>> 3b631043
 
         ((CancellationTokenImpl) cancellationToken).registerOnCancel(() -> {
             call.cancel();
@@ -2288,6 +1977,121 @@
                         BlobSetHttpHeadersHeaders.class);
 
                     BlobSetHttpHeadersResponse result = new BlobSetHttpHeadersResponse(response.raw().request(),
+                        response.code(),
+                        response.headers(),
+                        null,
+                        deserializedHeaders);
+
+                    return result;
+                } else {
+                    throw new BlobStorageException(null, response.raw());
+                }
+            } else {
+                String strContent = readAsString(response.errorBody());
+
+                throw new BlobStorageException(strContent, response.raw());
+            }
+        }
+    }
+
+    private BlobSetMetadataResponse setBlobMetadataWithRestResponseIntern(String containerName,
+                                                                          String blobName,
+                                                                          Integer timeout,
+                                                                          BlobRequestConditions requestConditions,
+                                                                          Map<String, String> metadata,
+                                                                          String version,
+                                                                          String requestId,
+                                                                          CpkInfo cpkInfo,
+                                                                          CancellationToken cancellationToken,
+                                                                          CallbackWithHeader<Void, BlobSetMetadataHeaders> callback) {
+
+        cancellationToken = cancellationToken == null ? CancellationToken.NONE : cancellationToken;
+
+        String encryptionKey = null;
+        String encryptionKeySha256 = null;
+        EncryptionAlgorithmType encryptionAlgorithm = null;
+        if (cpkInfo != null) {
+            encryptionKey = cpkInfo.getEncryptionKey();
+            encryptionKeySha256 = cpkInfo.getEncryptionKeySha256();
+            encryptionAlgorithm = cpkInfo.getEncryptionAlgorithm();
+        }
+
+        final String comp = "metadata";
+
+        requestConditions = requestConditions == null ? new BlobRequestConditions() : requestConditions;
+        String leaseId = requestConditions.getLeaseId();
+        DateTimeRfc1123 ifModifiedSince = requestConditions.getIfModifiedSince() == null
+            ? null :
+            new DateTimeRfc1123(requestConditions.getIfModifiedSince());
+        DateTimeRfc1123 ifUnmodifiedSince = requestConditions.getIfUnmodifiedSince() == null
+            ? null :
+            new DateTimeRfc1123(requestConditions.getIfUnmodifiedSince());
+        String ifMatch = requestConditions.getIfMatch();
+        String ifNoneMatch = requestConditions.getIfNoneMatch();
+
+        Call<ResponseBody> call = service.setBlobMetadata(containerName,
+            blobName,
+            timeout,
+            metadata == null ? null : new MetadataInterceptor.StorageMultiHeaders(metadata),
+            leaseId,
+            ifModifiedSince,
+            ifUnmodifiedSince,
+            ifMatch,
+            ifNoneMatch,
+            null, // TODO: Add tags when later service version supported.
+            XMS_VERSION, // TODO: Replace with 'version'.
+            requestId,
+            comp,
+            encryptionKey,
+            encryptionKeySha256,
+            encryptionAlgorithm,
+            null // Todo: Add encryption scope with later service version
+        );
+
+        ((CancellationTokenImpl) cancellationToken).registerOnCancel(() -> {
+            call.cancel();
+        });
+
+        if (callback != null) {
+            executeCall(call, new retrofit2.Callback<ResponseBody>() {
+                @Override
+                public void onResponse(@NonNull Call<ResponseBody> call, @NonNull Response<ResponseBody> response) {
+                    if (response.isSuccessful()) {
+                        if (response.code() == 200) {
+                            BlobSetMetadataHeaders typedHeaders = deserializeHeaders(response.headers(),
+                                BlobSetMetadataHeaders.class);
+
+                            callback.onSuccess(null,
+                                typedHeaders,
+                                response.raw());
+                        } else {
+                            String strContent = readAsString(response.body());
+
+                            callback.onFailure(new BlobStorageException(strContent, response.raw()), response.raw());
+                        }
+                    } else {
+                        String strContent = readAsString(response.errorBody());
+
+                        callback.onFailure(new BlobStorageException(strContent, response.raw()), response.raw());
+                    }
+                }
+
+                @Override
+                public void onFailure(@NonNull Call<ResponseBody> call, @NonNull Throwable t) {
+                    callback.onFailure(t, null);
+                }
+            });
+
+            return null;
+        } else {
+            Response<ResponseBody> response = executeCall(call);
+
+            if (response.isSuccessful()) {
+                if (response.code() == 200) {
+                    BlobSetMetadataHeaders deserializedHeaders = deserializeHeaders(response.headers(),
+                        BlobSetMetadataHeaders.class);
+
+                    BlobSetMetadataResponse result = new BlobSetMetadataResponse(response.raw().request(),
                         response.code(),
                         response.headers(),
                         null,
@@ -2382,121 +2186,6 @@
                         response.headers(),
                         null,
                         headers);
-
-                    return result;
-                } else {
-                    throw new BlobStorageException(null, response.raw());
-                }
-            } else {
-                String strContent = readAsString(response.errorBody());
-
-                throw new BlobStorageException(strContent, response.raw());
-            }
-        }
-    }
-
-    private BlobSetMetadataResponse setBlobMetadataWithRestResponseIntern(String containerName,
-                                                                          String blobName,
-                                                                          Integer timeout,
-                                                                          BlobRequestConditions requestConditions,
-                                                                          Map<String, String> metadata,
-                                                                          String version,
-                                                                          String requestId,
-                                                                          CpkInfo cpkInfo,
-                                                                          CancellationToken cancellationToken,
-                                                                          CallbackWithHeader<Void, BlobSetMetadataHeaders> callback) {
-
-        cancellationToken = cancellationToken == null ? CancellationToken.NONE : cancellationToken;
-
-        String encryptionKey = null;
-        String encryptionKeySha256 = null;
-        EncryptionAlgorithmType encryptionAlgorithm = null;
-        if (cpkInfo != null) {
-            encryptionKey = cpkInfo.getEncryptionKey();
-            encryptionKeySha256 = cpkInfo.getEncryptionKeySha256();
-            encryptionAlgorithm = cpkInfo.getEncryptionAlgorithm();
-        }
-
-        final String comp = "metadata";
-
-        requestConditions = requestConditions == null ? new BlobRequestConditions() : requestConditions;
-        String leaseId = requestConditions.getLeaseId();
-        DateTimeRfc1123 ifModifiedSince = requestConditions.getIfModifiedSince() == null
-            ? null :
-            new DateTimeRfc1123(requestConditions.getIfModifiedSince());
-        DateTimeRfc1123 ifUnmodifiedSince = requestConditions.getIfUnmodifiedSince() == null
-            ? null :
-            new DateTimeRfc1123(requestConditions.getIfUnmodifiedSince());
-        String ifMatch = requestConditions.getIfMatch();
-        String ifNoneMatch = requestConditions.getIfNoneMatch();
-
-        Call<ResponseBody> call = service.setBlobMetadata(containerName,
-            blobName,
-            timeout,
-            metadata == null ? null : new MetadataInterceptor.StorageMultiHeaders(metadata),
-            leaseId,
-            ifModifiedSince,
-            ifUnmodifiedSince,
-            ifMatch,
-            ifNoneMatch,
-            null, // TODO: Add tags when later service version supported.
-            XMS_VERSION, // TODO: Replace with 'version'.
-            requestId,
-            comp,
-            encryptionKey,
-            encryptionKeySha256,
-            encryptionAlgorithm,
-            null // Todo: Add encryption scope with later service version
-            );
-
-        ((CancellationTokenImpl) cancellationToken).registerOnCancel(() -> {
-            call.cancel();
-        });
-
-        if (callback != null) {
-            executeCall(call, new retrofit2.Callback<ResponseBody>() {
-                @Override
-                public void onResponse(@NonNull Call<ResponseBody> call, @NonNull Response<ResponseBody> response) {
-                    if (response.isSuccessful()) {
-                        if (response.code() == 200) {
-                            BlobSetMetadataHeaders typedHeaders = deserializeHeaders(response.headers(),
-                                BlobSetMetadataHeaders.class);
-
-                            callback.onSuccess(null,
-                                typedHeaders,
-                                response.raw());
-                        } else {
-                            String strContent = readAsString(response.body());
-
-                            callback.onFailure(new BlobStorageException(strContent, response.raw()), response.raw());
-                        }
-                    } else {
-                        String strContent = readAsString(response.errorBody());
-
-                        callback.onFailure(new BlobStorageException(strContent, response.raw()), response.raw());
-                    }
-                }
-
-                @Override
-                public void onFailure(@NonNull Call<ResponseBody> call, @NonNull Throwable t) {
-                    callback.onFailure(t, null);
-                }
-            });
-
-            return null;
-        } else {
-            Response<ResponseBody> response = executeCall(call);
-
-            if (response.isSuccessful()) {
-                if (response.code() == 200) {
-                    BlobSetMetadataHeaders deserializedHeaders = deserializeHeaders(response.headers(),
-                        BlobSetMetadataHeaders.class);
-
-                    BlobSetMetadataResponse result = new BlobSetMetadataResponse(response.raw().request(),
-                        response.code(),
-                        response.headers(),
-                        null,
-                        deserializedHeaders);
 
                     return result;
                 } else {
@@ -3012,8 +2701,6 @@
         }
     }
 
-<<<<<<< HEAD
-=======
     private BlobGetTagsResponse getTagsWithRestResponseIntern(String containerName,
                                                               String blobName,
                                                               String snapshot,
@@ -3103,7 +2790,6 @@
             }
         }
     }
->>>>>>> 3b631043
 
     private static <T> Response<T> executeCall(Call<T> call) {
         try {
@@ -3207,25 +2893,6 @@
                                      @Header("x-ms-encryption-algorithm") EncryptionAlgorithmType encryptionAlgorithm);
 
         @PUT("{containerName}/{blob}")
-<<<<<<< HEAD
-        Call<ResponseBody> setBlobMetadata(@Path("containerName") String containerName,
-                                           @Path("blob") String blob,
-                                           @Query("timeout") Integer timeout,
-                                           @Tag MetadataInterceptor.StorageMultiHeaders metadata,
-                                           @Header("x-ms-lease-id") String leaseId,
-                                           @Header("If-Modified-Since") DateTimeRfc1123 ifModifiedSince,
-                                           @Header("If-Unmodified-Since") DateTimeRfc1123 ifUnmodifiedSince,
-                                           @Header("If-Match") String ifMatch,
-                                           @Header("If-None-Match") String ifNoneMatch,
-                                           @Header("x-ms-if-tags") String ifTags,
-                                           @Header("x-ms-version") String version,
-                                           @Header("x-ms-client-request-id") String requestId,
-                                           @Query("comp") String comp,
-                                           @Header("x-ms-encryption-key") String encryptionKey,
-                                           @Header("x-ms-encryption-key-sha256") String encryptionKeySha256,
-                                           @Header("x-ms-encryption-algorithm") EncryptionAlgorithmType encryptionAlgorithm,
-                                           @Header("x-ms-encryption-scope") String encryptionScope);
-=======
         Call<ResponseBody> setBlobHttpHeaders(@Path("containerName") String containerName,
                                               @Path("blob") String blob,
                                               @Query("timeout") Integer timeout,
@@ -3246,6 +2913,25 @@
                                               @Header("x-ms-blob-content-disposition") String contentDisposition);
 
         @PUT("{containerName}/{blob}")
+        Call<ResponseBody> setBlobMetadata(@Path("containerName") String containerName,
+                                           @Path("blob") String blob,
+                                           @Query("timeout") Integer timeout,
+                                           @Tag MetadataInterceptor.StorageMultiHeaders metadata,
+                                           @Header("x-ms-lease-id") String leaseId,
+                                           @Header("If-Modified-Since") DateTimeRfc1123 ifModifiedSince,
+                                           @Header("If-Unmodified-Since") DateTimeRfc1123 ifUnmodifiedSince,
+                                           @Header("If-Match") String ifMatch,
+                                           @Header("If-None-Match") String ifNoneMatch,
+                                           @Header("x-ms-if-tags") String ifTags,
+                                           @Header("x-ms-version") String version,
+                                           @Header("x-ms-client-request-id") String requestId,
+                                           @Query("comp") String comp,
+                                           @Header("x-ms-encryption-key") String encryptionKey,
+                                           @Header("x-ms-encryption-key-sha256") String encryptionKeySha256,
+                                           @Header("x-ms-encryption-algorithm") EncryptionAlgorithmType encryptionAlgorithm,
+                                           @Header("x-ms-encryption-scope") String encryptionScope);
+
+        @PUT("{containerName}/{blob}")
         Call<Void> setBlobTier(@Path("containerName") String containerName,
                                @Path("blob") String blob,
                                @Query("snapshot") String snapshot,
@@ -3259,7 +2945,6 @@
                                @Header("x-ms-if-tags") String ifTags,
                                @Query("comp") String comp);
 
->>>>>>> 3b631043
 
         @GET("{containerName}/{blob}")
         Call<ResponseBody> download(@Path("containerName") String containerName,
@@ -3337,8 +3022,6 @@
                                       @Header("If-None-Match") String ifNoneMatch,
                                       @Header("x-ms-version") String version,
                                       @Header("x-ms-client-request-id") String requestId);
-<<<<<<< HEAD
-=======
 
         @GET("{containerName}/{blob}")
         Call<ResponseBody> getTags(@Path("containerName") String containerName,
@@ -3350,7 +3033,6 @@
                                    @Header("x-ms-version") String version,
                                    @Header("x-ms-client-request-id") String requestId,
                                    @Header("x-ms-if-tags") String ifTags);
->>>>>>> 3b631043
     }
 
     private boolean validateNoETag(BlobRequestConditions modifiedRequestConditions) {
