// Copyright (c) Microsoft Corporation. All rights reserved.
// Licensed under the MIT License.

package com.azure.android.storage.blob;

import androidx.annotation.NonNull;

import com.azure.android.core.http.CallbackWithHeader;
import com.azure.android.core.http.ServiceClient;
import com.azure.android.core.internal.util.CancellationTokenImpl;
import com.azure.android.core.internal.util.serializer.SerializerAdapter;
import com.azure.android.core.internal.util.serializer.SerializerFormat;
import com.azure.android.core.util.Base64Util;
import com.azure.android.core.util.CancellationToken;
import com.azure.android.core.util.DateTimeRfc1123;
import com.azure.android.storage.blob.interceptor.MetadataInterceptor;
import com.azure.android.storage.blob.models.AccessTier;
import com.azure.android.storage.blob.models.BlobDeleteHeaders;
import com.azure.android.storage.blob.models.BlobDeleteResponse;
import com.azure.android.storage.blob.models.BlobDownloadHeaders;
import com.azure.android.storage.blob.models.BlobDownloadResponse;
import com.azure.android.storage.blob.models.BlobGetPropertiesHeaders;
import com.azure.android.storage.blob.models.BlobGetPropertiesResponse;
import com.azure.android.storage.blob.models.BlobGetTagsHeaders;
import com.azure.android.storage.blob.models.BlobGetTagsResponse;
import com.azure.android.storage.blob.models.BlobHttpHeaders;
import com.azure.android.storage.blob.models.BlobRequestConditions;
<<<<<<< HEAD
import com.azure.android.storage.blob.models.BlobSetTagsHeaders;
import com.azure.android.storage.blob.models.BlobStorageException;
import com.azure.android.storage.blob.models.BlobDeleteResponse;
import com.azure.android.storage.blob.models.BlobSetTagsResponse;
import com.azure.android.storage.blob.models.BlobTag;
import com.azure.android.storage.blob.models.BlobTags;
=======
import com.azure.android.storage.blob.models.BlobSetHttpHeadersHeaders;
import com.azure.android.storage.blob.models.BlobSetHttpHeadersResponse;
import com.azure.android.storage.blob.models.BlobSetMetadataHeaders;
import com.azure.android.storage.blob.models.BlobSetMetadataResponse;
import com.azure.android.storage.blob.models.BlobSetTierHeaders;
import com.azure.android.storage.blob.models.BlobSetTierResponse;
import com.azure.android.storage.blob.models.BlobStorageException;
>>>>>>> 1940bcc8
import com.azure.android.storage.blob.models.BlobTags;
import com.azure.android.storage.blob.models.BlockBlobCommitBlockListHeaders;
import com.azure.android.storage.blob.models.BlockBlobItem;
import com.azure.android.storage.blob.models.BlockBlobStageBlockHeaders;
import com.azure.android.storage.blob.models.BlockBlobsCommitBlockListResponse;
import com.azure.android.storage.blob.models.BlockBlobsStageBlockResponse;
import com.azure.android.storage.blob.models.BlockLookupList;
import com.azure.android.storage.blob.models.ContainerCreateHeaders;
import com.azure.android.storage.blob.models.ContainerCreateResponse;
import com.azure.android.storage.blob.models.ContainerDeleteHeaders;
import com.azure.android.storage.blob.models.ContainerDeleteResponse;
import com.azure.android.storage.blob.models.ContainerGetPropertiesHeaders;
import com.azure.android.storage.blob.models.ContainerGetPropertiesResponse;
import com.azure.android.storage.blob.models.ListBlobFlatSegmentHeaders;
import com.azure.android.storage.blob.models.ContainersListBlobFlatSegmentResponse;
import com.azure.android.storage.blob.models.CpkInfo;
import com.azure.android.storage.blob.models.DeleteSnapshotsOptionType;
import com.azure.android.storage.blob.models.EncryptionAlgorithmType;
import com.azure.android.storage.blob.models.ListBlobsFlatSegmentResponse;
import com.azure.android.storage.blob.models.ListBlobsIncludeItem;
import com.azure.android.storage.blob.models.ListBlobsOptions;
import com.azure.android.storage.blob.models.PublicAccessType;
<<<<<<< HEAD
=======
import com.azure.android.storage.blob.models.RehydratePriority;
>>>>>>> 1940bcc8

import org.threeten.bp.OffsetDateTime;

import java.io.IOException;
import java.lang.reflect.Type;
import java.util.ArrayList;
import java.util.HashMap;
import java.util.HashMap;
import java.util.List;
import java.util.Map;
import java.util.Objects;

import okhttp3.Headers;
import okhttp3.MediaType;
import okhttp3.RequestBody;
import okhttp3.ResponseBody;
import retrofit2.Call;
import retrofit2.Response;
import retrofit2.http.Body;
import retrofit2.http.DELETE;
import retrofit2.http.GET;
import retrofit2.http.HEAD;
import retrofit2.http.Header;
import retrofit2.http.PUT;
import retrofit2.http.Path;
import retrofit2.http.Query;
import retrofit2.http.Tag;

/**
 * PACKAGE PRIVATE CLASS AND METHODS
 */
final class StorageBlobServiceImpl {
    private final StorageBlobService service;
    private final SerializerAdapter serializerAdapter;
    private static String XMS_VERSION = "2019-12-12";

    StorageBlobServiceImpl(ServiceClient serviceClient) {
        this.service = serviceClient.getRetrofit().create(StorageBlobService.class);
        this.serializerAdapter = SerializerAdapter.createDefault();
    }


    Void createContainer(String containerName) {
        return createContainerWithRestResponse(containerName,
            null,
            null,
            null,
            null,
            null,
            CancellationToken.NONE).getValue();
    }

    void createContainer(String containerName,
                         CallbackWithHeader<Void, ContainerCreateHeaders> callback) {
        createContainersWithRestResponseIntern(containerName,
            null,
            null,
            null,
            null,
            null,
            CancellationToken.NONE,
            callback);
    }

    ContainerCreateResponse createContainerWithRestResponse(String containerName,
                                                            Integer timeout,
                                                            Map<String, String> metadata,
                                                            PublicAccessType publicAccessType,
                                                            String version,
                                                            String requestId,
                                                            CancellationToken cancellationToken) {
        return createContainersWithRestResponseIntern(containerName,
            timeout,
            metadata,
            publicAccessType,
            version,
            requestId,
            cancellationToken,
            null);
    }

    void createContainer(String containerName,
                         Integer timeout,
                         Map<String, String> metadata,
                         PublicAccessType publicAccessType,
                         String version,
                         String requestId,
                         CancellationToken cancellationToken,
                         CallbackWithHeader<Void, ContainerCreateHeaders> callback) {
        this.createContainersWithRestResponseIntern(containerName,
            timeout,
            metadata,
            publicAccessType,
            version,
            requestId,
            cancellationToken,
            callback);
    }

    /**
     * Deletes a container.
     *
     * @param containerName The container name.
     */
    Void deleteContainer(String containerName) {
        return deleteContainerWithRestResponse(containerName,
            null,
            null,
            null,
            null,
            CancellationToken.NONE).getValue();
    }

    /**
     * Deletes a container.
     *
     * @param containerName The container name.
     * @param callback      Callback that receives the response.
     * @return A handle to the service call.
     */
    void deleteContainer(String containerName,
                         CallbackWithHeader<Void, ContainerDeleteHeaders> callback) {
        deleteContainer(containerName,
            null,
            null,
            null,
            null,
            CancellationToken.NONE,
            callback);
    }

    /**
     * Deletes a container.
     *
     * @param containerName     The container name.
     * @param timeout           The timeout parameter is expressed in seconds. For more information, see
     *                          &lt;a href="https://docs.microsoft.com/en-us/rest/api/storageservices/fileservices/setting-timeouts-for-blob-service-operations"&gt;Setting Timeouts for Blob Service Operations.&lt;/a&gt;.
     * @param requestConditions {@link BlobRequestConditions}
     * @param requestId         Provides a client-generated, opaque value with a 1 KB character limit that is
     *                          recorded in the analytics logs when storage analytics logging is enabled.
     * @return A response object containing the details of the delete operation.
     */
    ContainerDeleteResponse deleteContainerWithRestResponse(String containerName,
                                                            Integer timeout,
                                                            String version,
                                                            BlobRequestConditions requestConditions,
                                                            String requestId,
                                                            CancellationToken cancellationToken) {
        return deleteContainerWithRestResponseIntern(containerName,
            timeout,
            version,
            requestConditions,
            requestId,
            cancellationToken,
            null);
    }

    /**
     * Deletes a container.
     *
     * @param containerName     The container name.
     * @param timeout           The timeout parameter is expressed in seconds. For more information, see
     *                          &lt;a href="https://docs.microsoft.com/en-us/rest/api/storageservices/fileservices/setting-timeouts-for-blob-service-operations"&gt;Setting Timeouts for Blob Service Operations.&lt;/a&gt;.
     * @param requestConditions {@link BlobRequestConditions}
     * @param requestId         Provides a client-generated, opaque value with a 1 KB character limit that is
     *                          recorded in the analytics logs when storage analytics logging is enabled.
     * @param callback          Callback that receives the response.
     */
    void deleteContainer(String containerName,
                         Integer timeout,
                         String version,
                         BlobRequestConditions requestConditions,
                         String requestId,
                         CancellationToken cancellationToken,
                         CallbackWithHeader<Void, ContainerDeleteHeaders> callback) {
        deleteContainerWithRestResponseIntern(containerName,
            timeout,
            version,
            requestConditions,
            requestId,
            cancellationToken,
            callback);
    }

    /**
     * Gets the container's properties.
     *
     * @param containerName The container name.
     * @return The container's properties.
     */
    ContainerGetPropertiesHeaders getContainerProperties(String containerName) {
        ContainerGetPropertiesResponse response = getContainerPropertiesWithResponse(containerName,
            null,
            null,
            null,
            null,
            CancellationToken.NONE);

        return response.getDeserializedHeaders();
    }

    /**
     * Gets the container's properties.
     *
     * @param containerName The container name.
     * @param callback      Callback that receives the response.
     */
    void getContainerProperties(String containerName,
                                CallbackWithHeader<Void, ContainerGetPropertiesHeaders> callback) {
        getContainerPropertiesWithRestResponseIntern(containerName,
            null,
            null,
            null,
            null,
            CancellationToken.NONE,
            callback);
    }

    /**
     * Gets the container's properties..
     *
     * @param containerName The container name.
     * @param timeout       The timeout parameter is expressed in seconds. For more information, see &lt;a href="https://docs.microsoft.com/en-us/rest/api/storageservices/fileservices/setting-timeouts-for-blob-service-operations"&gt;Setting Timeouts for Blob Service Operations.&lt;/a&gt;.
     * @param version       Specifies the version of the operation to use for this request.
     * @param leaseId       If specified, the operation only succeeds if the resource's lease is active and matches this ID.
     * @param requestId     Provides a client-generated, opaque value with a 1 KB character limit that is recorded in the analytics logs when storage analytics logging is enabled.
     * @return A response containing the blob metadata.
     */
    ContainerGetPropertiesResponse getContainerPropertiesWithResponse(String containerName,
                                                                      Integer timeout,
                                                                      String version,
                                                                      String leaseId,
                                                                      String requestId,
                                                                      CancellationToken cancellationToken) {
        return getContainerPropertiesWithRestResponseIntern(containerName,
            timeout,
            version,
            leaseId,
            requestId,
            cancellationToken,
            null);
    }


    ListBlobsFlatSegmentResponse listBlobFlatSegment(String pageId,
                                                     String containerName,
                                                     ListBlobsOptions options) {
        options = options == null ? new ListBlobsOptions() : options;

        ContainersListBlobFlatSegmentResponse response = this.listBlobFlatSegmentWithRestResponse(pageId,
            containerName,
            options.getPrefix(),
            options.getMaxResultsPerPage(),
            options.getDetails().toList(),
            null,
            null,
            CancellationToken.NONE);

        return response.getValue();
    }

    void listBlobFlatSegment(String pageId,
                             String containerName,
                             ListBlobsOptions options,
                             CallbackWithHeader<ListBlobsFlatSegmentResponse, ListBlobFlatSegmentHeaders> callback) {
        options = options == null ? new ListBlobsOptions() : options;

        this.listBlobFlatSegment(pageId,
            containerName,
            options.getPrefix(),
            options.getMaxResultsPerPage(),
            options.getDetails().toList(),
            null,
            null,
            CancellationToken.NONE,
            callback);
    }

    ContainersListBlobFlatSegmentResponse listBlobFlatSegmentWithRestResponse(String pageId,
                                                                              String containerName,
                                                                              String prefix,
                                                                              Integer maxResults,
                                                                              List<ListBlobsIncludeItem> include,
                                                                              Integer timeout,
                                                                              String requestId,
                                                                              CancellationToken cancellationToken) {
        return this.listBlobFlatSegmentWithRestResponseIntern(pageId, containerName,
            prefix,
            maxResults,
            include,
            timeout,
            requestId,
            cancellationToken,
            null);
    }

    void listBlobFlatSegment(String pageId,
                             String containerName,
                             String prefix,
                             Integer maxResults,
                             List<ListBlobsIncludeItem> include,
                             Integer timeout,
                             String requestId,
                             CancellationToken cancellationToken,
                             CallbackWithHeader<ListBlobsFlatSegmentResponse, ListBlobFlatSegmentHeaders> callback) {
        this.listBlobFlatSegmentWithRestResponseIntern(pageId,
            containerName,
            prefix,
            maxResults,
            include,
            timeout,
            requestId,
            cancellationToken,
            callback);
    }

    /**
     * Reads the blob's metadata & properties.
     *
     * @param containerName The container name.
     * @param blobName      The blob name.
     * @return The blob's metadata.
     */
    BlobGetPropertiesHeaders getBlobProperties(String containerName,
                                               String blobName) {
        BlobGetPropertiesResponse blobGetPropertiesResponse = getBlobPropertiesWithRestResponse(containerName,
            blobName,
            null,
            null,
            null,
            null,
            null,
            null,
            CancellationToken.NONE);

        return blobGetPropertiesResponse.getDeserializedHeaders();
    }

    /**
     * Reads the blob's metadata & properties.
     *
     * @param containerName The container name.
     * @param blobName      The blob name.
     * @param callback      Callback that receives the response.
     */
    void getBlobProperties(String containerName,
                           String blobName,
                           CallbackWithHeader<Void, BlobGetPropertiesHeaders> callback) {
        getBlobPropertiesWithRestResponseIntern(containerName,
            blobName,
            null,
            null,
            null,
            null,
            null,
            null,
            CancellationToken.NONE,
            callback);
    }

    /**
     * The Get Blob Properties operation reads a blob's metadata and properties. You can also call it to read a
     * snapshot or version.
     *
     * @param containerName     The container name.
     * @param blobName          The blob name.
     * @param snapshot          he snapshot parameter is an opaque DateTime value that, when present, specifies the blob snapshot to retrieve. For more information on working with blob snapshots, see &lt;a href="https://docs.microsoft.com/en-us/rest/api/storageservices/fileservices/creating-a-snapshot-of-a-blob"&gt;Creating a Snapshot of a Blob.&lt;/a&gt;.
     * @param timeout           The timeout parameter is expressed in seconds. For more information, see &lt;a href="https://docs.microsoft.com/en-us/rest/api/storageservices/fileservices/setting-timeouts-for-blob-service-operations"&gt;Setting Timeouts for Blob Service Operations.&lt;/a&gt;.
     * @param version           Specifies the version of the operation to use for this request.
     * @param requestConditions {@link BlobRequestConditions}
     * @param requestId         Provides a client-generated, opaque value with a 1 KB character limit that is recorded in the analytics logs when storage analytics logging is enabled.
     * @param cpkInfo           Additional parameters for the operation.
     * @return A response containing the blob metadata.
     */
    BlobGetPropertiesResponse getBlobPropertiesWithRestResponse(String containerName,
                                                                String blobName,
                                                                String snapshot,
                                                                Integer timeout,
                                                                String version,
                                                                BlobRequestConditions requestConditions,
                                                                String requestId,
                                                                CpkInfo cpkInfo,
                                                                CancellationToken cancellationToken) {
        return getBlobPropertiesWithRestResponseIntern(containerName,
            blobName,
            snapshot,
            timeout,
            version,
            requestConditions,
            requestId,
            cpkInfo,
            cancellationToken,
            null);
    }

    /**
     * The Get Blob Properties operation reads a blob's metadata and properties. You can also call it to read a
     * snapshot or version.
     *
     * @param containerName     The container name.
     * @param blobName          The blob name.
     * @param snapshot          he snapshot parameter is an opaque DateTime value that, when present, specifies the blob snapshot to retrieve. For more information on working with blob snapshots, see &lt;a href="https://docs.microsoft.com/en-us/rest/api/storageservices/fileservices/creating-a-snapshot-of-a-blob"&gt;Creating a Snapshot of a Blob.&lt;/a&gt;.
     * @param timeout           The timeout parameter is expressed in seconds. For more information, see &lt;a href="https://docs.microsoft.com/en-us/rest/api/storageservices/fileservices/setting-timeouts-for-blob-service-operations"&gt;Setting Timeouts for Blob Service Operations.&lt;/a&gt;.
     * @param version           Specifies the version of the operation to use for this request.
     * @param requestConditions {@link BlobRequestConditions}
     * @param requestId         Provides a client-generated, opaque value with a 1 KB character limit that is recorded in the analytics logs when storage analytics logging is enabled.
     * @param cpkInfo           Additional parameters for the operation.
     * @param callback          Callback that receives the response.
     */
    void getBlobProperties(String containerName,
                           String blobName,
                           String snapshot,
                           Integer timeout,
                           String version,
                           BlobRequestConditions requestConditions,
                           String requestId,
                           CpkInfo cpkInfo,
                           CancellationToken cancellationToken,
                           CallbackWithHeader<Void, BlobGetPropertiesHeaders> callback) {
        this.getBlobPropertiesWithRestResponseIntern(containerName,
            blobName,
            snapshot,
            timeout,
            version,
            requestConditions,
            requestId,
            cpkInfo,
            cancellationToken,
            callback);
    }

<<<<<<< HEAD
    /**
     * Gets tags associated with a blob.
     *
     * @param containerName The container name.
     * @param blobName      The blob name.
     * @return A response containing the blob tags information.
     */
    BlobTags getTags(String containerName,
                     String blobName) {
        return getTagsWithRestResponse(containerName,
            blobName,
            null,
            null,
            null,
            null,
            null,
            null,
            CancellationToken.NONE).getValue();
    }

    /**
     * Gets tags associated with a blob.
     *
     * @param containerName The container name.
     * @param blobName      The blob name.
     * @param callback      Callback that receives the response.
     */
    void getTags(String containerName,
                 String blobName,
                 CallbackWithHeader<BlobTags, BlobGetTagsHeaders> callback) {
        getTags(containerName,
            blobName,
            null,
            null,
            null,
            null,
            null,
            null,
            CancellationToken.NONE,
            callback);
    }

    /**
     * Gets tags associated with a blob.
     *
     * @param containerName     The container name.
     * @param blobName          The blob name.
     * @param snapshot          The snapshot parameter is an opaque DateTime value that, when present, specifies the
     *                          blob snapshot to retrieve. For more information on working with blob snapshots, see &lt;a href="https://docs.microsoft.com/en-us/rest/api/storageservices/fileservices/creating-a-snapshot-of-a-blob"&gt;Creating a Snapshot of a Blob.&lt;/a&gt;.
     * @param versionId         The version id parameter is an opaque DateTime value that, when present, specifies the version of the blob to operate on. It's for service version 2019-10-10 and newer.
     * @param timeout           The timeout parameter is expressed in seconds. For more information, see
     *                          &lt;a href="https://docs.microsoft.com/en-us/rest/api/storageservices/fileservices/setting-timeouts-for-blob-service-operations"&gt;Setting Timeouts for Blob Service Operations.&lt;/a&gt;.
     * @param version           Specifies the version of the operation to use for this request.
     * @param ifTags            Specify a SQL where clause on blob tags to operate only on blobs with a matching value.
     * @param requestId         Provides a client-generated, opaque value with a 1 KB character limit that is
     *                          recorded in the analytics logs when storage analytics logging is enabled.
     * @param cancellationToken The token to request cancellation.
     * @return The response information returned from the server when getting tags on a blob.
     */
    BlobGetTagsResponse getTagsWithRestResponse(String containerName,
                                                String blobName,
                                                String snapshot,
                                                String versionId,
                                                Integer timeout,
                                                String version,
                                                String requestId,
                                                String ifTags,
                                                CancellationToken cancellationToken) {
        return getTagsWithRestResponseIntern(containerName,
            blobName,
            snapshot,
            versionId,
            timeout,
            version,
            requestId,
            ifTags,
            cancellationToken,
            null);
    }


    /**
     * Gets tags associated with a blob.
     *
     * @param containerName     The container name.
     * @param blobName          The blob name.
     * @param snapshot          The snapshot parameter is an opaque DateTime value that, when present, specifies the
     *                          blob snapshot to retrieve. For more information on working with blob snapshots, see &lt;a href="https://docs.microsoft.com/en-us/rest/api/storageservices/fileservices/creating-a-snapshot-of-a-blob"&gt;Creating a Snapshot of a Blob.&lt;/a&gt;.
     * @param versionId         The version id parameter is an opaque DateTime value that, when present, specifies the version of the blob to operate on. It's for service version 2019-10-10 and newer.
     * @param timeout           The timeout parameter is expressed in seconds. For more information, see
     *                          &lt;a href="https://docs.microsoft.com/en-us/rest/api/storageservices/fileservices/setting-timeouts-for-blob-service-operations"&gt;Setting Timeouts for Blob Service Operations.&lt;/a&gt;.
     * @param version           Specifies the version of the operation to use for this request.
     * @param ifTags            Specify a SQL where clause on blob tags to operate only on blobs with a matching value.
     * @param requestId         Provides a client-generated, opaque value with a 1 KB character limit that is
     *                          recorded in the analytics logs when storage analytics logging is enabled.
     * @param cancellationToken The token to request cancellation.
     * @param callback          Callback that receives the response.
     */
    void getTags(String containerName,
                 String blobName,
                 String snapshot,
                 String versionId,
                 Integer timeout,
                 String version,
                 String ifTags,
                 String requestId,
                 CancellationToken cancellationToken,
                 CallbackWithHeader<BlobTags, BlobGetTagsHeaders> callback) {
        getTagsWithRestResponseIntern(containerName,
            blobName,
            snapshot,
            versionId,
            timeout,
            version,
            requestId,
            ifTags,
            cancellationToken,
            callback);
    }

    Void setBlobTags(String containerName,
                     String blobName,
                     Map<String, String> tags) {
        BlobSetTagsResponse blobSetHttpHeadersResponse = setBlobTagsWithRestResponse(containerName,
            blobName,
            null,
            null,
            null,
            tags,
            null,
            null,
            CancellationToken.NONE);

        return blobSetHttpHeadersResponse.getValue();
    }

    void setBlobTags(String containerName,
                     String blobName,
                     Map<String, String> tags,
                     CallbackWithHeader<Void, BlobSetTagsHeaders> callback) {
        setBlobTags(containerName,
            blobName,
            null,
            null,
            null,
            tags,
            null,
            null,
            CancellationToken.NONE,
            callback);
    }

    BlobSetTagsResponse setBlobTagsWithRestResponse(String containerName,
                                                    String blobName,
                                                    Integer timeout,
                                                    String versionId,
                                                    String ifTags,
                                                    Map<String, String> tags,
                                                    String requestId,
                                                    String version,
                                                    CancellationToken cancellationToken) {
        return setBlobTagsWithRestResponseIntern(containerName,
            blobName,
            timeout,
            versionId,
            ifTags,
            tags,
            requestId,
            version,
            cancellationToken,
            null);
    }

    void setBlobTags(String containerName,
                     String blobName,
                     Integer timeout,
                     String versionId,
                     String ifTags,
                     Map<String, String> tags,
                     String requestId,
                     String version,
                     CancellationToken cancellationToken,
                     CallbackWithHeader<Void, BlobSetTagsHeaders> callback) {
        this.setBlobTagsWithRestResponseIntern(containerName,
            blobName,
            timeout,
            versionId,
            ifTags,
            tags,
            requestId,
            version,
            cancellationToken,
            callback);
    }

    /**
     * The Get Blob Properties operation reads a blob's metadata and properties. You can also call it to read a
     * snapshot or version.
     *
     * @param containerName The container name.
     * @param timeout       The timeout parameter is expressed in seconds. For more information, see &lt;a href="https://docs.microsoft.com/en-us/rest/api/storageservices/fileservices/setting-timeouts-for-blob-service-operations"&gt;Setting Timeouts for Blob Service Operations.&lt;/a&gt;.
     * @param version       Specifies the version of the operation to use for this request.
     * @param leaseId       If specified, the operation only succeeds if the resource's lease is active and matches this ID.
     * @param callback      Callback that receives the response.
     */
    void getContainerProperties(String containerName,
                                Integer timeout,
                                String version,
                                String leaseId,
                                String requestId,
                                CancellationToken cancellationToken,
                                CallbackWithHeader<Void, ContainerGetPropertiesHeaders> callback) {
        this.getContainerPropertiesWithRestResponseIntern(containerName,
            timeout,
            version,
            leaseId,
            requestId,
            cancellationToken,
            callback);
    }

    /**
     * Reads the entire blob.
     *
     * @param containerName The container name.
     * @param blobName      The blob name.
     * @return A response containing the blob data.
     */
    ResponseBody download(String containerName,
                          String blobName) {
        return downloadWithRestResponse(containerName,
=======
    Void setBlobHttpHeaders(String containerName,
                            String blobName,
                            BlobHttpHeaders headers) {
        BlobSetHttpHeadersResponse blobSetHttpHeadersResponse = setBlobHttpHeadersWithRestResponse(containerName,
>>>>>>> 1940bcc8
            blobName,
            null,
            null,
            null,
            headers,
            null,
            CancellationToken.NONE);

        return blobSetHttpHeadersResponse.getValue();
    }

    void setBlobHttpHeaders(String containerName,
                            String blobName,
                            BlobHttpHeaders headers,
                            CallbackWithHeader<Void, BlobSetHttpHeadersHeaders> callback) {
        setBlobHttpHeaders(containerName,
            blobName,
            null,
            null,
            null,
            headers,
            null,
            CancellationToken.NONE,
            callback);
    }

    BlobSetHttpHeadersResponse setBlobHttpHeadersWithRestResponse(String containerName,
                                                                  String blobName,
                                                                  Integer timeout,
                                                                  String version,
                                                                  BlobRequestConditions requestConditions,
                                                                  BlobHttpHeaders headers,
                                                                  String requestId,
                                                                  CancellationToken cancellationToken) {
        return setHttpHeadersWithRestResponseIntern(containerName,
            blobName,
            timeout,
            requestConditions,
            headers,
            requestId,
            version,
            cancellationToken,
            null);
    }

    void setBlobHttpHeaders(String containerName,
                            String blobName,
                            Integer timeout,
                            String version,
                            BlobRequestConditions requestConditions,
                            BlobHttpHeaders headers,
                            String requestId,
                            CancellationToken cancellationToken,
                            CallbackWithHeader<Void, BlobSetHttpHeadersHeaders> callback) {
        this.setHttpHeadersWithRestResponseIntern(containerName,
            blobName,
            timeout,
            requestConditions,
            headers,
            requestId,
            version,
            cancellationToken,
            callback);
    }

    Void setBlobMetadata(String containerName,
                         String blobName,
                         Map<String, String> metadata) {
        BlobSetMetadataResponse blobSetHttpHeadersResponse = setBlobMetadataWithRestResponse(containerName,
            blobName,
            null,
            null,
            null,
            metadata,
            null,
            null,
            CancellationToken.NONE);

        return blobSetHttpHeadersResponse.getValue();
    }

    void setBlobMetadata(String containerName,
                         String blobName,
                         Map<String, String> metadata,
                         CallbackWithHeader<Void, BlobSetMetadataHeaders> callback) {
        setBlobMetadata(containerName,
            blobName,
            null,
            null,
            null,
            metadata,
            null,
            null,
            CancellationToken.NONE,
            callback);
    }

    BlobSetMetadataResponse setBlobMetadataWithRestResponse(String containerName,
                                                            String blobName,
                                                            Integer timeout,
                                                            String version,
                                                            BlobRequestConditions requestConditions,
                                                            Map<String, String> metadata,
                                                            String requestId,
                                                            CpkInfo cpkInfo,
                                                            CancellationToken cancellationToken) {
        return setBlobMetadataWithRestResponseIntern(containerName,
            blobName,
            timeout,
            requestConditions,
            metadata,
            version,
            requestId,
            cpkInfo,
            cancellationToken,
            null);
    }

    void setBlobMetadata(String containerName,
                         String blobName,
                         Integer timeout,
                         String version,
                         BlobRequestConditions requestConditions,
                         Map<String, String> metadata,
                         String requestId,
                         CpkInfo cpkInfo,
                         CancellationToken cancellationToken,
                         CallbackWithHeader<Void, BlobSetMetadataHeaders> callback) {
        this.setBlobMetadataWithRestResponseIntern(containerName,
            blobName,
            timeout,
            requestConditions,
            metadata,
            requestId,
            version,
            cpkInfo,
            cancellationToken,
            callback);
    }

    /**
     * Sets the access tier of a blob.
     *
     * @param containerName The container name.
     * @param blobName      The blob name.
     * @param tier          The access tier.
     */
    Void setBlobTier(String containerName,
                     String blobName,
                     AccessTier tier) {
        BlobSetTierResponse response = setBlobTierWithRestResponse(containerName,
            blobName,
            tier,
            null,
            null,
            null,
            null,
            null,
            null,
            null,
            null,
            CancellationToken.NONE);

        return response.getValue();
    }

    /**
     * Sets the access tier of a blob.
     *
     * @param containerName The container name.
     * @param blobName      The blob name.
     * @param tier          The access tier.
     * @param callback      The callback that receives the response.
     */
    void setBlobTier(String containerName,
                     String blobName,
                     AccessTier tier,
                     CallbackWithHeader<Void, BlobSetTierHeaders> callback) {
        setBlobTierWithRestResponseIntern(containerName,
            blobName,
            tier,
            null,
            null,
            null,
            null,
            null,
            null,
            null,
            null,
            CancellationToken.NONE,
            callback);
    }

    /**
     * The Set Blob Tier operation sets the tier on a blob. The operation is allowed on a page blob in a premium storage account and on a block blob in a blob storage account (locally redundant storage only). A premium page blob's tier determines the allowed size, IOPS, and bandwidth of the blob. A block blob's tier determines Hot/Cool/Archive storage type. This operation does not update the blob's ETag.
     *
     * @param containerName     The container name.
     * @param blobName          The blob name.
     * @param tier              Indicates the tier to be set on the blob. Possible values include: 'P4', 'P6', 'P10', 'P15', 'P20', 'P30', 'P40', 'P50', 'P60', 'P70', 'P80', 'Hot', 'Cool', 'Archive'.
     * @param snapshot          The snapshot parameter is an opaque DateTime value that, when present, specifies the blob snapshot to retrieve. For more information on working with blob snapshots, see &lt;a href="https://docs.microsoft.com/en-us/rest/api/storageservices/fileservices/creating-a-snapshot-of-a-blob"&gt;Creating a Snapshot of a Blob.&lt;/a&gt;.
     * @param versionId         The version id parameter is an opaque DateTime value that, when present, specifies the version of the blob to operate on. It's for service version 2019-10-10 and newer.
     * @param timeout           The timeout parameter is expressed in seconds. For more information, see &lt;a href="https://docs.microsoft.com/en-us/rest/api/storageservices/fileservices/setting-timeouts-for-blob-service-operations"&gt;Setting Timeouts for Blob Service Operations.&lt;/a&gt;.
     * @param version           Specifies the version of the operation to use for this request.
     * @param rehydratePriority Optional: Indicates the priority with which to rehydrate an archived blob. Possible values include: 'High', 'Standard'.
     * @param requestId         Provides a client-generated, opaque value with a 1 KB character limit that is recorded in the analytics logs when storage analytics logging is enabled.
     * @param leaseId           If specified, the operation only succeeds if the resource's lease is active and matches this ID.
     * @param ifTags            Specify a SQL where clause on blob tags to operate only on blobs with a matching value.
     * @param cancellationToken The token to request cancellation.
     * @return The response information returned from the server when setting tier on a blob.
     */
    BlobSetTierResponse setBlobTierWithRestResponse(String containerName,
                                                    String blobName,
                                                    AccessTier tier,
                                                    String snapshot,
                                                    String versionId,
                                                    Integer timeout,
                                                    String version,
                                                    RehydratePriority rehydratePriority,
                                                    String requestId,
                                                    String leaseId,
                                                    String ifTags,
                                                    CancellationToken cancellationToken) {
        return setBlobTierWithRestResponseIntern(containerName,
            blobName,
            tier,
            snapshot,
            versionId,
            timeout,
            version,
            rehydratePriority,
            requestId,
            leaseId,
            ifTags,
            cancellationToken,
            null);
    }

    /**
     * The Set Blob Tier operation sets the tier on a blob. The operation is allowed on a page blob in a premium storage account and on a block blob in a blob storage account (locally redundant storage only). A premium page blob's tier determines the allowed size, IOPS, and bandwidth of the blob. A block blob's tier determines Hot/Cool/Archive storage type. This operation does not update the blob's ETag.
     *
     * @param containerName     The container name.
     * @param blobName          The blob name.
     * @param tier              Indicates the tier to be set on the blob. Possible values include: 'P4', 'P6', 'P10', 'P15', 'P20', 'P30', 'P40', 'P50', 'P60', 'P70', 'P80', 'Hot', 'Cool', 'Archive'.
     * @param snapshot          The snapshot parameter is an opaque DateTime value that, when present, specifies the blob snapshot to retrieve. For more information on working with blob snapshots, see &lt;a href="https://docs.microsoft.com/en-us/rest/api/storageservices/fileservices/creating-a-snapshot-of-a-blob"&gt;Creating a Snapshot of a Blob.&lt;/a&gt;.
     * @param versionId         The version id parameter is an opaque DateTime value that, when present, specifies the version of the blob to operate on. It's for service version 2019-10-10 and newer.
     * @param timeout           The timeout parameter is expressed in seconds. For more information, see &lt;a href="https://docs.microsoft.com/en-us/rest/api/storageservices/fileservices/setting-timeouts-for-blob-service-operations"&gt;Setting Timeouts for Blob Service Operations.&lt;/a&gt;.
     * @param version           Specifies the version of the operation to use for this request.
     * @param rehydratePriority Optional: Indicates the priority with which to rehydrate an archived blob. Possible values include: 'High', 'Standard'.
     * @param requestId         Provides a client-generated, opaque value with a 1 KB character limit that is recorded in the analytics logs when storage analytics logging is enabled.
     * @param leaseId           If specified, the operation only succeeds if the resource's lease is active and matches this ID.
     * @param ifTags            Specify a SQL where clause on blob tags to operate only on blobs with a matching value.
     * @param cancellationToken The token to request cancellation.
     * @param callback          Callback that receives the response.
     */
    void setBlobTier(String containerName,
                     String blobName,
                     AccessTier tier,
                     String snapshot,
                     String versionId,
                     Integer timeout,
                     String version,
                     RehydratePriority rehydratePriority,
                     String requestId,
                     String leaseId,
                     String ifTags,
                     CancellationToken cancellationToken,
                     CallbackWithHeader<Void, BlobSetTierHeaders> callback) {
        this.setBlobTierWithRestResponseIntern(containerName,
            blobName,
            tier,
            snapshot,
            versionId,
            timeout,
            version,
            rehydratePriority,
            requestId,
            leaseId,
            ifTags,
            cancellationToken,
            callback);
    }

    /**
     * The Get Blob Properties operation reads a blob's metadata and properties. You can also call it to read a
     * snapshot or version.
     *
     * @param containerName The container name.
     * @param timeout       The timeout parameter is expressed in seconds. For more information, see &lt;a href="https://docs.microsoft.com/en-us/rest/api/storageservices/fileservices/setting-timeouts-for-blob-service-operations"&gt;Setting Timeouts for Blob Service Operations.&lt;/a&gt;.
     * @param version       Specifies the version of the operation to use for this request.
     * @param leaseId       If specified, the operation only succeeds if the resource's lease is active and matches this ID.
     * @param callback      Callback that receives the response.
     */
    void getContainerProperties(String containerName,
                                Integer timeout,
                                String version,
                                String leaseId,
                                String requestId,
                                CancellationToken cancellationToken,
                                CallbackWithHeader<Void, ContainerGetPropertiesHeaders> callback) {
        this.getContainerPropertiesWithRestResponseIntern(containerName,
            timeout,
            version,
            leaseId,
            requestId,
            cancellationToken,
            callback);
    }

    /**
     * Reads the entire blob.
     *
     * @param containerName The container name.
     * @param blobName      The blob name.
     * @return A response containing the blob data.
     */
    ResponseBody download(String containerName,
                          String blobName) {
        return downloadWithRestResponse(containerName,
            blobName,
            null,
            null,
            null,
            null,
            null,
            null,
            null,
            null,
            null,
            null,
            null,
            null,
            null,
            CancellationToken.NONE).getValue();
    }

    /**
     * Reads the entire blob.
     *
     * @param containerName The container name.
     * @param blobName      The blob name.
     * @param callback      Callback that receives the response.
     */
    void download(String containerName,
                  String blobName,
                  CallbackWithHeader<ResponseBody, BlobDownloadHeaders> callback) {
        rawDownload(containerName,
            blobName,
            null,
            null,
            null,
            null,
            null,
            null,
            null,
            null,
            null,
            null,
            null,
            null,
            null,
            CancellationToken.NONE,
            callback);
    }

    /**
     * The Download operation reads or downloads a blob from the system, including its metadata and properties. You
     * can also call Download to read a snapshot or version.
     *
     * @param containerName        The container name.
     * @param blobName             The blob name.
     * @param snapshot             The snapshot parameter is an opaque DateTime value that, when present, specifies
     *                             the blob snapshot to retrieve. For more information on working with blob
     *                             snapshots, see &lt;a href="https://docs.microsoft.com/en-us/rest/api/storageservices/fileservices/creating-a-snapshot-of-a-blob"&gt;Creating a Snapshot of a Blob.&lt;/a&gt;.
     * @param timeout              The timeout parameter is expressed in seconds. For more information, see
     *                             &lt;a href="https://docs.microsoft.com/en-us/rest/api/storageservices/fileservices/setting-timeouts-for-blob-service-operations"&gt;Setting Timeouts for Blob Service Operations.&lt;/a&gt;.
     * @param range                Return only the bytes of the blob in the specified range.
     * @param leaseId              If specified, the operation only succeeds if the resource's lease is active and
     *                             matches this ID.
     * @param rangeGetContentMd5   When set to true and specified together with the Range, the service returns the
     *                             MD5 hash for the range, as long as the range is less than or equal to 4 MB in size.
     * @param rangeGetContentCrc64 When set to true and specified together with the Range, the service returns the
     *                             CRC64 hash for the range, as long as the range is less than or equal to 4 MB in size.
     * @param ifModifiedSince      The datetime that resources must have been modified since.
     * @param ifUnmodifiedSince    The datetime that resources must have remained unmodified since.
     * @param ifMatch              Specify an ETag value to operate only on blobs with a matching value.
     * @param ifNoneMatch          Specify an ETag value to operate only on blobs without a matching value.
     * @param version              Specifies the version of the operation to use for this request.
     * @param requestId            Provides a client-generated, opaque value with a 1 KB character limit that is
     *                             recorded in the analytics logs when storage analytics logging is enabled.
     * @param cpkInfo              Additional parameters for the operation.
     * @return A response containing the blob data.
     */
    BlobDownloadResponse downloadWithRestResponse(String containerName,
                                                  String blobName,
                                                  String snapshot,
                                                  Integer timeout,
                                                  String range,
                                                  String leaseId,
                                                  Boolean rangeGetContentMd5,
                                                  Boolean rangeGetContentCrc64,
                                                  OffsetDateTime ifModifiedSince,
                                                  OffsetDateTime ifUnmodifiedSince,
                                                  String ifMatch,
                                                  String ifNoneMatch,
                                                  String version,
                                                  String requestId,
                                                  CpkInfo cpkInfo,
                                                  CancellationToken cancellationToken) {
        return downloadWithRestResponseIntern(containerName,
            blobName,
            snapshot,
            timeout,
            range,
            leaseId,
            rangeGetContentMd5,
            rangeGetContentCrc64,
            ifModifiedSince,
            ifUnmodifiedSince,
            ifMatch,
            ifNoneMatch,
            version,
            requestId,
            cpkInfo,
            cancellationToken,
            null);
    }

    /**
     * The Download operation reads or downloads a blob from the system, including its metadata and properties. You
     * can also call Download to read a snapshot or version.
     *
     * @param containerName        The container name.
     * @param blobName             The blob name.
     * @param snapshot             he snapshot parameter is an opaque DateTime value that, when present, specifies
     *                             the blob snapshot to retrieve. For more information on working with blob
     *                             snapshots, see &lt;a href="https://docs.microsoft.com/en-us/rest/api/storageservices/fileservices/creating-a-snapshot-of-a-blob"&gt;Creating a Snapshot of a Blob.&lt;/a&gt;.
     * @param timeout              The timeout parameter is expressed in seconds. For more information, see
     *                             &lt;a href="https://docs.microsoft.com/en-us/rest/api/storageservices/fileservices/setting-timeouts-for-blob-service-operations"&gt;Setting Timeouts for Blob Service Operations.&lt;/a&gt;.
     * @param range                Return only the bytes of the blob in the specified range.
     * @param leaseId              If specified, the operation only succeeds if the resource's lease is active and
     *                             matches this ID.
     * @param rangeGetContentMD5   When set to true and specified together with the Range, the service returns the
     *                             MD5 hash for the range, as long as the range is less than or equal to 4 MB in size.
     * @param rangeGetContentCRC64 When set to true and specified together with the Range, the service returns the
     *                             CRC64 hash for the range, as long as the range is less than or equal to 4 MB in size.
     * @param ifModifiedSince      The datetime that resources must have been modified since.
     * @param ifUnmodifiedSince    The datetime that resources must have remained unmodified since.
     * @param ifMatch              Specify an ETag value to operate only on blobs with a matching value.
     * @param ifNoneMatch          Specify an ETag value to operate only on blobs without a matching value.
     * @param version              Specifies the version of the operation to use for this request.
     * @param requestId            Provides a client-generated, opaque value with a 1 KB character limit that is
     *                             recorded in the analytics logs when storage analytics logging is enabled.
     * @param cpkInfo              Additional parameters for the operation.
     * @param callback             Callback that receives the response.
     */
    void rawDownload(String containerName,
                     String blobName,
                     String snapshot,
                     Integer timeout,
                     String range,
                     String leaseId,
                     Boolean rangeGetContentMD5,
                     Boolean rangeGetContentCRC64,
                     OffsetDateTime ifModifiedSince,
                     OffsetDateTime ifUnmodifiedSince,
                     String ifMatch,
                     String ifNoneMatch,
                     String version,
                     String requestId,
                     CpkInfo cpkInfo,
                     CancellationToken cancellationToken,
                     CallbackWithHeader<ResponseBody, BlobDownloadHeaders> callback) {
        this.downloadWithRestResponseIntern(containerName,
            blobName,
            snapshot,
            timeout,
            range,
            leaseId,
            rangeGetContentMD5,
            rangeGetContentCRC64,
            ifModifiedSince,
            ifUnmodifiedSince,
            ifMatch,
            ifNoneMatch,
            version,
            requestId,
            cpkInfo,
            cancellationToken,
            callback);
    }

    Void stageBlock(String containerName,
                    String blobName,
                    String base64BlockId,
                    byte[] blockContent,
                    byte[] contentMd5) {
        return this.stageBlockWithRestResponse(containerName,
            blobName,
            base64BlockId,
            blockContent,
            contentMd5,
            null,
            null,
            null,
            null,
            null,
            CancellationToken.NONE).getValue();
    }

    void stageBlock(String containerName,
                    String blobName,
                    String base64BlockId,
                    byte[] blockContent,
                    byte[] contentMd5,
                    CallbackWithHeader<Void, BlockBlobStageBlockHeaders> callback) {
        this.stageBlock(containerName,
            blobName,
            base64BlockId,
            blockContent,
            contentMd5,
            null,
            null,
            null,
            null,
            null,
            CancellationToken.NONE,
            callback);
    }

    BlockBlobsStageBlockResponse stageBlockWithRestResponse(String containerName,
                                                            String blobName,
                                                            String base64BlockId,
                                                            byte[] blockContent,
                                                            byte[] transactionalContentMD5,
                                                            byte[] transactionalContentCrc64,
                                                            Integer timeout,
                                                            String leaseId,
                                                            String requestId,
                                                            CpkInfo cpkInfo,
                                                            CancellationToken cancellationToken) {
        return this.stageBlockWithRestResponseIntern(containerName,
            blobName,
            base64BlockId,
            blockContent,
            transactionalContentMD5,
            transactionalContentCrc64,
            timeout,
            leaseId,
            requestId,
            cpkInfo,
            cancellationToken,
            null);
    }

    void stageBlock(String containerName,
                    String blobName,
                    String base64BlockId,
                    byte[] blockContent,
                    byte[] transactionalContentMD5,
                    byte[] transactionalContentCrc64,
                    Integer timeout,
                    String leaseId,
                    String requestId,
                    CpkInfo cpkInfo,
                    CancellationToken cancellationToken,
                    CallbackWithHeader<Void, BlockBlobStageBlockHeaders> callback) {
        this.stageBlockWithRestResponseIntern(containerName,
            blobName,
            base64BlockId,
            blockContent,
            transactionalContentMD5,
            transactionalContentCrc64,
            timeout,
            leaseId,
            requestId,
            cpkInfo,
            cancellationToken,
            callback);
    }

    BlockBlobItem commitBlockList(String containerName,
                                  String blobName,
                                  List<String> base64BlockIds,
                                  boolean overwrite) {
        BlobRequestConditions requestConditions = null;

        if (!overwrite) {
            requestConditions = new BlobRequestConditions().setIfNoneMatch("*");
        }

        BlockBlobsCommitBlockListResponse response = this.commitBlockListWithRestResponse(containerName,
            blobName,
            base64BlockIds,
            null,
            null,
            null,
            null,
            null,
            requestConditions,
            null,
            null,
            null,
            CancellationToken.NONE);

        return response.getBlockBlobItem();
    }

    void commitBlockList(String containerName,
                         String blobName,
                         List<String> base64BlockIds,
                         boolean overwrite,
                         CallbackWithHeader<BlockBlobItem, BlockBlobCommitBlockListHeaders> callback) {
        BlobRequestConditions requestConditions = null;

        if (!overwrite) {
            requestConditions = new BlobRequestConditions().setIfNoneMatch("*");
        }

        this.commitBlockList(containerName,
            blobName,
            base64BlockIds,
            null,
            null,
            null,
            null,
            null,
            requestConditions,
            null,
            null,
            null,
            CancellationToken.NONE,
            callback);
    }

    BlockBlobsCommitBlockListResponse commitBlockListWithRestResponse(String containerName,
                                                                      String blobName,
                                                                      List<String> base64BlockIds,
                                                                      byte[] transactionalContentMD5,
                                                                      byte[] transactionalContentCrc64,
                                                                      Integer timeout,
                                                                      BlobHttpHeaders blobHttpHeaders,
                                                                      Map<String, String> metadata,
                                                                      BlobRequestConditions requestConditions,
                                                                      String requestId,
                                                                      CpkInfo cpkInfo,
                                                                      AccessTier tier,
                                                                      CancellationToken cancellationToken) {
        return this.commitBlockListWithRestResponseIntern(containerName,
            blobName,
            base64BlockIds,
            transactionalContentMD5,
            transactionalContentCrc64,
            timeout,
            blobHttpHeaders,
            metadata,
            requestConditions,
            requestId,
            cpkInfo,
            tier,
            cancellationToken,
            null);
    }

    void commitBlockList(String containerName,
                         String blobName,
                         List<String> base64BlockIds,
                         byte[] transactionalContentMD5,
                         byte[] transactionalContentCrc64,
                         Integer timeout,
                         BlobHttpHeaders blobHttpHeaders,
                         Map<String, String> metadata,
                         BlobRequestConditions requestConditions,
                         String requestId,
                         CpkInfo cpkInfo,
                         AccessTier tier,
                         CancellationToken cancellationToken,
                         CallbackWithHeader<BlockBlobItem, BlockBlobCommitBlockListHeaders> callback) {
        this.commitBlockListWithRestResponseIntern(containerName,
            blobName,
            base64BlockIds,
            transactionalContentMD5,
            transactionalContentCrc64,
            timeout,
            blobHttpHeaders,
            metadata,
            requestConditions,
            requestId,
            cpkInfo,
            tier,
            cancellationToken,
            callback);
    }

    /**
     * Deletes the specified blob or snapshot. Note that deleting a blob also deletes all its snapshots.
     *
     * @param containerName The container name.
     * @param blobName      The blob name.
     */
    Void deleteBlob(String containerName,
                    String blobName) {
        return deleteBlobWithRestResponse(containerName,
            blobName,
            null,
            null,
            null,
            null,
            null,
            null,
            CancellationToken.NONE).getValue();
    }

    /**
     * Deletes the specified blob or snapshot. Note that deleting a blob also deletes all its snapshots.
     *
     * @param containerName The container name.
     * @param blobName      The blob name.
     * @param callback      Callback that receives the response.
     * @return A handle to the service call.
     */
    void deleteBlob(String containerName,
                    String blobName,
                    CallbackWithHeader<Void, BlobDeleteHeaders> callback) {
        deleteBlob(containerName,
            blobName,
            null,
            null,
            null,
            null,
            null,
            null,
            CancellationToken.NONE,
            callback);
    }

    /**
     * Deletes the specified blob or snapshot. Note that deleting a blob also deletes all its snapshots.
     * <p>
     * If the storage account's soft delete feature is disabled then, when a blob is deleted, it is permanently
     * removed from the storage account. If the storage account's soft delete feature is enabled, then, when a blob
     * is deleted, it is marked for deletion and becomes inaccessible immediately. However, the blob service retains
     * the blob or snapshot for the number of days specified by the DeleteRetentionPolicy section of
     * &lt;a href="https://docs.microsoft.com/en-us/rest/api/storageservices/set-blob-service-properties"&gt; Storage service properties.&lt;/a&gt;.
     * After the specified number of days has passed, the blob's data is permanently removed from the storage account.
     * Note that you continue to be charged for the soft-deleted blob's storage until it is permanently removed. Use
     * the List Blobs API and specify the "include=deleted" query parameter to discover which blobs and snapshots
     * have been soft deleted. You can then use the Undelete Blob API to restore a soft-deleted blob. All other
     * operations on a soft-deleted blob or snapshot causes the service to return an HTTP status code of 404
     * (ResourceNotFound). If the storage account's automatic snapshot feature is enabled, then, when a blob is
     * deleted, an automatic snapshot is created. The blob becomes inaccessible immediately. All other operations on
     * the blob causes the service to return an HTTP status code of 404 (ResourceNotFound). You can access automatic
     * snapshot using snapshot timestamp or version ID. You can restore the blob by calling Put or Copy Blob API with
     * automatic snapshot as source. Deleting automatic snapshot requires shared key or special SAS/RBAC permissions.
     *
     * @param containerName     The container name.
     * @param blobName          The blob name.
     * @param snapshot          The snapshot parameter is an opaque DateTime value that, when present, specifies the
     *                          blob snapshot to retrieve. For more information on working with blob snapshots, see &lt;a href="https://docs.microsoft.com/en-us/rest/api/storageservices/fileservices/creating-a-snapshot-of-a-blob"&gt;Creating a Snapshot of a Blob.&lt;/a&gt;.
     * @param timeout           The timeout parameter is expressed in seconds. For more information, see
     *                          &lt;a href="https://docs.microsoft.com/en-us/rest/api/storageservices/fileservices/setting-timeouts-for-blob-service-operations"&gt;Setting Timeouts for Blob Service Operations.&lt;/a&gt;.
     * @param deleteSnapshots   Required if the blob has associated snapshots. Specify one of the following two
     *                          options: include: Delete the base blob and all of its snapshots. only: Delete only the blob's snapshots and not the blob itself. Possible values include: 'include', 'only'.
     * @param requestConditions {@link BlobRequestConditions}
     * @param requestId         Provides a client-generated, opaque value with a 1 KB character limit that is
     *                          recorded in the analytics logs when storage analytics logging is enabled.
     * @return A response object containing the details of the delete operation.
     */
    BlobDeleteResponse deleteBlobWithRestResponse(String containerName,
                                                  String blobName,
                                                  String snapshot,
                                                  Integer timeout,
                                                  String version,
                                                  DeleteSnapshotsOptionType deleteSnapshots,
                                                  BlobRequestConditions requestConditions,
                                                  String requestId,
                                                  CancellationToken cancellationToken) {
        return deleteBlobWithRestResponseIntern(containerName,
            blobName,
            snapshot,
            timeout,
            version,
            deleteSnapshots,
            requestConditions,
            requestId,
            cancellationToken,
            null);
    }

    /**
     * Deletes the specified blob or snapshot. Note that deleting a blob also deletes all its snapshots.
     * <p>
     * If the storage account's soft delete feature is disabled then, when a blob is deleted, it is permanently
     * removed from the storage account. If the storage account's soft delete feature is enabled, then, when a blob
     * is deleted, it is marked for deletion and becomes inaccessible immediately. However, the blob service retains
     * the blob or snapshot for the number of days specified by the DeleteRetentionPolicy section of
     * &lt;a href="https://docs.microsoft.com/en-us/rest/api/storageservices/set-blob-service-properties"&gt; Storage service properties.&lt;/a&gt;.
     * After the specified number of days has passed, the blob's data is permanently removed from the storage account.
     * Note that you continue to be charged for the soft-deleted blob's storage until it is permanently removed. Use
     * the List Blobs API and specify the "include=deleted" query parameter to discover which blobs and snapshots
     * have been soft deleted. You can then use the Undelete Blob API to restore a soft-deleted blob. All other
     * operations on a soft-deleted blob or snapshot causes the service to return an HTTP status code of 404
     * (ResourceNotFound). If the storage account's automatic snapshot feature is enabled, then, when a blob is
     * deleted, an automatic snapshot is created. The blob becomes inaccessible immediately. All other operations on
     * the blob causes the service to return an HTTP status code of 404 (ResourceNotFound). You can access automatic
     * snapshot using snapshot timestamp or version ID. You can restore the blob by calling Put or Copy Blob API with
     * automatic snapshot as source. Deleting automatic snapshot requires shared key or special SAS/RBAC permissions.
     *
     * @param containerName     The container name.
     * @param blobName          The blob name.
     * @param snapshot          The snapshot parameter is an opaque DateTime value that, when present, specifies the
     *                          blob snapshot to retrieve. For more information on working with blob snapshots, see &lt;a href="https://docs.microsoft.com/en-us/rest/api/storageservices/fileservices/creating-a-snapshot-of-a-blob"&gt;Creating a Snapshot of a Blob.&lt;/a&gt;.
     * @param timeout           The timeout parameter is expressed in seconds. For more information, see
     *                          &lt;a href="https://docs.microsoft.com/en-us/rest/api/storageservices/fileservices/setting-timeouts-for-blob-service-operations"&gt;Setting Timeouts for Blob Service Operations.&lt;/a&gt;.
     * @param deleteSnapshots   Required if the blob has associated snapshots. Specify one of the following two
     *                          options: include: Delete the base blob and all of its snapshots. only: Delete only the blob's snapshots and not the blob itself. Possible values include: 'include', 'only'.
     * @param requestConditions {@link BlobRequestConditions}
     * @param requestId         Provides a client-generated, opaque value with a 1 KB character limit that is
     *                          recorded in the analytics logs when storage analytics logging is enabled.
     * @param callback          Callback that receives the response.
     * @return A handle to the service call.
     */
    void deleteBlob(String containerName,
                    String blobName,
                    String snapshot,
                    Integer timeout,
                    String version,
                    DeleteSnapshotsOptionType deleteSnapshots,
                    BlobRequestConditions requestConditions,
                    String requestId,
                    CancellationToken cancellationToken,
                    CallbackWithHeader<Void, BlobDeleteHeaders> callback) {
        deleteBlobWithRestResponseIntern(containerName,
<<<<<<< HEAD
=======
            blobName,
            snapshot,
            timeout,
            version,
            deleteSnapshots,
            requestConditions,
            requestId,
            cancellationToken,
            callback);
    }

    /**
     * Gets tags associated with a blob.
     *
     * @param containerName The container name.
     * @param blobName      The blob name.
     * @return A response containing the blob tags information.
     */
    BlobTags getTags(String containerName,
                     String blobName) {
        return getTagsWithRestResponse(containerName,
            blobName,
            null,
            null,
            null,
            null,
            null,
            null,
            CancellationToken.NONE).getValue();
    }

    /**
     * Gets tags associated with a blob.
     *
     * @param containerName The container name.
     * @param blobName      The blob name.
     * @param callback      Callback that receives the response.
     */
    void getTags(String containerName,
                 String blobName,
                 CallbackWithHeader<BlobTags, BlobGetTagsHeaders> callback) {
        getTags(containerName,
            blobName,
            null,
            null,
            null,
            null,
            null,
            null,
            CancellationToken.NONE,
            callback);
    }

    /**
     * Gets tags associated with a blob.
     *
     * @param containerName     The container name.
     * @param blobName          The blob name.
     * @param snapshot          The snapshot parameter is an opaque DateTime value that, when present, specifies the
     *                          blob snapshot to retrieve. For more information on working with blob snapshots, see &lt;a href="https://docs.microsoft.com/en-us/rest/api/storageservices/fileservices/creating-a-snapshot-of-a-blob"&gt;Creating a Snapshot of a Blob.&lt;/a&gt;.
     * @param versionId         The version id parameter is an opaque DateTime value that, when present, specifies the version of the blob to operate on. It's for service version 2019-10-10 and newer.
     * @param timeout           The timeout parameter is expressed in seconds. For more information, see
     *                          &lt;a href="https://docs.microsoft.com/en-us/rest/api/storageservices/fileservices/setting-timeouts-for-blob-service-operations"&gt;Setting Timeouts for Blob Service Operations.&lt;/a&gt;.
     * @param version           Specifies the version of the operation to use for this request.
     * @param ifTags            Specify a SQL where clause on blob tags to operate only on blobs with a matching value.
     * @param requestId         Provides a client-generated, opaque value with a 1 KB character limit that is
     *                          recorded in the analytics logs when storage analytics logging is enabled.
     * @param cancellationToken The token to request cancellation.
     * @return The response information returned from the server when getting tags on a blob.
     */
    BlobGetTagsResponse getTagsWithRestResponse(String containerName,
                                                String blobName,
                                                String snapshot,
                                                String versionId,
                                                Integer timeout,
                                                String version,
                                                String requestId,
                                                String ifTags,
                                                CancellationToken cancellationToken) {
        return getTagsWithRestResponseIntern(containerName,
            blobName,
            snapshot,
            versionId,
            timeout,
            version,
            requestId,
            ifTags,
            cancellationToken,
            null);
    }


    /**
     * Gets tags associated with a blob.
     *
     * @param containerName     The container name.
     * @param blobName          The blob name.
     * @param snapshot          The snapshot parameter is an opaque DateTime value that, when present, specifies the
     *                          blob snapshot to retrieve. For more information on working with blob snapshots, see &lt;a href="https://docs.microsoft.com/en-us/rest/api/storageservices/fileservices/creating-a-snapshot-of-a-blob"&gt;Creating a Snapshot of a Blob.&lt;/a&gt;.
     * @param versionId         The version id parameter is an opaque DateTime value that, when present, specifies the version of the blob to operate on. It's for service version 2019-10-10 and newer.
     * @param timeout           The timeout parameter is expressed in seconds. For more information, see
     *                          &lt;a href="https://docs.microsoft.com/en-us/rest/api/storageservices/fileservices/setting-timeouts-for-blob-service-operations"&gt;Setting Timeouts for Blob Service Operations.&lt;/a&gt;.
     * @param version           Specifies the version of the operation to use for this request.
     * @param ifTags            Specify a SQL where clause on blob tags to operate only on blobs with a matching value.
     * @param requestId         Provides a client-generated, opaque value with a 1 KB character limit that is
     *                          recorded in the analytics logs when storage analytics logging is enabled.
     * @param cancellationToken The token to request cancellation.
     * @param callback          Callback that receives the response.
     */
    void getTags(String containerName,
                 String blobName,
                 String snapshot,
                 String versionId,
                 Integer timeout,
                 String version,
                 String ifTags,
                 String requestId,
                 CancellationToken cancellationToken,
                 CallbackWithHeader<BlobTags, BlobGetTagsHeaders> callback) {
        getTagsWithRestResponseIntern(containerName,
            blobName,
            snapshot,
            versionId,
            timeout,
            version,
            requestId,
            ifTags,
            cancellationToken,
            callback);
    }


    private ContainerCreateResponse createContainersWithRestResponseIntern(String containerName,
                                                                           Integer timeout,
                                                                           Map<String, String> metadata,
                                                                           PublicAccessType publicAccessType,
                                                                           String version,
                                                                           String requestId,
                                                                           CancellationToken cancellationToken,
                                                                           CallbackWithHeader<Void, ContainerCreateHeaders> callback) {
        cancellationToken = cancellationToken == null ? CancellationToken.NONE : cancellationToken;

        Call<ResponseBody> call = service.createContainer(containerName,
            timeout,
            metadata == null ? null : new MetadataInterceptor.StorageMultiHeaders(metadata),
            publicAccessType,
            XMS_VERSION, // TODO: Replace with 'version'.
            requestId,
            "container",
            null, // TODO: Add cpk stuff?
            null);

        ((CancellationTokenImpl) cancellationToken).registerOnCancel(() -> {
            call.cancel();
        });

        if (callback != null) {
            executeCall(call, new retrofit2.Callback<ResponseBody>() {
                @Override
                public void onResponse(@NonNull Call<ResponseBody> call, @NonNull Response<ResponseBody> response) {
                    if (response.isSuccessful()) {
                        if (response.code() == 201) {
                            ContainerCreateHeaders typedHeaders = deserializeHeaders(response.headers(),
                                ContainerCreateHeaders.class);

                            callback.onSuccess(null, typedHeaders, response.raw());
                        } else {
                            callback.onFailure(new BlobStorageException(null, response.raw()), response.raw());
                        }
                    } else {
                        String strContent = readAsString(response.errorBody());

                        callback.onFailure(new BlobStorageException(strContent, response.raw()), response.raw());
                    }
                }

                @Override
                public void onFailure(@NonNull Call<ResponseBody> call, @NonNull Throwable t) {
                    callback.onFailure(t, null);
                }
            });

            return null;
        } else {
            Response<ResponseBody> response = executeCall(call);

            if (response.isSuccessful()) {
                if (response.code() == 201) {
                    ContainerCreateHeaders headers = deserializeHeaders(response.headers(),
                        ContainerCreateHeaders.class);

                    ContainerCreateResponse result = new ContainerCreateResponse(response.raw().request(),
                        response.code(),
                        response.headers(),
                        null,
                        headers);

                    return result;
                } else {
                    throw new BlobStorageException(null, response.raw());
                }
            } else {
                String strContent = readAsString(response.errorBody());

                throw new BlobStorageException(strContent, response.raw());
            }
        }
    }

    private ContainerDeleteResponse deleteContainerWithRestResponseIntern(String containerName,
                                                                          Integer timeout,
                                                                          String version,
                                                                          BlobRequestConditions requestConditions,
                                                                          String requestId,
                                                                          CancellationToken cancellationToken,
                                                                          CallbackWithHeader<Void, ContainerDeleteHeaders> callback) {
        cancellationToken = cancellationToken == null ? CancellationToken.NONE : cancellationToken;
        final String restype = "container";
        requestConditions = requestConditions == null ? new BlobRequestConditions() : requestConditions;
        if (!validateNoETag(requestConditions)) {
            // Throwing is preferred to Single.error because this will error out immediately instead of waiting until
            // subscription.
            throw new UnsupportedOperationException("ETag access conditions are not supported for this API.");
        }

        DateTimeRfc1123 ifModifiedSinceConverted = requestConditions.getIfModifiedSince() == null ? null :
            new DateTimeRfc1123(requestConditions.getIfModifiedSince());
        DateTimeRfc1123 ifUnmodifiedSinceConverted = requestConditions.getIfUnmodifiedSince() == null ? null :
            new DateTimeRfc1123(requestConditions.getIfUnmodifiedSince());

        Call<ResponseBody> call = service.deleteContainer(containerName,
            restype,
            timeout,
            requestConditions.getLeaseId(),
            ifModifiedSinceConverted,
            ifUnmodifiedSinceConverted,
            XMS_VERSION, // TODO: Replace with 'version'.
            requestId);

        ((CancellationTokenImpl) cancellationToken).registerOnCancel(() -> {
            call.cancel();
        });

        if (callback != null) {
            executeCall(call, new retrofit2.Callback<ResponseBody>() {
                @Override
                public void onResponse(@NonNull Call<ResponseBody> call, @NonNull Response<ResponseBody> response) {
                    if (response.isSuccessful()) {
                        if (response.code() == 202) {
                            ContainerDeleteHeaders typedHeaders = deserializeHeaders(response.headers(),
                                ContainerDeleteHeaders.class);

                            callback.onSuccess(null, typedHeaders, response.raw());
                        } else {
                            String strContent = readAsString(response.body());

                            callback.onFailure(new BlobStorageException(strContent, response.raw()), response.raw());
                        }
                    } else {
                        String strContent = readAsString(response.errorBody());

                        callback.onFailure(new BlobStorageException(strContent, response.raw()), response.raw());
                    }
                }

                @Override
                public void onFailure(@NonNull Call<ResponseBody> call, @NonNull Throwable t) {
                    callback.onFailure(t, null);
                }
            });

            return null;
        } else {
            Response<ResponseBody> response = executeCall(call);

            if (response.isSuccessful()) {
                if (response.code() == 202) {
                    ContainerDeleteHeaders headers = deserializeHeaders(response.headers(),
                        ContainerDeleteHeaders.class);

                    ContainerDeleteResponse result = new ContainerDeleteResponse(response.raw().request(),
                        response.code(),
                        response.headers(),
                        null,
                        headers);

                    return result;
                } else {
                    String strContent = readAsString(response.body());

                    throw new BlobStorageException(strContent, response.raw());
                }
            } else {
                String strContent = readAsString(response.errorBody());

                throw new BlobStorageException(strContent, response.raw());
            }
        }
    }

    private ContainerGetPropertiesResponse getContainerPropertiesWithRestResponseIntern(String containerName,
                                                                                        Integer timeout,
                                                                                        String version,
                                                                                        String leaseId,
                                                                                        String requestId,
                                                                                        CancellationToken cancellationToken,
                                                                                        CallbackWithHeader<Void, ContainerGetPropertiesHeaders> callback) {
        cancellationToken = cancellationToken == null ? CancellationToken.NONE : cancellationToken;
        final String restype = "container";

        Call<Void> call = service.getContainerProperties(containerName,
            timeout,
            XMS_VERSION, // TODO: Replace with 'version'.
            leaseId,
            requestId,
            restype);

        ((CancellationTokenImpl) cancellationToken).registerOnCancel(() -> {
            call.cancel();
        });

        if (callback != null) {
            executeCall(call, new retrofit2.Callback<Void>() {
                @Override
                public void onResponse(@NonNull Call<Void> call, @NonNull Response<Void> response) {
                    if (response.isSuccessful()) {
                        if (response.code() == 200) {
                            ContainerGetPropertiesHeaders typedHeaders = deserializeHeaders(response.headers(),
                                ContainerGetPropertiesHeaders.class);

                            callback.onSuccess(null, typedHeaders, response.raw());
                        } else {
                            callback.onFailure(new BlobStorageException(null, response.raw()), response.raw());
                        }
                    } else {
                        String strContent = readAsString(response.errorBody());

                        callback.onFailure(new BlobStorageException(strContent, response.raw()), response.raw());
                    }
                }

                @Override
                public void onFailure(@NonNull Call<Void> call, @NonNull Throwable t) {
                    callback.onFailure(t, null);
                }
            });

            return null;
        } else {
            Response<Void> response = executeCall(call);

            if (response.isSuccessful()) {
                if (response.code() == 200) {
                    ContainerGetPropertiesHeaders headers = deserializeHeaders(response.headers(),
                        ContainerGetPropertiesHeaders.class);

                    ContainerGetPropertiesResponse result = new ContainerGetPropertiesResponse(response.raw().request(),
                        response.code(),
                        response.headers(),
                        null,
                        headers);

                    return result;
                } else {
                    throw new BlobStorageException(null, response.raw());
                }
            } else {
                String strContent = readAsString(response.errorBody());

                throw new BlobStorageException(strContent, response.raw());
            }
        }
    }

    private ContainersListBlobFlatSegmentResponse listBlobFlatSegmentWithRestResponseIntern(String pageId,
                                                                                            String containerName,
                                                                                            String prefix,
                                                                                            Integer maxResults,
                                                                                            List<ListBlobsIncludeItem> include,
                                                                                            Integer timeout,
                                                                                            String requestId,
                                                                                            CancellationToken cancellationToken,
                                                                                            CallbackWithHeader<ListBlobsFlatSegmentResponse, ListBlobFlatSegmentHeaders> callback) {
        cancellationToken = cancellationToken == null ? CancellationToken.NONE : cancellationToken;
        final String resType = "container";
        final String comp = "list";

        Call<ResponseBody> call = service.listBlobFlatSegment(containerName,
            prefix,
            pageId,
            maxResults,
            this.serializerAdapter.serializeList(include, SerializerAdapter.CollectionFormat.CSV),
            timeout,
            XMS_VERSION,
            requestId,
            resType,
            comp);

        ((CancellationTokenImpl) cancellationToken).registerOnCancel(() -> {
            call.cancel();
        });

        if (callback != null) {
            executeCall(call, new retrofit2.Callback<ResponseBody>() {
                @Override
                public void onResponse(Call<ResponseBody> call, Response<ResponseBody> response) {
                    if (response.isSuccessful()) {
                        if (response.code() == 200) {
                            ListBlobsFlatSegmentResponse typedContent = deserializeContent(response.body(),
                                ListBlobsFlatSegmentResponse.class);
                            ListBlobFlatSegmentHeaders typedHeader = deserializeHeaders(response.headers(),
                                ListBlobFlatSegmentHeaders.class);
                            callback.onSuccess(typedContent,
                                typedHeader,
                                response.raw());
                        } else {
                            String strContent = readAsString(response.body());

                            callback.onFailure(new BlobStorageException(strContent, response.raw()), response.raw());
                        }
                    } else {
                        String strContent = readAsString(response.errorBody());

                        callback.onFailure(new BlobStorageException(strContent, response.raw()), response.raw());
                    }
                }

                @Override
                public void onFailure(Call<ResponseBody> call, Throwable t) {
                    callback.onFailure(t, null);
                }
            });

            return null;
        } else {
            Response<ResponseBody> response = executeCall(call);

            if (response.isSuccessful()) {
                if (response.code() == 200) {
                    ListBlobsFlatSegmentResponse typedContent = deserializeContent(response.body(),
                        ListBlobsFlatSegmentResponse.class);
                    ListBlobFlatSegmentHeaders typedHeader = deserializeHeaders(response.headers(),
                        ListBlobFlatSegmentHeaders.class);

                    ContainersListBlobFlatSegmentResponse result =
                        new ContainersListBlobFlatSegmentResponse(response.raw().request(),
                            response.code(),
                            response.headers(),
                            typedContent,
                            typedHeader);

                    return result;
                } else {
                    String strContent = readAsString(response.body());

                    throw new BlobStorageException(strContent, response.raw());
                }
            } else {
                String strContent = readAsString(response.errorBody());

                throw new BlobStorageException(strContent, response.raw());
            }
        }
    }

    private BlobGetPropertiesResponse getBlobPropertiesWithRestResponseIntern(String containerName,
                                                                              String blobName,
                                                                              String snapshot,
                                                                              Integer timeout,
                                                                              String version,
                                                                              BlobRequestConditions requestConditions,
                                                                              String requestId,
                                                                              CpkInfo cpkInfo,
                                                                              CancellationToken cancellationToken,
                                                                              CallbackWithHeader<Void, BlobGetPropertiesHeaders> callback) {
        cancellationToken = cancellationToken == null ? CancellationToken.NONE : cancellationToken;
        requestConditions = requestConditions == null ? new BlobRequestConditions() : requestConditions;
        String leaseId = requestConditions.getLeaseId();
        DateTimeRfc1123 ifModifiedSince = requestConditions.getIfModifiedSince() == null
            ? null :
            new DateTimeRfc1123(requestConditions.getIfModifiedSince());
        DateTimeRfc1123 ifUnmodifiedSince = requestConditions.getIfUnmodifiedSince() == null
            ? null :
            new DateTimeRfc1123(requestConditions.getIfUnmodifiedSince());
        String ifMatch = requestConditions.getIfMatch();
        String ifNoneMatch = requestConditions.getIfNoneMatch();
        String encryptionKey = null;
        String encryptionKeySha256 = null;
        EncryptionAlgorithmType encryptionAlgorithm = null;

        if (cpkInfo != null) {
            encryptionKey = cpkInfo.getEncryptionKey();
            encryptionKeySha256 = cpkInfo.getEncryptionKeySha256();
            encryptionAlgorithm = cpkInfo.getEncryptionAlgorithm();
        }

        Call<Void> call = service.getBlobProperties(containerName,
            blobName,
            snapshot,
            timeout,
            XMS_VERSION, // TODO: Replace with 'version'.
            leaseId,
            ifModifiedSince,
            ifUnmodifiedSince,
            ifMatch,
            ifNoneMatch,
            requestId,
            encryptionKey,
            encryptionKeySha256,
            encryptionAlgorithm);

        ((CancellationTokenImpl) cancellationToken).registerOnCancel(() -> {
            call.cancel();
        });

        if (callback != null) {
            executeCall(call, new retrofit2.Callback<Void>() {
                @Override
                public void onResponse(@NonNull Call<Void> call, @NonNull Response<Void> response) {
                    if (response.isSuccessful()) {
                        if (response.code() == 200) {
                            BlobGetPropertiesHeaders typedHeaders = deserializeHeaders(response.headers(),
                                BlobGetPropertiesHeaders.class);

                            callback.onSuccess(null, typedHeaders, response.raw());
                        } else {
                            callback.onFailure(new BlobStorageException(null, response.raw()), response.raw());
                        }
                    } else {
                        String strContent = readAsString(response.errorBody());

                        callback.onFailure(new BlobStorageException(strContent, response.raw()), response.raw());
                    }
                }

                @Override
                public void onFailure(@NonNull Call<Void> call, @NonNull Throwable t) {
                    callback.onFailure(t, null);
                }
            });

            return null;
        } else {
            Response<Void> response = executeCall(call);

            if (response.isSuccessful()) {
                if (response.code() == 200) {
                    BlobGetPropertiesHeaders headers = deserializeHeaders(response.headers(),
                        BlobGetPropertiesHeaders.class);

                    BlobGetPropertiesResponse result = new BlobGetPropertiesResponse(response.raw().request(),
                        response.code(),
                        response.headers(),
                        null,
                        headers);

                    return result;
                } else {
                    throw new BlobStorageException(null, response.raw());
                }
            } else {
                String strContent = readAsString(response.errorBody());

                throw new BlobStorageException(strContent, response.raw());
            }
        }
    }

    private BlobSetHttpHeadersResponse setHttpHeadersWithRestResponseIntern(String containerName,
                                                                            String blobName,
                                                                            Integer timeout,
                                                                            BlobRequestConditions requestConditions,
                                                                            BlobHttpHeaders headers,
                                                                            String version,
                                                                            String requestId,
                                                                            CancellationToken cancellationToken,
                                                                            CallbackWithHeader<Void, BlobSetHttpHeadersHeaders> callback) {

        cancellationToken = cancellationToken == null ? CancellationToken.NONE : cancellationToken;

        final String comp = "properties";

        requestConditions = requestConditions == null ? new BlobRequestConditions() : requestConditions;
        String leaseId = requestConditions.getLeaseId();
        DateTimeRfc1123 ifModifiedSince = requestConditions.getIfModifiedSince() == null
            ? null :
            new DateTimeRfc1123(requestConditions.getIfModifiedSince());
        DateTimeRfc1123 ifUnmodifiedSince = requestConditions.getIfUnmodifiedSince() == null
            ? null :
            new DateTimeRfc1123(requestConditions.getIfUnmodifiedSince());
        String ifMatch = requestConditions.getIfMatch();
        String ifNoneMatch = requestConditions.getIfNoneMatch();

        headers = headers == null ? new BlobHttpHeaders() : headers;

        Call<ResponseBody> call = service.setBlobHttpHeaders(containerName,
            blobName,
            timeout,
            leaseId,
            ifModifiedSince,
            ifUnmodifiedSince,
            ifMatch,
            ifNoneMatch,
            null, // TODO: Add tags when later service version supported.
            XMS_VERSION, // TODO: Replace with 'version'.
            requestId,
            comp,
            headers.getCacheControl(),
            headers.getContentType(),
            headers.getContentMd5() == null ? null : Base64Util.encodeToString(headers.getContentMd5()),
            headers.getContentEncoding(),
            headers.getContentLanguage(),
            headers.getContentDisposition());

        ((CancellationTokenImpl) cancellationToken).registerOnCancel(() -> {
            call.cancel();
        });

        if (callback != null) {
            executeCall(call, new retrofit2.Callback<ResponseBody>() {
                @Override
                public void onResponse(@NonNull Call<ResponseBody> call, @NonNull Response<ResponseBody> response) {
                    if (response.isSuccessful()) {
                        if (response.code() == 200) {
                            BlobSetHttpHeadersHeaders typedHeaders = deserializeHeaders(response.headers(),
                                BlobSetHttpHeadersHeaders.class);

                            callback.onSuccess(null,
                                typedHeaders,
                                response.raw());
                        } else {
                            String strContent = readAsString(response.body());

                            callback.onFailure(new BlobStorageException(strContent, response.raw()), response.raw());
                        }
                    } else {
                        String strContent = readAsString(response.errorBody());

                        callback.onFailure(new BlobStorageException(strContent, response.raw()), response.raw());
                    }
                }

                @Override
                public void onFailure(@NonNull Call<ResponseBody> call, @NonNull Throwable t) {
                    callback.onFailure(t, null);
                }
            });

            return null;
        } else {
            Response<ResponseBody> response = executeCall(call);

            if (response.isSuccessful()) {
                if (response.code() == 200) {
                    BlobSetHttpHeadersHeaders deserializedHeaders = deserializeHeaders(response.headers(),
                        BlobSetHttpHeadersHeaders.class);

                    BlobSetHttpHeadersResponse result = new BlobSetHttpHeadersResponse(response.raw().request(),
                        response.code(),
                        response.headers(),
                        null,
                        deserializedHeaders);

                    return result;
                } else {
                    throw new BlobStorageException(null, response.raw());
                }
            } else {
                String strContent = readAsString(response.errorBody());

                throw new BlobStorageException(strContent, response.raw());
            }
        }
    }

    private BlobSetMetadataResponse setBlobMetadataWithRestResponseIntern(String containerName,
                                                                          String blobName,
                                                                          Integer timeout,
                                                                          BlobRequestConditions requestConditions,
                                                                          Map<String, String> metadata,
                                                                          String version,
                                                                          String requestId,
                                                                          CpkInfo cpkInfo,
                                                                          CancellationToken cancellationToken,
                                                                          CallbackWithHeader<Void, BlobSetMetadataHeaders> callback) {

        cancellationToken = cancellationToken == null ? CancellationToken.NONE : cancellationToken;

        String encryptionKey = null;
        String encryptionKeySha256 = null;
        EncryptionAlgorithmType encryptionAlgorithm = null;
        if (cpkInfo != null) {
            encryptionKey = cpkInfo.getEncryptionKey();
            encryptionKeySha256 = cpkInfo.getEncryptionKeySha256();
            encryptionAlgorithm = cpkInfo.getEncryptionAlgorithm();
        }

        final String comp = "metadata";

        requestConditions = requestConditions == null ? new BlobRequestConditions() : requestConditions;
        String leaseId = requestConditions.getLeaseId();
        DateTimeRfc1123 ifModifiedSince = requestConditions.getIfModifiedSince() == null
            ? null :
            new DateTimeRfc1123(requestConditions.getIfModifiedSince());
        DateTimeRfc1123 ifUnmodifiedSince = requestConditions.getIfUnmodifiedSince() == null
            ? null :
            new DateTimeRfc1123(requestConditions.getIfUnmodifiedSince());
        String ifMatch = requestConditions.getIfMatch();
        String ifNoneMatch = requestConditions.getIfNoneMatch();

        Call<ResponseBody> call = service.setBlobMetadata(containerName,
>>>>>>> 1940bcc8
            blobName,
            timeout,
<<<<<<< HEAD
            version,
            deleteSnapshots,
            requestConditions,
            requestId,
            cancellationToken,
            callback);
    }

    private ContainerCreateResponse createContainersWithRestResponseIntern(String containerName,
                                                                           Integer timeout,
                                                                           Map<String, String> metadata,
                                                                           PublicAccessType publicAccessType,
                                                                           String version,
                                                                           String requestId,
                                                                           CancellationToken cancellationToken,
                                                                           CallbackWithHeader<Void, ContainerCreateHeaders> callback) {
        cancellationToken = cancellationToken == null ? CancellationToken.NONE : cancellationToken;

        Call<ResponseBody> call = service.createContainer(containerName,
            timeout,
            metadata == null ? null : new MetadataInterceptor.StorageMultiHeaders(metadata),
            publicAccessType,
            XMS_VERSION, // TODO: Replace with 'version'.
            requestId,
            "container",
            null, // TODO: Add cpk stuff?
            null);

        ((CancellationTokenImpl) cancellationToken).registerOnCancel(() -> {
            call.cancel();
        });

        if (callback != null) {
            executeCall(call, new retrofit2.Callback<ResponseBody>() {
                @Override
                public void onResponse(@NonNull Call<ResponseBody> call, @NonNull Response<ResponseBody> response) {
                    if (response.isSuccessful()) {
                        if (response.code() == 201) {
                            ContainerCreateHeaders typedHeaders = deserializeHeaders(response.headers(),
                                ContainerCreateHeaders.class);

                            callback.onSuccess(null, typedHeaders, response.raw());
                        } else {
                            callback.onFailure(new BlobStorageException(null, response.raw()), response.raw());
                        }
                    } else {
                        String strContent = readAsString(response.errorBody());

                        callback.onFailure(new BlobStorageException(strContent, response.raw()), response.raw());
                    }
                }

                @Override
                public void onFailure(@NonNull Call<ResponseBody> call, @NonNull Throwable t) {
                    callback.onFailure(t, null);
                }
            });

            return null;
        } else {
            Response<ResponseBody> response = executeCall(call);

            if (response.isSuccessful()) {
                if (response.code() == 201) {
                    ContainerCreateHeaders headers = deserializeHeaders(response.headers(),
                        ContainerCreateHeaders.class);

                    ContainerCreateResponse result = new ContainerCreateResponse(response.raw().request(),
                        response.code(),
                        response.headers(),
                        null,
                        headers);

                    return result;
                } else {
                    throw new BlobStorageException(null, response.raw());
                }
            } else {
                String strContent = readAsString(response.errorBody());

                throw new BlobStorageException(strContent, response.raw());
            }
        }
    }

    private ContainerDeleteResponse deleteContainerWithRestResponseIntern(String containerName,
                                                                          Integer timeout,
                                                                          String version,
                                                                          BlobRequestConditions requestConditions,
                                                                          String requestId,
                                                                          CancellationToken cancellationToken,
                                                                          CallbackWithHeader<Void, ContainerDeleteHeaders> callback) {
        cancellationToken = cancellationToken == null ? CancellationToken.NONE : cancellationToken;
        final String restype = "container";
        requestConditions = requestConditions == null ? new BlobRequestConditions() : requestConditions;
        if (!validateNoETag(requestConditions)) {
            // Throwing is preferred to Single.error because this will error out immediately instead of waiting until
            // subscription.
            throw new UnsupportedOperationException("ETag access conditions are not supported for this API.");
        }

        DateTimeRfc1123 ifModifiedSinceConverted = requestConditions.getIfModifiedSince() == null ? null :
            new DateTimeRfc1123(requestConditions.getIfModifiedSince());
        DateTimeRfc1123 ifUnmodifiedSinceConverted = requestConditions.getIfUnmodifiedSince() == null ? null :
            new DateTimeRfc1123(requestConditions.getIfUnmodifiedSince());

        Call<ResponseBody> call = service.deleteContainer(containerName,
            restype,
            timeout,
            requestConditions.getLeaseId(),
            ifModifiedSinceConverted,
            ifUnmodifiedSinceConverted,
            XMS_VERSION, // TODO: Replace with 'version'.
            requestId);

        ((CancellationTokenImpl) cancellationToken).registerOnCancel(() -> {
            call.cancel();
        });

        if (callback != null) {
            executeCall(call, new retrofit2.Callback<ResponseBody>() {
                @Override
                public void onResponse(@NonNull Call<ResponseBody> call, @NonNull Response<ResponseBody> response) {
                    if (response.isSuccessful()) {
                        if (response.code() == 202) {
                            ContainerDeleteHeaders typedHeaders = deserializeHeaders(response.headers(),
                                ContainerDeleteHeaders.class);

                            callback.onSuccess(null, typedHeaders, response.raw());
                        } else {
                            String strContent = readAsString(response.body());

                            callback.onFailure(new BlobStorageException(strContent, response.raw()), response.raw());
                        }
                    } else {
                        String strContent = readAsString(response.errorBody());

                        callback.onFailure(new BlobStorageException(strContent, response.raw()), response.raw());
                    }
                }

                @Override
                public void onFailure(@NonNull Call<ResponseBody> call, @NonNull Throwable t) {
                    callback.onFailure(t, null);
                }
            });

            return null;
        } else {
            Response<ResponseBody> response = executeCall(call);

            if (response.isSuccessful()) {
                if (response.code() == 202) {
                    ContainerDeleteHeaders headers = deserializeHeaders(response.headers(),
                        ContainerDeleteHeaders.class);

                    ContainerDeleteResponse result = new ContainerDeleteResponse(response.raw().request(),
                        response.code(),
                        response.headers(),
                        null,
                        headers);

                    return result;
                } else {
                    String strContent = readAsString(response.body());

                    throw new BlobStorageException(strContent, response.raw());
                }
            } else {
                String strContent = readAsString(response.errorBody());

                throw new BlobStorageException(strContent, response.raw());
            }
        }
    }

    private ContainerGetPropertiesResponse getContainerPropertiesWithRestResponseIntern(String containerName,
                                                                                        Integer timeout,
                                                                                        String version,
                                                                                        String leaseId,
                                                                                        String requestId,
                                                                                        CancellationToken cancellationToken,
                                                                                        CallbackWithHeader<Void, ContainerGetPropertiesHeaders> callback) {
        cancellationToken = cancellationToken == null ? CancellationToken.NONE : cancellationToken;
        final String restype = "container";

        Call<Void> call = service.getContainerProperties(containerName,
            timeout,
            XMS_VERSION, // TODO: Replace with 'version'.
            leaseId,
            requestId,
            restype);

        ((CancellationTokenImpl) cancellationToken).registerOnCancel(() -> {
            call.cancel();
        });

        if (callback != null) {
            executeCall(call, new retrofit2.Callback<Void>() {
                @Override
                public void onResponse(@NonNull Call<Void> call, @NonNull Response<Void> response) {
                    if (response.isSuccessful()) {
                        if (response.code() == 200) {
                            ContainerGetPropertiesHeaders typedHeaders = deserializeHeaders(response.headers(),
                                ContainerGetPropertiesHeaders.class);

                            callback.onSuccess(null, typedHeaders, response.raw());
                        } else {
                            callback.onFailure(new BlobStorageException(null, response.raw()), response.raw());
                        }
                    } else {
                        String strContent = readAsString(response.errorBody());

                        callback.onFailure(new BlobStorageException(strContent, response.raw()), response.raw());
                    }
                }

                @Override
                public void onFailure(@NonNull Call<Void> call, @NonNull Throwable t) {
                    callback.onFailure(t, null);
                }
            });

            return null;
        } else {
            Response<Void> response = executeCall(call);

            if (response.isSuccessful()) {
                if (response.code() == 200) {
                    ContainerGetPropertiesHeaders headers = deserializeHeaders(response.headers(),
                        ContainerGetPropertiesHeaders.class);

                    ContainerGetPropertiesResponse result = new ContainerGetPropertiesResponse(response.raw().request(),
                        response.code(),
                        response.headers(),
                        null,
                        headers);

                    return result;
                } else {
                    throw new BlobStorageException(null, response.raw());
                }
            } else {
                String strContent = readAsString(response.errorBody());

                throw new BlobStorageException(strContent, response.raw());
            }
        }
    }

    private ContainersListBlobFlatSegmentResponse listBlobFlatSegmentWithRestResponseIntern(String pageId,
                                                                                            String containerName,
                                                                                            String prefix,
                                                                                            Integer maxResults,
                                                                                            List<ListBlobsIncludeItem> include,
                                                                                            Integer timeout,
                                                                                            String requestId,
                                                                                            CancellationToken cancellationToken,
                                                                                            CallbackWithHeader<ListBlobsFlatSegmentResponse, ListBlobFlatSegmentHeaders> callback) {
        cancellationToken = cancellationToken == null ? CancellationToken.NONE : cancellationToken;
        final String resType = "container";
        final String comp = "list";

        Call<ResponseBody> call = service.listBlobFlatSegment(containerName,
            prefix,
            pageId,
            maxResults,
            this.serializerAdapter.serializeList(include, SerializerAdapter.CollectionFormat.CSV),
            timeout,
            XMS_VERSION,
            requestId,
            resType,
            comp);
=======
            metadata == null ? null : new MetadataInterceptor.StorageMultiHeaders(metadata),
            leaseId,
            ifModifiedSince,
            ifUnmodifiedSince,
            ifMatch,
            ifNoneMatch,
            null, // TODO: Add tags when later service version supported.
            XMS_VERSION, // TODO: Replace with 'version'.
            requestId,
            comp,
            encryptionKey,
            encryptionKeySha256,
            encryptionAlgorithm,
            null // Todo: Add encryption scope with later service version
        );
>>>>>>> 1940bcc8

        ((CancellationTokenImpl) cancellationToken).registerOnCancel(() -> {
            call.cancel();
        });

        if (callback != null) {
            executeCall(call, new retrofit2.Callback<ResponseBody>() {
                @Override
                public void onResponse(@NonNull Call<ResponseBody> call, @NonNull Response<ResponseBody> response) {
                    if (response.isSuccessful()) {
                        if (response.code() == 200) {
                            BlobSetMetadataHeaders typedHeaders = deserializeHeaders(response.headers(),
                                BlobSetMetadataHeaders.class);

                            callback.onSuccess(null,
                                typedHeaders,
                                response.raw());
                        } else {
                            String strContent = readAsString(response.body());

                            callback.onFailure(new BlobStorageException(strContent, response.raw()), response.raw());
                        }
                    } else {
                        String strContent = readAsString(response.errorBody());

                        callback.onFailure(new BlobStorageException(strContent, response.raw()), response.raw());
                    }
                }

                @Override
                public void onFailure(@NonNull Call<ResponseBody> call, @NonNull Throwable t) {
                    callback.onFailure(t, null);
                }
            });

            return null;
        } else {
            Response<ResponseBody> response = executeCall(call);

            if (response.isSuccessful()) {
                if (response.code() == 200) {
                    BlobSetMetadataHeaders deserializedHeaders = deserializeHeaders(response.headers(),
                        BlobSetMetadataHeaders.class);

                    BlobSetMetadataResponse result = new BlobSetMetadataResponse(response.raw().request(),
                        response.code(),
                        response.headers(),
                        null,
                        deserializedHeaders);

                    return result;
                } else {
                    throw new BlobStorageException(null, response.raw());
                }
            } else {
                String strContent = readAsString(response.errorBody());

                throw new BlobStorageException(strContent, response.raw());
            }
        }
    }

    private BlobSetTierResponse setBlobTierWithRestResponseIntern(String containerName,
                                                                  String blobName,
                                                                  AccessTier tier,
                                                                  String snapshot,
                                                                  String versionId,
                                                                  Integer timeout,
                                                                  String version,
                                                                  RehydratePriority rehydratePriority,
                                                                  String requestId,
                                                                  String leaseId,
                                                                  String ifTags,
                                                                  CancellationToken cancellationToken,
                                                                  CallbackWithHeader<Void, BlobSetTierHeaders> callback) {
        Objects.requireNonNull(tier);

        cancellationToken = cancellationToken == null ? CancellationToken.NONE : cancellationToken;

        final String comp = "tier";

        Call<Void> call = service.setBlobTier(containerName,
            blobName,
            snapshot,
            versionId,
            timeout,
            XMS_VERSION, // TODO: Replace with 'version'.
            tier,
            rehydratePriority,
            requestId,
            leaseId,
            ifTags,
            comp
        );

        ((CancellationTokenImpl) cancellationToken).registerOnCancel(() -> {
            call.cancel();
        });

        if (callback != null) {
            executeCall(call, new retrofit2.Callback<Void>() {
                @Override
                public void onResponse(@NonNull Call<Void> call, @NonNull Response<Void> response) {
                    if (response.isSuccessful()) {
                        if (response.code() == 200 || response.code() == 202) {
                            BlobSetTierHeaders typedHeaders = deserializeHeaders(response.headers(),
                                BlobSetTierHeaders.class);

                            callback.onSuccess(null, typedHeaders, response.raw());
                        } else {
                            callback.onFailure(new BlobStorageException(null, response.raw()), response.raw());
                        }
                    } else {
                        String strContent = readAsString(response.errorBody());

                        callback.onFailure(new BlobStorageException(strContent, response.raw()), response.raw());
                    }
                }

                @Override
                public void onFailure(@NonNull Call<Void> call, @NonNull Throwable t) {
                    callback.onFailure(t, null);
                }
            });

            return null;
        } else {
            Response<Void> response = executeCall(call);

            if (response.isSuccessful()) {
                if (response.code() == 200 || response.code() == 202) {
                    BlobSetTierHeaders headers = deserializeHeaders(response.headers(),
                        BlobSetTierHeaders.class);

                    BlobSetTierResponse result = new BlobSetTierResponse(response.raw().request(),
                        response.code(),
                        response.headers(),
                        null,
                        headers);

                    return result;
                } else {
                    throw new BlobStorageException(null, response.raw());
                }
            } else {
                String strContent = readAsString(response.errorBody());

                throw new BlobStorageException(strContent, response.raw());
            }
        }
    }

    private BlobSetTagsResponse setBlobTagsWithRestResponseIntern(String containerName,
                                                                  String blobName,
                                                                  Integer timeout,
                                                                  String versionId,
                                                                  String iftags,
                                                                  Map<String, String> tags,
                                                                  String version,
                                                                  String requestId,
                                                                  CancellationToken cancellationToken,
                                                                  CallbackWithHeader<Void, BlobSetTagsHeaders> callback) {

        cancellationToken = cancellationToken == null ? CancellationToken.NONE : cancellationToken;

        final String comp = "tags";

        List<BlobTag> blobTagSet = null;
        if (tags != null) {
            blobTagSet = new ArrayList<>(tags.size());
            for (Map.Entry<String, String> entry : tags.entrySet()) {
                blobTagSet.add(new BlobTag().setKey(entry.getKey()).setValue(entry.getValue()));
            }
        }
        BlobTags blobTags = new BlobTags();
        blobTags.setBlobTagSet(blobTagSet);

        RequestBody tagsBody;
        try {
            tagsBody = RequestBody.create(MediaType.get("application/xml; charset=utf-8"),
                serializerAdapter.serialize(blobTags, SerializerFormat.XML));
        } catch (IOException ioe) {
            if (callback != null) {
                callback.onFailure(ioe, null);

                return null;
            } else {
                throw new RuntimeException(ioe);
            }
        }

        Call<ResponseBody> call = service.setBlobTags(containerName,
            blobName,
            timeout,
            versionId,
            null, // TODO: calculate Md5?
            null,
            iftags,
            XMS_VERSION,
            requestId,
            tagsBody,
            comp
        );

        ((CancellationTokenImpl) cancellationToken).registerOnCancel(() -> {
            call.cancel();
        });

        if (callback != null) {
            executeCall(call, new retrofit2.Callback<ResponseBody>() {
                @Override
                public void onResponse(@NonNull Call<ResponseBody> call, @NonNull Response<ResponseBody> response) {
                    if (response.isSuccessful()) {
                        if (response.code() == 204) {
                            BlobSetTagsHeaders typedHeaders = deserializeHeaders(response.headers(),
                                BlobSetTagsHeaders.class);

                            callback.onSuccess(null,
                                typedHeaders,
                                response.raw());
                        } else {
                            String strContent = readAsString(response.body());

                            callback.onFailure(new BlobStorageException(strContent, response.raw()), response.raw());
                        }
                    } else {
                        String strContent = readAsString(response.errorBody());

                        callback.onFailure(new BlobStorageException(strContent, response.raw()), response.raw());
                    }
                }

                @Override
                public void onFailure(@NonNull Call<ResponseBody> call, @NonNull Throwable t) {
                    callback.onFailure(t, null);
                }
            });

            return null;
        } else {
            Response<ResponseBody> response = executeCall(call);

            if (response.isSuccessful()) {
                if (response.code() == 204) {
                    BlobSetTagsHeaders deserializedHeaders = deserializeHeaders(response.headers(),
                        BlobSetTagsHeaders.class);

                    BlobSetTagsResponse result = new BlobSetTagsResponse(response.raw().request(),
                        response.code(),
                        response.headers(),
                        null,
                        deserializedHeaders);

                    return result;
                } else {
                    throw new BlobStorageException(null, response.raw());
                }
            } else {
                String strContent = readAsString(response.errorBody());

                throw new BlobStorageException(strContent, response.raw());
            }
        }
    }

    private BlobDownloadResponse downloadWithRestResponseIntern(String containerName,
                                                                String blobName,
                                                                String snapshot,
                                                                Integer timeout,
                                                                String range,
                                                                String leaseId,
                                                                Boolean rangeGetContentMd5,
                                                                Boolean rangeGetContentCrc64,
                                                                OffsetDateTime ifModifiedSince,
                                                                OffsetDateTime ifUnmodifiedSince,
                                                                String ifMatch,
                                                                String ifNoneMatch,
                                                                String version,
                                                                String requestId,
                                                                CpkInfo cpkInfo,
                                                                CancellationToken cancellationToken,
                                                                CallbackWithHeader<ResponseBody, BlobDownloadHeaders> callback) {
        cancellationToken = cancellationToken == null ? CancellationToken.NONE : cancellationToken;
        String encryptionKey = null;
        String encryptionKeySha256 = null;
        EncryptionAlgorithmType encryptionAlgorithm = null;

        if (cpkInfo != null) {
            encryptionKey = cpkInfo.getEncryptionKey();
            encryptionKeySha256 = cpkInfo.getEncryptionKeySha256();
            encryptionAlgorithm = cpkInfo.getEncryptionAlgorithm();
        }

        DateTimeRfc1123 ifModifiedSinceConverted = ifModifiedSince == null ? null :
            new DateTimeRfc1123(ifModifiedSince);
        DateTimeRfc1123 ifUnmodifiedSinceConverted = ifUnmodifiedSince == null ? null :
            new DateTimeRfc1123(ifUnmodifiedSince);

        Call<ResponseBody> call = service.download(containerName,
            blobName,
            snapshot,
            timeout,
            range,
            leaseId,
            rangeGetContentMd5,
            rangeGetContentCrc64,
            ifModifiedSinceConverted,
            ifUnmodifiedSinceConverted,
            ifMatch,
            ifNoneMatch,
            XMS_VERSION, // TODO: Replace with 'version'.
            requestId,
            encryptionKey,
            encryptionKeySha256,
            encryptionAlgorithm);

        ((CancellationTokenImpl) cancellationToken).registerOnCancel(() -> {
            call.cancel();
        });

        if (callback != null) {
            executeCall(call, new retrofit2.Callback<ResponseBody>() {
                @Override
                public void onResponse(@NonNull Call<ResponseBody> call, @NonNull Response<ResponseBody> response) {
                    if (response.isSuccessful()) {
                        if (response.code() == 200 || response.code() == 206) {
                            BlobDownloadHeaders typedHeaders = deserializeHeaders(response.headers(),
                                BlobDownloadHeaders.class);

                            callback.onSuccess(response.body(),
                                typedHeaders,
                                response.raw());
                        } else {
                            String strContent = readAsString(response.body());
                            callback.onFailure(new BlobStorageException(strContent, response.raw()), response.raw());
                        }
                    } else {
                        String strContent = readAsString(response.errorBody());
                        callback.onFailure(new BlobStorageException(strContent, response.raw()), response.raw());
                    }
                }

                @Override
                public void onFailure(@NonNull Call<ResponseBody> call, @NonNull Throwable t) {
                    callback.onFailure(t, null);
                }
            });

            return null;
        } else {
            Response<ResponseBody> response = executeCall(call);

            if (response.isSuccessful()) {
                if (response.code() == 200 || response.code() == 206) {
                    BlobDownloadHeaders headers = deserializeHeaders(response.headers(), BlobDownloadHeaders.class);

                    BlobDownloadResponse result = new BlobDownloadResponse(response.raw().request(),
                        response.code(),
                        response.headers(),
                        response.body(),
                        headers);

                    return result;
                } else {
                    String strContent = readAsString(response.body());

                    throw new BlobStorageException(strContent, response.raw());
                }
            } else {
                String strContent = readAsString(response.errorBody());

                throw new BlobStorageException(strContent, response.raw());
            }
        }
    }

    private BlockBlobsStageBlockResponse stageBlockWithRestResponseIntern(String containerName,
                                                                          String blobName,
                                                                          String base64BlockId,
                                                                          byte[] blockContent,
                                                                          byte[] transactionalContentMD5,
                                                                          byte[] transactionalContentCrc64,
                                                                          Integer timeout,
                                                                          String leaseId,
                                                                          String requestId,
                                                                          CpkInfo cpkInfo,
                                                                          CancellationToken cancellationToken,
                                                                          CallbackWithHeader<Void, BlockBlobStageBlockHeaders> callback) {
        cancellationToken = cancellationToken == null ? CancellationToken.NONE : cancellationToken;
        String encryptionKey = null;
        String encryptionKeySha256 = null;
        EncryptionAlgorithmType encryptionAlgorithm = null;
        if (cpkInfo != null) {
            encryptionKey = cpkInfo.getEncryptionKey();
            encryptionKeySha256 = cpkInfo.getEncryptionKeySha256();
            encryptionAlgorithm = cpkInfo.getEncryptionAlgorithm();
        }
        //
        final String comp = "block";
        String transactionalContentMD5Converted = Base64Util.encodeToString(transactionalContentMD5);
        String transactionalContentCrc64Converted = Base64Util.encodeToString(transactionalContentCrc64);
        //
        int contentLength = blockContent.length;
        RequestBody body = RequestBody.create(MediaType.get("application/octet-stream"), blockContent);

        Call<ResponseBody> call = service.stageBlock(containerName,
            blobName,
            base64BlockId,
            contentLength,
            transactionalContentMD5Converted,
            transactionalContentCrc64Converted,
            body,
            timeout,
            leaseId,
            XMS_VERSION,
            requestId,
            comp,
            encryptionKey,
            encryptionKeySha256,
            encryptionAlgorithm);

        ((CancellationTokenImpl) cancellationToken).registerOnCancel(() -> {
            call.cancel();
        });

        if (callback != null) {
            executeCall(call, new retrofit2.Callback<ResponseBody>() {
                @Override
                public void onResponse(Call<ResponseBody> call, Response<ResponseBody> response) {
                    if (response.isSuccessful()) {
                        if (response.code() == 201) {
                            BlockBlobStageBlockHeaders typedHeader = deserializeHeaders(response.headers(),
                                BlockBlobStageBlockHeaders.class);
                            callback.onSuccess(null, typedHeader, response.raw());
                        } else {
                            String strContent = readAsString(response.body());

                            callback.onFailure(new BlobStorageException(strContent, response.raw()), response.raw());
                        }
                    } else {
                        String strContent = readAsString(response.errorBody());

                        callback.onFailure(new BlobStorageException(strContent, response.raw()), response.raw());
                    }
                }

                @Override
                public void onFailure(Call<ResponseBody> call, Throwable t) {
                    callback.onFailure(t, null);
                }
            });
            return null;
        } else {
            Response<ResponseBody> response = executeCall(call);

            if (response.isSuccessful()) {
                if (response.code() == 201) {
                    BlockBlobStageBlockHeaders typedHeader = deserializeHeaders(response.headers(),
                        BlockBlobStageBlockHeaders.class);

                    BlockBlobsStageBlockResponse result = new BlockBlobsStageBlockResponse(response.raw().request(),
                        response.code(),
                        response.headers(),
                        null,
                        typedHeader);
                    return result;
                } else {
                    String strContent = readAsString(response.body());

                    throw new BlobStorageException(strContent, response.raw());
                }
            } else {
                String strContent = readAsString(response.errorBody());

                throw new BlobStorageException(strContent, response.raw());
            }
        }
    }

    private BlockBlobsCommitBlockListResponse commitBlockListWithRestResponseIntern(String containerName,
                                                                                    String blobName,
                                                                                    List<String> base64BlockIds,
                                                                                    byte[] transactionalContentMD5,
                                                                                    byte[] transactionalContentCrc64,
                                                                                    Integer timeout,
                                                                                    BlobHttpHeaders blobHttpHeaders,
                                                                                    Map<String, String> metadata,
                                                                                    BlobRequestConditions requestConditions,
                                                                                    String requestId,
                                                                                    CpkInfo cpkInfo,
                                                                                    AccessTier tier,
                                                                                    CancellationToken cancellationToken,
                                                                                    CallbackWithHeader<BlockBlobItem, BlockBlobCommitBlockListHeaders> callback) {
        cancellationToken = cancellationToken == null ? CancellationToken.NONE : cancellationToken;
        requestConditions = requestConditions == null ? new BlobRequestConditions() : requestConditions;
        String leaseId = requestConditions.getLeaseId();
        DateTimeRfc1123 ifModifiedSince = requestConditions.getIfModifiedSince() == null
            ? null :
            new DateTimeRfc1123(requestConditions.getIfModifiedSince());
        DateTimeRfc1123 ifUnmodifiedSince = requestConditions.getIfUnmodifiedSince() == null
            ? null :
            new DateTimeRfc1123(requestConditions.getIfUnmodifiedSince());
        String ifMatch = requestConditions.getIfMatch();
        String ifNoneMatch = requestConditions.getIfNoneMatch();
        String cacheControl = null;

        if (blobHttpHeaders != null) {
            cacheControl = blobHttpHeaders.getCacheControl();
        }

        String contentType = null;

        if (blobHttpHeaders != null) {
            contentType = blobHttpHeaders.getContentType();
        }

        String contentEncoding = null;

        if (blobHttpHeaders != null) {
            contentEncoding = blobHttpHeaders.getContentEncoding();
        }

        String contentLanguage = null;

        if (blobHttpHeaders != null) {
            contentLanguage = blobHttpHeaders.getContentLanguage();
        }

        byte[] contentMd5 = null;

        if (blobHttpHeaders != null) {
            contentMd5 = blobHttpHeaders.getContentMd5();
        }

        String contentDisposition = null;

        if (blobHttpHeaders != null) {
            contentDisposition = blobHttpHeaders.getContentDisposition();
        }

        String encryptionKey = null;

        if (cpkInfo != null) {
            encryptionKey = cpkInfo.getEncryptionKey();
        }

        String encryptionKeySha256 = null;

        if (cpkInfo != null) {
            encryptionKeySha256 = cpkInfo.getEncryptionKeySha256();
        }

        EncryptionAlgorithmType encryptionAlgorithm = null;

        if (cpkInfo != null) {
            encryptionAlgorithm = cpkInfo.getEncryptionAlgorithm();
        }

        final String comp = "blocklist";
        String transactionalContentMD5Converted = Base64Util.encodeToString(transactionalContentMD5);
        String transactionalContentCrc64Converted = Base64Util.encodeToString(transactionalContentCrc64);
        String contentMd5Converted = Base64Util.encodeToString(contentMd5);

        BlockLookupList blockLookupList = new BlockLookupList().setLatest(base64BlockIds);
        final RequestBody blocks;

        try {
            blocks = RequestBody.create(MediaType.get("application/xml; charset=utf-8"),
                serializerAdapter.serialize(blockLookupList, SerializerFormat.XML));
        } catch (IOException ioe) {
            if (callback != null) {
                callback.onFailure(ioe, null);

                return null;
            } else {
                throw new RuntimeException(ioe);
            }
        }

        Call<ResponseBody> call = service.commitBlockList(containerName,
            blobName,
            timeout,
            transactionalContentMD5Converted,
            transactionalContentCrc64Converted,
            metadata == null ? null : new MetadataInterceptor.StorageMultiHeaders(metadata),
            leaseId,
            tier,
            ifModifiedSince,
            ifUnmodifiedSince,
            ifMatch,
            ifNoneMatch,
            blocks,
            XMS_VERSION,
            requestId,
            comp,
            cacheControl,
            contentType,
            contentEncoding,
            contentLanguage,
            contentMd5Converted,
            contentDisposition,
            encryptionKey,
            encryptionKeySha256,
            encryptionAlgorithm);

        ((CancellationTokenImpl) cancellationToken).registerOnCancel(() -> {
            call.cancel();
        });

        if (callback != null) {
            executeCall(call, new retrofit2.Callback<ResponseBody>() {
                @Override
                public void onResponse(Call<ResponseBody> call, Response<ResponseBody> response) {
                    if (response.isSuccessful()) {
                        if (response.code() == 201) {
                            BlockBlobCommitBlockListHeaders typedHeader =
                                deserializeHeaders(response.headers(), BlockBlobCommitBlockListHeaders.class);

                            callback.onSuccess(new BlockBlobItem(typedHeader.getETag(),
                                    typedHeader.getLastModified(),
                                    typedHeader.getContentMD5(),
                                    typedHeader.isServerEncrypted(),
                                    typedHeader.getEncryptionKeySha256()),
                                typedHeader, response.raw());
                        } else {
                            String strContent = readAsString(response.body());

                            callback.onFailure(new BlobStorageException(strContent, response.raw()), response.raw());
                        }
                    } else {
                        String strContent = readAsString(response.errorBody());

                        callback.onFailure(new BlobStorageException(strContent, response.raw()), response.raw());
                    }
                }

                @Override
                public void onFailure(Call<ResponseBody> call, Throwable t) {
                    callback.onFailure(t, null);
                }
            });
            return null;
        } else {
            Response<ResponseBody> response = executeCall(call);

            if (response.isSuccessful()) {
                if (response.code() == 201) {
                    BlockBlobCommitBlockListHeaders typedHeader =
                        deserializeHeaders(response.headers(), BlockBlobCommitBlockListHeaders.class);

                    BlockBlobsCommitBlockListResponse result =
                        new BlockBlobsCommitBlockListResponse(response.raw().request(),
                            response.code(),
                            response.headers(),
                            null,
                            typedHeader);

                    return result;
                } else {
                    String strContent = readAsString(response.body());

                    throw new BlobStorageException(strContent, response.raw());
                }
            } else {
                String strContent = readAsString(response.errorBody());

                throw new BlobStorageException(strContent, response.raw());
            }
        }
    }

    private BlobDeleteResponse deleteBlobWithRestResponseIntern(String containerName,
                                                                String blobName,
                                                                String snapshot,
                                                                Integer timeout,
                                                                String version,
                                                                DeleteSnapshotsOptionType deleteSnapshots,
                                                                BlobRequestConditions requestConditions,
                                                                String requestId,
                                                                CancellationToken cancellationToken,
                                                                CallbackWithHeader<Void, BlobDeleteHeaders> callback) {
        cancellationToken = cancellationToken == null ? CancellationToken.NONE : cancellationToken;
        requestConditions = requestConditions == null ? new BlobRequestConditions() : requestConditions;
        String leaseId = requestConditions.getLeaseId();
        DateTimeRfc1123 ifModifiedSince = requestConditions.getIfModifiedSince() == null
            ? null :
            new DateTimeRfc1123(requestConditions.getIfModifiedSince());
        DateTimeRfc1123 ifUnmodifiedSince = requestConditions.getIfUnmodifiedSince() == null
            ? null :
            new DateTimeRfc1123(requestConditions.getIfUnmodifiedSince());
        String ifMatch = requestConditions.getIfMatch();
        String ifNoneMatch = requestConditions.getIfNoneMatch();

        Call<ResponseBody> call = service.deleteBlob(containerName,
            blobName,
            snapshot,
            timeout,
            leaseId,
            deleteSnapshots,
            ifModifiedSince,
            ifUnmodifiedSince,
            ifMatch,
            ifNoneMatch,
            XMS_VERSION, // TODO: Replace with 'version'.
            requestId);

        ((CancellationTokenImpl) cancellationToken).registerOnCancel(() -> {
            call.cancel();
        });

        if (callback != null) {
            executeCall(call, new retrofit2.Callback<ResponseBody>() {
                @Override
                public void onResponse(@NonNull Call<ResponseBody> call, @NonNull Response<ResponseBody> response) {
                    if (response.isSuccessful()) {
                        if (response.code() == 202) {
                            BlobDeleteHeaders typedHeaders = deserializeHeaders(response.headers(),
                                BlobDeleteHeaders.class);

                            callback.onSuccess(null, typedHeaders, response.raw());
                        } else {
                            String strContent = readAsString(response.body());

                            callback.onFailure(new BlobStorageException(strContent, response.raw()), response.raw());
                        }
                    } else {
                        String strContent = readAsString(response.errorBody());

                        callback.onFailure(new BlobStorageException(strContent, response.raw()), response.raw());
                    }
                }

                @Override
                public void onFailure(@NonNull Call<ResponseBody> call, @NonNull Throwable t) {
                    callback.onFailure(t, null);
                }
            });

            return null;
        } else {
            Response<ResponseBody> response = executeCall(call);

            if (response.isSuccessful()) {
                if (response.code() == 202) {
                    BlobDeleteHeaders headers = deserializeHeaders(response.headers(),
                        BlobDeleteHeaders.class);

                    BlobDeleteResponse result = new BlobDeleteResponse(response.raw().request(),
                        response.code(),
                        response.headers(),
                        null,
                        headers);

                    return result;
                } else {
                    String strContent = readAsString(response.body());

                    throw new BlobStorageException(strContent, response.raw());
                }
            } else {
                String strContent = readAsString(response.errorBody());

                throw new BlobStorageException(strContent, response.raw());
            }
        }
    }

    private BlobGetTagsResponse getTagsWithRestResponseIntern(String containerName,
                                                              String blobName,
                                                              String snapshot,
                                                              String versionId,
                                                              Integer timeout,
                                                              String version,
                                                              String requestId,
                                                              String ifTags,
                                                              CancellationToken cancellationToken,
                                                              CallbackWithHeader<BlobTags, BlobGetTagsHeaders> callback) {
        cancellationToken = cancellationToken == null ? CancellationToken.NONE : cancellationToken;
        final String comp = "tags";

        Call<ResponseBody> call = service.getTags(containerName,
            blobName,
            snapshot,
            versionId,
            timeout,
            comp,
            XMS_VERSION, // TODO: Replace with 'version'.
            requestId,
            ifTags);

        ((CancellationTokenImpl) cancellationToken).registerOnCancel(() -> {
            call.cancel();
        });

        if (callback != null) {
            executeCall(call, new retrofit2.Callback<ResponseBody>() {
                @Override
                public void onResponse(@NonNull Call<ResponseBody> call, @NonNull Response<ResponseBody> response) {
                    if (response.isSuccessful()) {
                        if (response.code() == 200) {
                            BlobTags typedContent = deserializeContent(response.body(),
                                BlobTags.class);

                            BlobGetTagsHeaders typedHeaders = deserializeHeaders(response.headers(),
                                BlobGetTagsHeaders.class);

                            callback.onSuccess(typedContent, typedHeaders, response.raw());
                        } else {
                            String strContent = readAsString(response.body());

                            callback.onFailure(new BlobStorageException(strContent, response.raw()), response.raw());
                        }
                    } else {
                        String strContent = readAsString(response.errorBody());

                        callback.onFailure(new BlobStorageException(strContent, response.raw()), response.raw());
                    }
                }

                @Override
                public void onFailure(@NonNull Call<ResponseBody> call, @NonNull Throwable t) {
                    callback.onFailure(t, null);
                }
            });

            return null;
        } else {
            Response<ResponseBody> response = executeCall(call);

            if (response.isSuccessful()) {
                if (response.code() == 200) {
                    BlobTags typedContent = deserializeContent(response.body(),
                        BlobTags.class);

                    BlobGetTagsHeaders headers = deserializeHeaders(response.headers(),
                        BlobGetTagsHeaders.class);

                    BlobGetTagsResponse result = new BlobGetTagsResponse(response.raw().request(),
                        response.code(),
                        response.headers(),
                        typedContent,
                        headers);

                    return result;
                } else {
                    String strContent = readAsString(response.body());

                    throw new BlobStorageException(strContent, response.raw());
                }
            } else {
                String strContent = readAsString(response.errorBody());

                throw new BlobStorageException(strContent, response.raw());
            }
        }
    }

    private static <T> Response<T> executeCall(Call<T> call) {
        try {
            return call.execute();
        } catch (IOException ex) {
            throw new RuntimeException(ex);
        }
    }

    private static <T> void executeCall(Call<T> call, retrofit2.Callback<T> callback) {
        call.enqueue(callback);
    }

    private static String readAsString(ResponseBody body) {
        if (body == null) {
            return "";
        }

        try {
            return new String(body.bytes());
        } catch (IOException ioe) {
            throw new RuntimeException(ioe);
        } finally {
            body.close();
        }
    }

    private <T> T deserializeContent(ResponseBody body, Type type) {
        String str = readAsString(body);
        try {
            return this.serializerAdapter.deserialize(str, type, SerializerFormat.XML);
        } catch (IOException ioe) {
            throw new RuntimeException(ioe);
        }
    }

    private <T> T deserializeHeaders(Headers headers, Type type) {
        try {
            return this.serializerAdapter.deserialize(headers, type);
        } catch (IOException ioe) {
            throw new RuntimeException(ioe);
        }
    }

    private interface StorageBlobService {
        @PUT("{containerName}")
        Call<ResponseBody> createContainer(@Path("containerName") String containerName,
                                           @Query("timeout") Integer timeout,
                                           @Tag MetadataInterceptor.StorageMultiHeaders metadata,
                                           @Header("x-ms-blob-public-access") PublicAccessType access,
                                           @Header("x-ms-version") String version,
                                           @Header("x-ms-client-request-id") String requestId,
                                           @Query("restype") String restype,
                                           @Header("x-ms-default-encryption-scope") String defaultEncryptionScope,
                                           @Header("x-ms-deny-encryption-scope-override") Boolean encryptionScopeOverridePrevented);

        @DELETE("{containerName}")
        Call<ResponseBody> deleteContainer(@Path("containerName") String containerName,
                                           @Query("restype") String restype,
                                           @Query("timeout") Integer timeout,
                                           @Header("x-ms-lease-id") String leaseId,
                                           @Header("If-Modified-Since") DateTimeRfc1123 ifModifiedSince,
                                           @Header("If-Unmodified-Since") DateTimeRfc1123 ifUnmodifiedSince,
                                           @Header("x-ms-version") String version,
                                           @Header("x-ms-client-request-id") String requestId);

        @GET("{containerName}")
        Call<Void> getContainerProperties(@Path("containerName") String containerName,
                                          @Query("timeout") Integer timeout,
                                          @Header("x-ms-version") String version,
                                          @Header("x-ms-lease-id") String leaseId,
                                          @Header("x-ms-client-request-id") String requestId,
                                          @Query("restype") String resType);

        @GET("{containerName}")
        Call<ResponseBody> listBlobFlatSegment(@Path("containerName") String containerName,
                                               @Query("prefix") String prefix,
                                               @Query("marker") String marker,
                                               @Query("maxresults") Integer maxResults,
                                               @Query("include") String include,
                                               @Query("timeout") Integer timeout,
                                               @Header("x-ms-version") String version,
                                               @Header("x-ms-client-request-id") String requestId,
                                               @Query("restype") String resType,
                                               @Query("comp") String comp);

        @HEAD("{containerName}/{blob}")
        Call<Void> getBlobProperties(@Path("containerName") String containerName,
                                     @Path("blob") String blob,
                                     @Query("snapshot") String snapshot,
                                     @Query("timeout") Integer timeout,
                                     @Header("x-ms-version") String version,
                                     @Header("x-ms-lease-id") String leaseId,
                                     @Header("If-Modified-Since") DateTimeRfc1123 ifModifiedSince,
                                     @Header("If-Unmodified-Since") DateTimeRfc1123 ifUnmodifiedSince,
                                     @Header("If-Match") String ifMatch,
                                     @Header("If-None-Match") String ifNoneMatch,
                                     @Header("x-ms-client-request-id") String requestId,
                                     @Header("x-ms-encryption-key") String encryptionKey,
                                     @Header("x-ms-encryption-key-sha256") String encryptionKeySha256,
                                     @Header("x-ms-encryption-algorithm") EncryptionAlgorithmType encryptionAlgorithm);

<<<<<<< HEAD
        @GET("{containerName}/{blob}")
        Call<ResponseBody> getTags(@Path("containerName") String containerName,
                                   @Path("blob") String blobName,
                                   @Query("snapshot") String snapshot,
                                   @Query("versionid") String versionId,
                                   @Query("timeout") Integer timeout,
                                   @Query("comp") String comp,
                                   @Header("x-ms-version") String version,
                                   @Header("x-ms-client-request-id") String requestId,
                                   @Header("x-ms-if-tags") String ifTags);

        @PUT("{containerName}/{blob}")
        Call<ResponseBody> setBlobTags(@Path("containerName") String containerName,
                                       @Path("blob") String blob,
                                       @Query("timeout") Integer timeout,
                                       @Query("version") String versionId,
                                       @Header("Content-MD5") String transactionalContentMd5,
                                       @Header("x-ms-content-crc64") String transactionalContentCrc64,
                                       @Header("x-ms-if-tags") String ifTags,
                                       @Header("x-ms-version") String version,
                                       @Header("x-ms-client-request-id") String requestId,
                                       @Body RequestBody tags,
                                       @Query("comp") String comp);
=======
        @PUT("{containerName}/{blob}")
        Call<ResponseBody> setBlobHttpHeaders(@Path("containerName") String containerName,
                                              @Path("blob") String blob,
                                              @Query("timeout") Integer timeout,
                                              @Header("x-ms-lease-id") String leaseId,
                                              @Header("If-Modified-Since") DateTimeRfc1123 ifModifiedSince,
                                              @Header("If-Unmodified-Since") DateTimeRfc1123 ifUnmodifiedSince,
                                              @Header("If-Match") String ifMatch,
                                              @Header("If-None-Match") String ifNoneMatch,
                                              @Header("x-ms-if-tags") String ifTags,
                                              @Header("x-ms-version") String version,
                                              @Header("x-ms-client-request-id") String requestId,
                                              @Query("comp") String comp,
                                              @Header("x-ms-blob-cache-control") String cacheControl,
                                              @Header("x-ms-blob-content-type") String contentType,
                                              @Header("x-ms-blob-content-md5") String contentMd5,
                                              @Header("x-ms-blob-content-encoding") String contentEncoding,
                                              @Header("x-ms-blob-content-language") String contentLanguage,
                                              @Header("x-ms-blob-content-disposition") String contentDisposition);

        @PUT("{containerName}/{blob}")
        Call<ResponseBody> setBlobMetadata(@Path("containerName") String containerName,
                                           @Path("blob") String blob,
                                           @Query("timeout") Integer timeout,
                                           @Tag MetadataInterceptor.StorageMultiHeaders metadata,
                                           @Header("x-ms-lease-id") String leaseId,
                                           @Header("If-Modified-Since") DateTimeRfc1123 ifModifiedSince,
                                           @Header("If-Unmodified-Since") DateTimeRfc1123 ifUnmodifiedSince,
                                           @Header("If-Match") String ifMatch,
                                           @Header("If-None-Match") String ifNoneMatch,
                                           @Header("x-ms-if-tags") String ifTags,
                                           @Header("x-ms-version") String version,
                                           @Header("x-ms-client-request-id") String requestId,
                                           @Query("comp") String comp,
                                           @Header("x-ms-encryption-key") String encryptionKey,
                                           @Header("x-ms-encryption-key-sha256") String encryptionKeySha256,
                                           @Header("x-ms-encryption-algorithm") EncryptionAlgorithmType encryptionAlgorithm,
                                           @Header("x-ms-encryption-scope") String encryptionScope);

        @PUT("{containerName}/{blob}")
        Call<Void> setBlobTier(@Path("containerName") String containerName,
                               @Path("blob") String blob,
                               @Query("snapshot") String snapshot,
                               @Query("versionid") String versionId,
                               @Query("timeout") Integer timeout,
                               @Header("x-ms-version") String version,
                               @Header("x-ms-access-tier") AccessTier tier,
                               @Header("x-ms-rehydrate-priority") RehydratePriority rehydratePriority,
                               @Header("x-ms-client-request-id") String requestId,
                               @Header("x-ms-lease-id") String leaseId,
                               @Header("x-ms-if-tags") String ifTags,
                               @Query("comp") String comp);

>>>>>>> 1940bcc8

        @GET("{containerName}/{blob}")
        Call<ResponseBody> download(@Path("containerName") String containerName,
                                    @Path("blob") String blob,
                                    @Query("snapshot") String snapshot,
                                    @Query("timeout") Integer timeout,
                                    @Header("x-ms-range") String range,
                                    @Header("x-ms-lease-id") String leaseId,
                                    @Header("x-ms-range-get-content-md5") Boolean rangeGetContentMd5,
                                    @Header("x-ms-range-get-content-crc64") Boolean rangeGetContentCrc64,
                                    @Header("If-Modified-Since") DateTimeRfc1123 ifModifiedSince,
                                    @Header("If-Unmodified-Since") DateTimeRfc1123 ifUnmodifiedSince,
                                    @Header("If-Match") String ifMatch,
                                    @Header("If-None-Match") String ifNoneMatch,
                                    @Header("x-ms-version") String version,
                                    @Header("x-ms-client-request-id") String requestId,
                                    @Header("x-ms-encryption-key") String encryptionKey,
                                    @Header("x-ms-encryption-key-sha256") String encryptionKeySha256,
                                    @Header("x-ms-encryption-algorithm") EncryptionAlgorithmType encryptionAlgorithm);

        @PUT("{containerName}/{blob}")
        Call<ResponseBody> stageBlock(@Path("containerName") String containerName,
                                      @Path("blob") String blob,
                                      @Query("blockid") String blockId,
                                      @Header("Content-Length") long contentLength,
                                      @Header("Content-MD5") String transactionalContentMD5,
                                      @Header("x-ms-content-crc64") String transactionalContentCrc64,
                                      @Body RequestBody blockContent,
                                      @Query("timeout") Integer timeout,
                                      @Header("x-ms-lease-id") String leaseId,
                                      @Header("x-ms-version") String version,
                                      @Header("x-ms-client-request-id") String requestId,
                                      @Query("comp") String comp,
                                      @Header("x-ms-encryption-key") String encryptionKey,
                                      @Header("x-ms-encryption-key-sha256") String encryptionKeySha256,
                                      @Header("x-ms-encryption-algorithm") EncryptionAlgorithmType encryptionAlgorithm);

        @PUT("{containerName}/{blob}")
        Call<ResponseBody> commitBlockList(@Path("containerName") String containerName,
                                           @Path("blob") String blobName,
                                           @Query("timeout") Integer timeout,
                                           @Header("Content-MD5") String transactionalContentMD5,
                                           @Header("x-ms-content-crc64") String transactionalContentCrc64,
                                           @Tag MetadataInterceptor.StorageMultiHeaders metadata,
                                           @Header("x-ms-lease-id") String leaseId,
                                           @Header("x-ms-access-tier") AccessTier tier,
                                           @Header("If-Modified-Since") DateTimeRfc1123 ifModifiedSince,
                                           @Header("If-Unmodified-Since") DateTimeRfc1123 ifUnmodifiedSince,
                                           @Header("If-Match") String ifMatch,
                                           @Header("If-None-Match") String ifNoneMatch,
                                           @Body RequestBody blocks,
                                           @Header("x-ms-version") String version,
                                           @Header("x-ms-client-request-id") String requestId,
                                           @Query("comp") String comp,
                                           @Header("x-ms-blob-cache-control") String cacheControl,
                                           @Header("x-ms-blob-content-type") String contentType,
                                           @Header("x-ms-blob-content-encoding") String contentEncoding,
                                           @Header("x-ms-blob-content-language") String contentLanguage,
                                           @Header("x-ms-blob-content-md5") String contentMd5,
                                           @Header("x-ms-blob-content-disposition") String contentDisposition,
                                           @Header("x-ms-encryption-key") String encryptionKey,
                                           @Header("x-ms-encryption-key-sha256") String encryptionKeySha256,
                                           @Header("x-ms-encryption-algorithm") EncryptionAlgorithmType encryptionAlgorithm);

        @DELETE("{containerName}/{blob}")
        Call<ResponseBody> deleteBlob(@Path("containerName") String containerName,
                                      @Path("blob") String blobName,
                                      @Query("snapshot") String snapshot,
                                      @Query("timeout") Integer timeout,
                                      @Header("x-ms-lease-id") String leaseId,
                                      @Header("x-ms-delete-snapshots") DeleteSnapshotsOptionType deleteSnapshots,
                                      @Header("If-Modified-Since") DateTimeRfc1123 ifModifiedSince,
                                      @Header("If-Unmodified-Since") DateTimeRfc1123 ifUnmodifiedSince,
                                      @Header("If-Match") String ifMatch,
                                      @Header("If-None-Match") String ifNoneMatch,
                                      @Header("x-ms-version") String version,
                                      @Header("x-ms-client-request-id") String requestId);
<<<<<<< HEAD
=======

        @GET("{containerName}/{blob}")
        Call<ResponseBody> getTags(@Path("containerName") String containerName,
                                   @Path("blob") String blobName,
                                   @Query("snapshot") String snapshot,
                                   @Query("versionid") String versionId,
                                   @Query("timeout") Integer timeout,
                                   @Query("comp") String comp,
                                   @Header("x-ms-version") String version,
                                   @Header("x-ms-client-request-id") String requestId,
                                   @Header("x-ms-if-tags") String ifTags);
>>>>>>> 1940bcc8
    }

    private boolean validateNoETag(BlobRequestConditions modifiedRequestConditions) {
        if (modifiedRequestConditions == null) {
            return true;
        }
        return modifiedRequestConditions.getIfMatch() == null && modifiedRequestConditions.getIfNoneMatch() == null;
    }
}<|MERGE_RESOLUTION|>--- conflicted
+++ resolved
@@ -25,22 +25,16 @@
 import com.azure.android.storage.blob.models.BlobGetTagsResponse;
 import com.azure.android.storage.blob.models.BlobHttpHeaders;
 import com.azure.android.storage.blob.models.BlobRequestConditions;
-<<<<<<< HEAD
-import com.azure.android.storage.blob.models.BlobSetTagsHeaders;
-import com.azure.android.storage.blob.models.BlobStorageException;
-import com.azure.android.storage.blob.models.BlobDeleteResponse;
-import com.azure.android.storage.blob.models.BlobSetTagsResponse;
-import com.azure.android.storage.blob.models.BlobTag;
-import com.azure.android.storage.blob.models.BlobTags;
-=======
 import com.azure.android.storage.blob.models.BlobSetHttpHeadersHeaders;
 import com.azure.android.storage.blob.models.BlobSetHttpHeadersResponse;
 import com.azure.android.storage.blob.models.BlobSetMetadataHeaders;
 import com.azure.android.storage.blob.models.BlobSetMetadataResponse;
+import com.azure.android.storage.blob.models.BlobSetTagsHeaders;
+import com.azure.android.storage.blob.models.BlobSetTagsResponse;
 import com.azure.android.storage.blob.models.BlobSetTierHeaders;
 import com.azure.android.storage.blob.models.BlobSetTierResponse;
 import com.azure.android.storage.blob.models.BlobStorageException;
->>>>>>> 1940bcc8
+import com.azure.android.storage.blob.models.BlobTag;
 import com.azure.android.storage.blob.models.BlobTags;
 import com.azure.android.storage.blob.models.BlockBlobCommitBlockListHeaders;
 import com.azure.android.storage.blob.models.BlockBlobItem;
@@ -63,18 +57,13 @@
 import com.azure.android.storage.blob.models.ListBlobsIncludeItem;
 import com.azure.android.storage.blob.models.ListBlobsOptions;
 import com.azure.android.storage.blob.models.PublicAccessType;
-<<<<<<< HEAD
-=======
 import com.azure.android.storage.blob.models.RehydratePriority;
->>>>>>> 1940bcc8
 
 import org.threeten.bp.OffsetDateTime;
 
 import java.io.IOException;
 import java.lang.reflect.Type;
 import java.util.ArrayList;
-import java.util.HashMap;
-import java.util.HashMap;
 import java.util.List;
 import java.util.Map;
 import java.util.Objects;
@@ -101,7 +90,7 @@
 final class StorageBlobServiceImpl {
     private final StorageBlobService service;
     private final SerializerAdapter serializerAdapter;
-    private static String XMS_VERSION = "2019-12-12";
+    private static String XMS_VERSION = "2019-02-02";
 
     StorageBlobServiceImpl(ServiceClient serviceClient) {
         this.service = serviceClient.getRetrofit().create(StorageBlobService.class);
@@ -498,244 +487,10 @@
             callback);
     }
 
-<<<<<<< HEAD
-    /**
-     * Gets tags associated with a blob.
-     *
-     * @param containerName The container name.
-     * @param blobName      The blob name.
-     * @return A response containing the blob tags information.
-     */
-    BlobTags getTags(String containerName,
-                     String blobName) {
-        return getTagsWithRestResponse(containerName,
-            blobName,
-            null,
-            null,
-            null,
-            null,
-            null,
-            null,
-            CancellationToken.NONE).getValue();
-    }
-
-    /**
-     * Gets tags associated with a blob.
-     *
-     * @param containerName The container name.
-     * @param blobName      The blob name.
-     * @param callback      Callback that receives the response.
-     */
-    void getTags(String containerName,
-                 String blobName,
-                 CallbackWithHeader<BlobTags, BlobGetTagsHeaders> callback) {
-        getTags(containerName,
-            blobName,
-            null,
-            null,
-            null,
-            null,
-            null,
-            null,
-            CancellationToken.NONE,
-            callback);
-    }
-
-    /**
-     * Gets tags associated with a blob.
-     *
-     * @param containerName     The container name.
-     * @param blobName          The blob name.
-     * @param snapshot          The snapshot parameter is an opaque DateTime value that, when present, specifies the
-     *                          blob snapshot to retrieve. For more information on working with blob snapshots, see &lt;a href="https://docs.microsoft.com/en-us/rest/api/storageservices/fileservices/creating-a-snapshot-of-a-blob"&gt;Creating a Snapshot of a Blob.&lt;/a&gt;.
-     * @param versionId         The version id parameter is an opaque DateTime value that, when present, specifies the version of the blob to operate on. It's for service version 2019-10-10 and newer.
-     * @param timeout           The timeout parameter is expressed in seconds. For more information, see
-     *                          &lt;a href="https://docs.microsoft.com/en-us/rest/api/storageservices/fileservices/setting-timeouts-for-blob-service-operations"&gt;Setting Timeouts for Blob Service Operations.&lt;/a&gt;.
-     * @param version           Specifies the version of the operation to use for this request.
-     * @param ifTags            Specify a SQL where clause on blob tags to operate only on blobs with a matching value.
-     * @param requestId         Provides a client-generated, opaque value with a 1 KB character limit that is
-     *                          recorded in the analytics logs when storage analytics logging is enabled.
-     * @param cancellationToken The token to request cancellation.
-     * @return The response information returned from the server when getting tags on a blob.
-     */
-    BlobGetTagsResponse getTagsWithRestResponse(String containerName,
-                                                String blobName,
-                                                String snapshot,
-                                                String versionId,
-                                                Integer timeout,
-                                                String version,
-                                                String requestId,
-                                                String ifTags,
-                                                CancellationToken cancellationToken) {
-        return getTagsWithRestResponseIntern(containerName,
-            blobName,
-            snapshot,
-            versionId,
-            timeout,
-            version,
-            requestId,
-            ifTags,
-            cancellationToken,
-            null);
-    }
-
-
-    /**
-     * Gets tags associated with a blob.
-     *
-     * @param containerName     The container name.
-     * @param blobName          The blob name.
-     * @param snapshot          The snapshot parameter is an opaque DateTime value that, when present, specifies the
-     *                          blob snapshot to retrieve. For more information on working with blob snapshots, see &lt;a href="https://docs.microsoft.com/en-us/rest/api/storageservices/fileservices/creating-a-snapshot-of-a-blob"&gt;Creating a Snapshot of a Blob.&lt;/a&gt;.
-     * @param versionId         The version id parameter is an opaque DateTime value that, when present, specifies the version of the blob to operate on. It's for service version 2019-10-10 and newer.
-     * @param timeout           The timeout parameter is expressed in seconds. For more information, see
-     *                          &lt;a href="https://docs.microsoft.com/en-us/rest/api/storageservices/fileservices/setting-timeouts-for-blob-service-operations"&gt;Setting Timeouts for Blob Service Operations.&lt;/a&gt;.
-     * @param version           Specifies the version of the operation to use for this request.
-     * @param ifTags            Specify a SQL where clause on blob tags to operate only on blobs with a matching value.
-     * @param requestId         Provides a client-generated, opaque value with a 1 KB character limit that is
-     *                          recorded in the analytics logs when storage analytics logging is enabled.
-     * @param cancellationToken The token to request cancellation.
-     * @param callback          Callback that receives the response.
-     */
-    void getTags(String containerName,
-                 String blobName,
-                 String snapshot,
-                 String versionId,
-                 Integer timeout,
-                 String version,
-                 String ifTags,
-                 String requestId,
-                 CancellationToken cancellationToken,
-                 CallbackWithHeader<BlobTags, BlobGetTagsHeaders> callback) {
-        getTagsWithRestResponseIntern(containerName,
-            blobName,
-            snapshot,
-            versionId,
-            timeout,
-            version,
-            requestId,
-            ifTags,
-            cancellationToken,
-            callback);
-    }
-
-    Void setBlobTags(String containerName,
-                     String blobName,
-                     Map<String, String> tags) {
-        BlobSetTagsResponse blobSetHttpHeadersResponse = setBlobTagsWithRestResponse(containerName,
-            blobName,
-            null,
-            null,
-            null,
-            tags,
-            null,
-            null,
-            CancellationToken.NONE);
-
-        return blobSetHttpHeadersResponse.getValue();
-    }
-
-    void setBlobTags(String containerName,
-                     String blobName,
-                     Map<String, String> tags,
-                     CallbackWithHeader<Void, BlobSetTagsHeaders> callback) {
-        setBlobTags(containerName,
-            blobName,
-            null,
-            null,
-            null,
-            tags,
-            null,
-            null,
-            CancellationToken.NONE,
-            callback);
-    }
-
-    BlobSetTagsResponse setBlobTagsWithRestResponse(String containerName,
-                                                    String blobName,
-                                                    Integer timeout,
-                                                    String versionId,
-                                                    String ifTags,
-                                                    Map<String, String> tags,
-                                                    String requestId,
-                                                    String version,
-                                                    CancellationToken cancellationToken) {
-        return setBlobTagsWithRestResponseIntern(containerName,
-            blobName,
-            timeout,
-            versionId,
-            ifTags,
-            tags,
-            requestId,
-            version,
-            cancellationToken,
-            null);
-    }
-
-    void setBlobTags(String containerName,
-                     String blobName,
-                     Integer timeout,
-                     String versionId,
-                     String ifTags,
-                     Map<String, String> tags,
-                     String requestId,
-                     String version,
-                     CancellationToken cancellationToken,
-                     CallbackWithHeader<Void, BlobSetTagsHeaders> callback) {
-        this.setBlobTagsWithRestResponseIntern(containerName,
-            blobName,
-            timeout,
-            versionId,
-            ifTags,
-            tags,
-            requestId,
-            version,
-            cancellationToken,
-            callback);
-    }
-
-    /**
-     * The Get Blob Properties operation reads a blob's metadata and properties. You can also call it to read a
-     * snapshot or version.
-     *
-     * @param containerName The container name.
-     * @param timeout       The timeout parameter is expressed in seconds. For more information, see &lt;a href="https://docs.microsoft.com/en-us/rest/api/storageservices/fileservices/setting-timeouts-for-blob-service-operations"&gt;Setting Timeouts for Blob Service Operations.&lt;/a&gt;.
-     * @param version       Specifies the version of the operation to use for this request.
-     * @param leaseId       If specified, the operation only succeeds if the resource's lease is active and matches this ID.
-     * @param callback      Callback that receives the response.
-     */
-    void getContainerProperties(String containerName,
-                                Integer timeout,
-                                String version,
-                                String leaseId,
-                                String requestId,
-                                CancellationToken cancellationToken,
-                                CallbackWithHeader<Void, ContainerGetPropertiesHeaders> callback) {
-        this.getContainerPropertiesWithRestResponseIntern(containerName,
-            timeout,
-            version,
-            leaseId,
-            requestId,
-            cancellationToken,
-            callback);
-    }
-
-    /**
-     * Reads the entire blob.
-     *
-     * @param containerName The container name.
-     * @param blobName      The blob name.
-     * @return A response containing the blob data.
-     */
-    ResponseBody download(String containerName,
-                          String blobName) {
-        return downloadWithRestResponse(containerName,
-=======
     Void setBlobHttpHeaders(String containerName,
                             String blobName,
                             BlobHttpHeaders headers) {
         BlobSetHttpHeadersResponse blobSetHttpHeadersResponse = setBlobHttpHeadersWithRestResponse(containerName,
->>>>>>> 1940bcc8
             blobName,
             null,
             null,
@@ -1568,8 +1323,6 @@
                     CancellationToken cancellationToken,
                     CallbackWithHeader<Void, BlobDeleteHeaders> callback) {
         deleteBlobWithRestResponseIntern(containerName,
-<<<<<<< HEAD
-=======
             blobName,
             snapshot,
             timeout,
@@ -1701,6 +1454,80 @@
             callback);
     }
 
+    Void setBlobTags(String containerName,
+                     String blobName,
+                     Map<String, String> tags) {
+        BlobSetTagsResponse blobSetHttpHeadersResponse = setBlobTagsWithRestResponse(containerName,
+            blobName,
+            null,
+            null,
+            null,
+            tags,
+            null,
+            null,
+            CancellationToken.NONE);
+
+        return blobSetHttpHeadersResponse.getValue();
+    }
+
+    void setBlobTags(String containerName,
+                     String blobName,
+                     Map<String, String> tags,
+                     CallbackWithHeader<Void, BlobSetTagsHeaders> callback) {
+        setBlobTags(containerName,
+            blobName,
+            null,
+            null,
+            null,
+            tags,
+            null,
+            null,
+            CancellationToken.NONE,
+            callback);
+    }
+
+    BlobSetTagsResponse setBlobTagsWithRestResponse(String containerName,
+                                                    String blobName,
+                                                    Integer timeout,
+                                                    String versionId,
+                                                    String ifTags,
+                                                    Map<String, String> tags,
+                                                    String requestId,
+                                                    String version,
+                                                    CancellationToken cancellationToken) {
+        return setBlobTagsWithRestResponseIntern(containerName,
+            blobName,
+            timeout,
+            versionId,
+            ifTags,
+            tags,
+            requestId,
+            version,
+            cancellationToken,
+            null);
+    }
+
+    void setBlobTags(String containerName,
+                     String blobName,
+                     Integer timeout,
+                     String versionId,
+                     String ifTags,
+                     Map<String, String> tags,
+                     String requestId,
+                     String version,
+                     CancellationToken cancellationToken,
+                     CallbackWithHeader<Void, BlobSetTagsHeaders> callback) {
+        this.setBlobTagsWithRestResponseIntern(containerName,
+            blobName,
+            timeout,
+            versionId,
+            ifTags,
+            tags,
+            requestId,
+            version,
+            cancellationToken,
+            callback);
+    }
 
     private ContainerCreateResponse createContainersWithRestResponseIntern(String containerName,
                                                                            Integer timeout,
@@ -2281,284 +2108,8 @@
         String ifNoneMatch = requestConditions.getIfNoneMatch();
 
         Call<ResponseBody> call = service.setBlobMetadata(containerName,
->>>>>>> 1940bcc8
-            blobName,
-            timeout,
-<<<<<<< HEAD
-            version,
-            deleteSnapshots,
-            requestConditions,
-            requestId,
-            cancellationToken,
-            callback);
-    }
-
-    private ContainerCreateResponse createContainersWithRestResponseIntern(String containerName,
-                                                                           Integer timeout,
-                                                                           Map<String, String> metadata,
-                                                                           PublicAccessType publicAccessType,
-                                                                           String version,
-                                                                           String requestId,
-                                                                           CancellationToken cancellationToken,
-                                                                           CallbackWithHeader<Void, ContainerCreateHeaders> callback) {
-        cancellationToken = cancellationToken == null ? CancellationToken.NONE : cancellationToken;
-
-        Call<ResponseBody> call = service.createContainer(containerName,
-            timeout,
-            metadata == null ? null : new MetadataInterceptor.StorageMultiHeaders(metadata),
-            publicAccessType,
-            XMS_VERSION, // TODO: Replace with 'version'.
-            requestId,
-            "container",
-            null, // TODO: Add cpk stuff?
-            null);
-
-        ((CancellationTokenImpl) cancellationToken).registerOnCancel(() -> {
-            call.cancel();
-        });
-
-        if (callback != null) {
-            executeCall(call, new retrofit2.Callback<ResponseBody>() {
-                @Override
-                public void onResponse(@NonNull Call<ResponseBody> call, @NonNull Response<ResponseBody> response) {
-                    if (response.isSuccessful()) {
-                        if (response.code() == 201) {
-                            ContainerCreateHeaders typedHeaders = deserializeHeaders(response.headers(),
-                                ContainerCreateHeaders.class);
-
-                            callback.onSuccess(null, typedHeaders, response.raw());
-                        } else {
-                            callback.onFailure(new BlobStorageException(null, response.raw()), response.raw());
-                        }
-                    } else {
-                        String strContent = readAsString(response.errorBody());
-
-                        callback.onFailure(new BlobStorageException(strContent, response.raw()), response.raw());
-                    }
-                }
-
-                @Override
-                public void onFailure(@NonNull Call<ResponseBody> call, @NonNull Throwable t) {
-                    callback.onFailure(t, null);
-                }
-            });
-
-            return null;
-        } else {
-            Response<ResponseBody> response = executeCall(call);
-
-            if (response.isSuccessful()) {
-                if (response.code() == 201) {
-                    ContainerCreateHeaders headers = deserializeHeaders(response.headers(),
-                        ContainerCreateHeaders.class);
-
-                    ContainerCreateResponse result = new ContainerCreateResponse(response.raw().request(),
-                        response.code(),
-                        response.headers(),
-                        null,
-                        headers);
-
-                    return result;
-                } else {
-                    throw new BlobStorageException(null, response.raw());
-                }
-            } else {
-                String strContent = readAsString(response.errorBody());
-
-                throw new BlobStorageException(strContent, response.raw());
-            }
-        }
-    }
-
-    private ContainerDeleteResponse deleteContainerWithRestResponseIntern(String containerName,
-                                                                          Integer timeout,
-                                                                          String version,
-                                                                          BlobRequestConditions requestConditions,
-                                                                          String requestId,
-                                                                          CancellationToken cancellationToken,
-                                                                          CallbackWithHeader<Void, ContainerDeleteHeaders> callback) {
-        cancellationToken = cancellationToken == null ? CancellationToken.NONE : cancellationToken;
-        final String restype = "container";
-        requestConditions = requestConditions == null ? new BlobRequestConditions() : requestConditions;
-        if (!validateNoETag(requestConditions)) {
-            // Throwing is preferred to Single.error because this will error out immediately instead of waiting until
-            // subscription.
-            throw new UnsupportedOperationException("ETag access conditions are not supported for this API.");
-        }
-
-        DateTimeRfc1123 ifModifiedSinceConverted = requestConditions.getIfModifiedSince() == null ? null :
-            new DateTimeRfc1123(requestConditions.getIfModifiedSince());
-        DateTimeRfc1123 ifUnmodifiedSinceConverted = requestConditions.getIfUnmodifiedSince() == null ? null :
-            new DateTimeRfc1123(requestConditions.getIfUnmodifiedSince());
-
-        Call<ResponseBody> call = service.deleteContainer(containerName,
-            restype,
-            timeout,
-            requestConditions.getLeaseId(),
-            ifModifiedSinceConverted,
-            ifUnmodifiedSinceConverted,
-            XMS_VERSION, // TODO: Replace with 'version'.
-            requestId);
-
-        ((CancellationTokenImpl) cancellationToken).registerOnCancel(() -> {
-            call.cancel();
-        });
-
-        if (callback != null) {
-            executeCall(call, new retrofit2.Callback<ResponseBody>() {
-                @Override
-                public void onResponse(@NonNull Call<ResponseBody> call, @NonNull Response<ResponseBody> response) {
-                    if (response.isSuccessful()) {
-                        if (response.code() == 202) {
-                            ContainerDeleteHeaders typedHeaders = deserializeHeaders(response.headers(),
-                                ContainerDeleteHeaders.class);
-
-                            callback.onSuccess(null, typedHeaders, response.raw());
-                        } else {
-                            String strContent = readAsString(response.body());
-
-                            callback.onFailure(new BlobStorageException(strContent, response.raw()), response.raw());
-                        }
-                    } else {
-                        String strContent = readAsString(response.errorBody());
-
-                        callback.onFailure(new BlobStorageException(strContent, response.raw()), response.raw());
-                    }
-                }
-
-                @Override
-                public void onFailure(@NonNull Call<ResponseBody> call, @NonNull Throwable t) {
-                    callback.onFailure(t, null);
-                }
-            });
-
-            return null;
-        } else {
-            Response<ResponseBody> response = executeCall(call);
-
-            if (response.isSuccessful()) {
-                if (response.code() == 202) {
-                    ContainerDeleteHeaders headers = deserializeHeaders(response.headers(),
-                        ContainerDeleteHeaders.class);
-
-                    ContainerDeleteResponse result = new ContainerDeleteResponse(response.raw().request(),
-                        response.code(),
-                        response.headers(),
-                        null,
-                        headers);
-
-                    return result;
-                } else {
-                    String strContent = readAsString(response.body());
-
-                    throw new BlobStorageException(strContent, response.raw());
-                }
-            } else {
-                String strContent = readAsString(response.errorBody());
-
-                throw new BlobStorageException(strContent, response.raw());
-            }
-        }
-    }
-
-    private ContainerGetPropertiesResponse getContainerPropertiesWithRestResponseIntern(String containerName,
-                                                                                        Integer timeout,
-                                                                                        String version,
-                                                                                        String leaseId,
-                                                                                        String requestId,
-                                                                                        CancellationToken cancellationToken,
-                                                                                        CallbackWithHeader<Void, ContainerGetPropertiesHeaders> callback) {
-        cancellationToken = cancellationToken == null ? CancellationToken.NONE : cancellationToken;
-        final String restype = "container";
-
-        Call<Void> call = service.getContainerProperties(containerName,
-            timeout,
-            XMS_VERSION, // TODO: Replace with 'version'.
-            leaseId,
-            requestId,
-            restype);
-
-        ((CancellationTokenImpl) cancellationToken).registerOnCancel(() -> {
-            call.cancel();
-        });
-
-        if (callback != null) {
-            executeCall(call, new retrofit2.Callback<Void>() {
-                @Override
-                public void onResponse(@NonNull Call<Void> call, @NonNull Response<Void> response) {
-                    if (response.isSuccessful()) {
-                        if (response.code() == 200) {
-                            ContainerGetPropertiesHeaders typedHeaders = deserializeHeaders(response.headers(),
-                                ContainerGetPropertiesHeaders.class);
-
-                            callback.onSuccess(null, typedHeaders, response.raw());
-                        } else {
-                            callback.onFailure(new BlobStorageException(null, response.raw()), response.raw());
-                        }
-                    } else {
-                        String strContent = readAsString(response.errorBody());
-
-                        callback.onFailure(new BlobStorageException(strContent, response.raw()), response.raw());
-                    }
-                }
-
-                @Override
-                public void onFailure(@NonNull Call<Void> call, @NonNull Throwable t) {
-                    callback.onFailure(t, null);
-                }
-            });
-
-            return null;
-        } else {
-            Response<Void> response = executeCall(call);
-
-            if (response.isSuccessful()) {
-                if (response.code() == 200) {
-                    ContainerGetPropertiesHeaders headers = deserializeHeaders(response.headers(),
-                        ContainerGetPropertiesHeaders.class);
-
-                    ContainerGetPropertiesResponse result = new ContainerGetPropertiesResponse(response.raw().request(),
-                        response.code(),
-                        response.headers(),
-                        null,
-                        headers);
-
-                    return result;
-                } else {
-                    throw new BlobStorageException(null, response.raw());
-                }
-            } else {
-                String strContent = readAsString(response.errorBody());
-
-                throw new BlobStorageException(strContent, response.raw());
-            }
-        }
-    }
-
-    private ContainersListBlobFlatSegmentResponse listBlobFlatSegmentWithRestResponseIntern(String pageId,
-                                                                                            String containerName,
-                                                                                            String prefix,
-                                                                                            Integer maxResults,
-                                                                                            List<ListBlobsIncludeItem> include,
-                                                                                            Integer timeout,
-                                                                                            String requestId,
-                                                                                            CancellationToken cancellationToken,
-                                                                                            CallbackWithHeader<ListBlobsFlatSegmentResponse, ListBlobFlatSegmentHeaders> callback) {
-        cancellationToken = cancellationToken == null ? CancellationToken.NONE : cancellationToken;
-        final String resType = "container";
-        final String comp = "list";
-
-        Call<ResponseBody> call = service.listBlobFlatSegment(containerName,
-            prefix,
-            pageId,
-            maxResults,
-            this.serializerAdapter.serializeList(include, SerializerAdapter.CollectionFormat.CSV),
-            timeout,
-            XMS_VERSION,
-            requestId,
-            resType,
-            comp);
-=======
+            blobName,
+            timeout,
             metadata == null ? null : new MetadataInterceptor.StorageMultiHeaders(metadata),
             leaseId,
             ifModifiedSince,
@@ -2574,7 +2125,6 @@
             encryptionAlgorithm,
             null // Todo: Add encryption scope with later service version
         );
->>>>>>> 1940bcc8
 
         ((CancellationTokenImpl) cancellationToken).registerOnCancel(() -> {
             call.cancel();
@@ -2714,119 +2264,6 @@
                         response.headers(),
                         null,
                         headers);
-
-                    return result;
-                } else {
-                    throw new BlobStorageException(null, response.raw());
-                }
-            } else {
-                String strContent = readAsString(response.errorBody());
-
-                throw new BlobStorageException(strContent, response.raw());
-            }
-        }
-    }
-
-    private BlobSetTagsResponse setBlobTagsWithRestResponseIntern(String containerName,
-                                                                  String blobName,
-                                                                  Integer timeout,
-                                                                  String versionId,
-                                                                  String iftags,
-                                                                  Map<String, String> tags,
-                                                                  String version,
-                                                                  String requestId,
-                                                                  CancellationToken cancellationToken,
-                                                                  CallbackWithHeader<Void, BlobSetTagsHeaders> callback) {
-
-        cancellationToken = cancellationToken == null ? CancellationToken.NONE : cancellationToken;
-
-        final String comp = "tags";
-
-        List<BlobTag> blobTagSet = null;
-        if (tags != null) {
-            blobTagSet = new ArrayList<>(tags.size());
-            for (Map.Entry<String, String> entry : tags.entrySet()) {
-                blobTagSet.add(new BlobTag().setKey(entry.getKey()).setValue(entry.getValue()));
-            }
-        }
-        BlobTags blobTags = new BlobTags();
-        blobTags.setBlobTagSet(blobTagSet);
-
-        RequestBody tagsBody;
-        try {
-            tagsBody = RequestBody.create(MediaType.get("application/xml; charset=utf-8"),
-                serializerAdapter.serialize(blobTags, SerializerFormat.XML));
-        } catch (IOException ioe) {
-            if (callback != null) {
-                callback.onFailure(ioe, null);
-
-                return null;
-            } else {
-                throw new RuntimeException(ioe);
-            }
-        }
-
-        Call<ResponseBody> call = service.setBlobTags(containerName,
-            blobName,
-            timeout,
-            versionId,
-            null, // TODO: calculate Md5?
-            null,
-            iftags,
-            XMS_VERSION,
-            requestId,
-            tagsBody,
-            comp
-        );
-
-        ((CancellationTokenImpl) cancellationToken).registerOnCancel(() -> {
-            call.cancel();
-        });
-
-        if (callback != null) {
-            executeCall(call, new retrofit2.Callback<ResponseBody>() {
-                @Override
-                public void onResponse(@NonNull Call<ResponseBody> call, @NonNull Response<ResponseBody> response) {
-                    if (response.isSuccessful()) {
-                        if (response.code() == 204) {
-                            BlobSetTagsHeaders typedHeaders = deserializeHeaders(response.headers(),
-                                BlobSetTagsHeaders.class);
-
-                            callback.onSuccess(null,
-                                typedHeaders,
-                                response.raw());
-                        } else {
-                            String strContent = readAsString(response.body());
-
-                            callback.onFailure(new BlobStorageException(strContent, response.raw()), response.raw());
-                        }
-                    } else {
-                        String strContent = readAsString(response.errorBody());
-
-                        callback.onFailure(new BlobStorageException(strContent, response.raw()), response.raw());
-                    }
-                }
-
-                @Override
-                public void onFailure(@NonNull Call<ResponseBody> call, @NonNull Throwable t) {
-                    callback.onFailure(t, null);
-                }
-            });
-
-            return null;
-        } else {
-            Response<ResponseBody> response = executeCall(call);
-
-            if (response.isSuccessful()) {
-                if (response.code() == 204) {
-                    BlobSetTagsHeaders deserializedHeaders = deserializeHeaders(response.headers(),
-                        BlobSetTagsHeaders.class);
-
-                    BlobSetTagsResponse result = new BlobSetTagsResponse(response.raw().request(),
-                        response.code(),
-                        response.headers(),
-                        null,
-                        deserializedHeaders);
 
                     return result;
                 } else {
@@ -3432,6 +2869,119 @@
         }
     }
 
+    private BlobSetTagsResponse setBlobTagsWithRestResponseIntern(String containerName,
+                                                                  String blobName,
+                                                                  Integer timeout,
+                                                                  String versionId,
+                                                                  String iftags,
+                                                                  Map<String, String> tags,
+                                                                  String version,
+                                                                  String requestId,
+                                                                  CancellationToken cancellationToken,
+                                                                  CallbackWithHeader<Void, BlobSetTagsHeaders> callback) {
+
+        cancellationToken = cancellationToken == null ? CancellationToken.NONE : cancellationToken;
+
+        final String comp = "tags";
+
+        List<BlobTag> blobTagSet = null;
+        if (tags != null) {
+            blobTagSet = new ArrayList<>(tags.size());
+            for (Map.Entry<String, String> entry : tags.entrySet()) {
+                blobTagSet.add(new BlobTag().setKey(entry.getKey()).setValue(entry.getValue()));
+            }
+        }
+        BlobTags blobTags = new BlobTags();
+        blobTags.setBlobTagSet(blobTagSet);
+
+        RequestBody tagsBody;
+        try {
+            tagsBody = RequestBody.create(MediaType.get("application/xml; charset=utf-8"),
+                serializerAdapter.serialize(blobTags, SerializerFormat.XML));
+        } catch (IOException ioe) {
+            if (callback != null) {
+                callback.onFailure(ioe, null);
+
+                return null;
+            } else {
+                throw new RuntimeException(ioe);
+            }
+        }
+
+        Call<ResponseBody> call = service.setBlobTags(containerName,
+            blobName,
+            timeout,
+            versionId,
+            null, // TODO: calculate Md5?
+            null,
+            iftags,
+            XMS_VERSION,
+            requestId,
+            tagsBody,
+            comp
+        );
+
+        ((CancellationTokenImpl) cancellationToken).registerOnCancel(() -> {
+            call.cancel();
+        });
+
+        if (callback != null) {
+            executeCall(call, new retrofit2.Callback<ResponseBody>() {
+                @Override
+                public void onResponse(@NonNull Call<ResponseBody> call, @NonNull Response<ResponseBody> response) {
+                    if (response.isSuccessful()) {
+                        if (response.code() == 204) {
+                            BlobSetTagsHeaders typedHeaders = deserializeHeaders(response.headers(),
+                                BlobSetTagsHeaders.class);
+
+                            callback.onSuccess(null,
+                                typedHeaders,
+                                response.raw());
+                        } else {
+                            String strContent = readAsString(response.body());
+
+                            callback.onFailure(new BlobStorageException(strContent, response.raw()), response.raw());
+                        }
+                    } else {
+                        String strContent = readAsString(response.errorBody());
+
+                        callback.onFailure(new BlobStorageException(strContent, response.raw()), response.raw());
+                    }
+                }
+
+                @Override
+                public void onFailure(@NonNull Call<ResponseBody> call, @NonNull Throwable t) {
+                    callback.onFailure(t, null);
+                }
+            });
+
+            return null;
+        } else {
+            Response<ResponseBody> response = executeCall(call);
+
+            if (response.isSuccessful()) {
+                if (response.code() == 204) {
+                    BlobSetTagsHeaders deserializedHeaders = deserializeHeaders(response.headers(),
+                        BlobSetTagsHeaders.class);
+
+                    BlobSetTagsResponse result = new BlobSetTagsResponse(response.raw().request(),
+                        response.code(),
+                        response.headers(),
+                        null,
+                        deserializedHeaders);
+
+                    return result;
+                } else {
+                    throw new BlobStorageException(null, response.raw());
+                }
+            } else {
+                String strContent = readAsString(response.errorBody());
+
+                throw new BlobStorageException(strContent, response.raw());
+            }
+        }
+    }
+
     private static <T> Response<T> executeCall(Call<T> call) {
         try {
             return call.execute();
@@ -3533,31 +3083,6 @@
                                      @Header("x-ms-encryption-key-sha256") String encryptionKeySha256,
                                      @Header("x-ms-encryption-algorithm") EncryptionAlgorithmType encryptionAlgorithm);
 
-<<<<<<< HEAD
-        @GET("{containerName}/{blob}")
-        Call<ResponseBody> getTags(@Path("containerName") String containerName,
-                                   @Path("blob") String blobName,
-                                   @Query("snapshot") String snapshot,
-                                   @Query("versionid") String versionId,
-                                   @Query("timeout") Integer timeout,
-                                   @Query("comp") String comp,
-                                   @Header("x-ms-version") String version,
-                                   @Header("x-ms-client-request-id") String requestId,
-                                   @Header("x-ms-if-tags") String ifTags);
-
-        @PUT("{containerName}/{blob}")
-        Call<ResponseBody> setBlobTags(@Path("containerName") String containerName,
-                                       @Path("blob") String blob,
-                                       @Query("timeout") Integer timeout,
-                                       @Query("version") String versionId,
-                                       @Header("Content-MD5") String transactionalContentMd5,
-                                       @Header("x-ms-content-crc64") String transactionalContentCrc64,
-                                       @Header("x-ms-if-tags") String ifTags,
-                                       @Header("x-ms-version") String version,
-                                       @Header("x-ms-client-request-id") String requestId,
-                                       @Body RequestBody tags,
-                                       @Query("comp") String comp);
-=======
         @PUT("{containerName}/{blob}")
         Call<ResponseBody> setBlobHttpHeaders(@Path("containerName") String containerName,
                                               @Path("blob") String blob,
@@ -3611,7 +3136,6 @@
                                @Header("x-ms-if-tags") String ifTags,
                                @Query("comp") String comp);
 
->>>>>>> 1940bcc8
 
         @GET("{containerName}/{blob}")
         Call<ResponseBody> download(@Path("containerName") String containerName,
@@ -3689,8 +3213,6 @@
                                       @Header("If-None-Match") String ifNoneMatch,
                                       @Header("x-ms-version") String version,
                                       @Header("x-ms-client-request-id") String requestId);
-<<<<<<< HEAD
-=======
 
         @GET("{containerName}/{blob}")
         Call<ResponseBody> getTags(@Path("containerName") String containerName,
@@ -3702,7 +3224,19 @@
                                    @Header("x-ms-version") String version,
                                    @Header("x-ms-client-request-id") String requestId,
                                    @Header("x-ms-if-tags") String ifTags);
->>>>>>> 1940bcc8
+
+        @PUT("{containerName}/{blob}")
+        Call<ResponseBody> setBlobTags(@Path("containerName") String containerName,
+                                       @Path("blob") String blob,
+                                       @Query("timeout") Integer timeout,
+                                       @Query("version") String versionId,
+                                       @Header("Content-MD5") String transactionalContentMd5,
+                                       @Header("x-ms-content-crc64") String transactionalContentCrc64,
+                                       @Header("x-ms-if-tags") String ifTags,
+                                       @Header("x-ms-version") String version,
+                                       @Header("x-ms-client-request-id") String requestId,
+                                       @Body RequestBody tags,
+                                       @Query("comp") String comp);
     }
 
     private boolean validateNoETag(BlobRequestConditions modifiedRequestConditions) {
