--- conflicted
+++ resolved
@@ -38,10 +38,7 @@
 import com.azure.android.storage.blob.models.ContainerDeleteResponse;
 import com.azure.android.storage.blob.models.ContainerGetPropertiesHeaders;
 import com.azure.android.storage.blob.models.ContainerGetPropertiesResponse;
-<<<<<<< HEAD
-=======
 import com.azure.android.storage.blob.models.ListBlobFlatSegmentHeaders;
->>>>>>> 12928481
 import com.azure.android.storage.blob.models.ContainersListBlobFlatSegmentResponse;
 import com.azure.android.storage.blob.models.CpkInfo;
 import com.azure.android.storage.blob.models.DeleteSnapshotsOptionType;
@@ -51,10 +48,7 @@
 import com.azure.android.storage.blob.models.ListBlobsIncludeItem;
 import com.azure.android.storage.blob.models.ListBlobsOptions;
 import com.azure.android.storage.blob.models.PublicAccessType;
-<<<<<<< HEAD
 import com.azure.android.storage.blob.models.RehydratePriority;
-=======
->>>>>>> 12928481
 
 import org.threeten.bp.OffsetDateTime;
 
@@ -485,8 +479,6 @@
     }
 
     /**
-<<<<<<< HEAD
-<<<<<<< HEAD
      * Sets the access tier of a blob.
      *
      * @param containerName The container name.
@@ -629,8 +621,6 @@
     }
 
     /**
-=======
->>>>>>> 12928481
      * The Get Blob Properties operation reads a blob's metadata and properties. You can also call it to read a
      * snapshot or version.
      *
@@ -1182,7 +1172,6 @@
         deleteBlobWithRestResponseIntern(containerName,
             blobName,
             snapshot,
-<<<<<<< HEAD
             timeout,
             version,
             deleteSnapshots,
@@ -1190,254 +1179,6 @@
             requestId,
             cancellationToken,
             callback);
-    }
-
-    private ContainerCreateResponse createContainersWithRestResponseIntern(String containerName,
-                                                                           Integer timeout,
-                                                                           Map<String, String> metadata,
-                                                                           PublicAccessType publicAccessType,
-                                                                           String version,
-                                                                           String requestId,
-                                                                           CancellationToken cancellationToken,
-                                                                           CallbackWithHeader<Void, ContainerCreateHeaders> callback) {
-        cancellationToken = cancellationToken == null ? CancellationToken.NONE : cancellationToken;
-
-        Call<ResponseBody> call = service.createContainer(containerName,
-            timeout,
-            metadata == null ? null : new MetadataInterceptor.StorageMultiHeaders(metadata),
-            publicAccessType,
-            XMS_VERSION, // TODO: Replace with 'version'.
-            requestId,
-            "container",
-            null, // TODO: Add cpk stuff?
-            null);
-
-        ((CancellationTokenImpl) cancellationToken).registerOnCancel(() -> {
-            call.cancel();
-        });
-
-        if (callback != null) {
-            executeCall(call, new retrofit2.Callback<ResponseBody>() {
-                @Override
-                public void onResponse(@NonNull Call<ResponseBody> call, @NonNull Response<ResponseBody> response) {
-                    if (response.isSuccessful()) {
-                        if (response.code() == 201) {
-                            ContainerCreateHeaders typedHeaders = deserializeHeaders(response.headers(),
-                                ContainerCreateHeaders.class);
-
-                            callback.onSuccess(null, typedHeaders, response.raw());
-                        } else {
-                            callback.onFailure(new BlobStorageException(null, response.raw()), response.raw());
-                        }
-                    } else {
-                        String strContent = readAsString(response.errorBody());
-
-                        callback.onFailure(new BlobStorageException(strContent, response.raw()), response.raw());
-                    }
-                }
-
-                @Override
-                public void onFailure(@NonNull Call<ResponseBody> call, @NonNull Throwable t) {
-                    callback.onFailure(t, null);
-                }
-            });
-
-            return null;
-        } else {
-            Response<ResponseBody> response = executeCall(call);
-
-            if (response.isSuccessful()) {
-                if (response.code() == 201) {
-                    ContainerCreateHeaders headers = deserializeHeaders(response.headers(),
-                        ContainerCreateHeaders.class);
-
-                    ContainerCreateResponse result = new ContainerCreateResponse(response.raw().request(),
-                        response.code(),
-                        response.headers(),
-                        null,
-                        headers);
-
-                    return result;
-                } else {
-                    throw new BlobStorageException(null, response.raw());
-                }
-            } else {
-                String strContent = readAsString(response.errorBody());
-
-                throw new BlobStorageException(strContent, response.raw());
-            }
-        }
-    }
-
-    private ContainerDeleteResponse deleteContainerWithRestResponseIntern(String containerName,
-                                                                          Integer timeout,
-                                                                          String version,
-                                                                          BlobRequestConditions requestConditions,
-                                                                          String requestId,
-                                                                          CancellationToken cancellationToken,
-                                                                          CallbackWithHeader<Void, ContainerDeleteHeaders> callback) {
-        cancellationToken = cancellationToken == null ? CancellationToken.NONE : cancellationToken;
-        final String restype = "container";
-        requestConditions = requestConditions == null ? new BlobRequestConditions() : requestConditions;
-        if (!validateNoETag(requestConditions)) {
-            // Throwing is preferred to Single.error because this will error out immediately instead of waiting until
-            // subscription.
-            throw new UnsupportedOperationException("ETag access conditions are not supported for this API.");
-        }
-
-        DateTimeRfc1123 ifModifiedSinceConverted = requestConditions.getIfModifiedSince() == null ? null :
-            new DateTimeRfc1123(requestConditions.getIfModifiedSince());
-        DateTimeRfc1123 ifUnmodifiedSinceConverted = requestConditions.getIfUnmodifiedSince() == null ? null :
-            new DateTimeRfc1123(requestConditions.getIfUnmodifiedSince());
-
-        Call<ResponseBody> call = service.deleteContainer(containerName,
-            restype,
-            timeout,
-            requestConditions.getLeaseId(),
-            ifModifiedSinceConverted,
-            ifUnmodifiedSinceConverted,
-            XMS_VERSION, // TODO: Replace with 'version'.
-            requestId);
-
-        ((CancellationTokenImpl) cancellationToken).registerOnCancel(() -> {
-            call.cancel();
-        });
-
-        if (callback != null) {
-            executeCall(call, new retrofit2.Callback<ResponseBody>() {
-                @Override
-                public void onResponse(@NonNull Call<ResponseBody> call, @NonNull Response<ResponseBody> response) {
-                    if (response.isSuccessful()) {
-                        if (response.code() == 202) {
-                            ContainerDeleteHeaders typedHeaders = deserializeHeaders(response.headers(),
-                                ContainerDeleteHeaders.class);
-
-                            callback.onSuccess(null, typedHeaders, response.raw());
-                        } else {
-                            String strContent = readAsString(response.body());
-
-                            callback.onFailure(new BlobStorageException(strContent, response.raw()), response.raw());
-                        }
-                    } else {
-                        String strContent = readAsString(response.errorBody());
-
-                        callback.onFailure(new BlobStorageException(strContent, response.raw()), response.raw());
-                    }
-                }
-
-                @Override
-                public void onFailure(@NonNull Call<ResponseBody> call, @NonNull Throwable t) {
-                    callback.onFailure(t, null);
-                }
-            });
-
-            return null;
-        } else {
-            Response<ResponseBody> response = executeCall(call);
-
-            if (response.isSuccessful()) {
-                if (response.code() == 202) {
-                    ContainerDeleteHeaders headers = deserializeHeaders(response.headers(),
-                        ContainerDeleteHeaders.class);
-
-                    ContainerDeleteResponse result = new ContainerDeleteResponse(response.raw().request(),
-                        response.code(),
-                        response.headers(),
-                        null,
-                        headers);
-
-                    return result;
-                } else {
-                    String strContent = readAsString(response.body());
-
-                    throw new BlobStorageException(strContent, response.raw());
-                }
-            } else {
-                String strContent = readAsString(response.errorBody());
-
-                throw new BlobStorageException(strContent, response.raw());
-            }
-        }
-    }
-
-    private ContainerGetPropertiesResponse getContainerPropertiesWithRestResponseIntern(String containerName,
-                                                                                        Integer timeout,
-                                                                                        String version,
-                                                                                        String leaseId,
-                                                                                        String requestId,
-                                                                                        CancellationToken cancellationToken,
-                                                                                        CallbackWithHeader<Void, ContainerGetPropertiesHeaders> callback) {
-        cancellationToken = cancellationToken == null ? CancellationToken.NONE : cancellationToken;
-        final String restype = "container";
-
-        Call<Void> call = service.getContainerProperties(containerName,
-            timeout,
-            XMS_VERSION, // TODO: Replace with 'version'.
-            leaseId,
-=======
-            timeout,
-            version,
-            deleteSnapshots,
-            requestConditions,
->>>>>>> 12928481
-            requestId,
-            restype);
-
-        ((CancellationTokenImpl) cancellationToken).registerOnCancel(() -> {
-            call.cancel();
-        });
-
-        if (callback != null) {
-            executeCall(call, new retrofit2.Callback<Void>() {
-                @Override
-                public void onResponse(@NonNull Call<Void> call, @NonNull Response<Void> response) {
-                    if (response.isSuccessful()) {
-                        if (response.code() == 200) {
-                            ContainerGetPropertiesHeaders typedHeaders = deserializeHeaders(response.headers(),
-                                ContainerGetPropertiesHeaders.class);
-
-                            callback.onSuccess(null, typedHeaders, response.raw());
-                        } else {
-                            callback.onFailure(new BlobStorageException(null, response.raw()), response.raw());
-                        }
-                    } else {
-                        String strContent = readAsString(response.errorBody());
-
-                        callback.onFailure(new BlobStorageException(strContent, response.raw()), response.raw());
-                    }
-                }
-
-                @Override
-                public void onFailure(@NonNull Call<Void> call, @NonNull Throwable t) {
-                    callback.onFailure(t, null);
-                }
-            });
-
-            return null;
-        } else {
-            Response<Void> response = executeCall(call);
-
-            if (response.isSuccessful()) {
-                if (response.code() == 200) {
-                    ContainerGetPropertiesHeaders headers = deserializeHeaders(response.headers(),
-                        ContainerGetPropertiesHeaders.class);
-
-                    ContainerGetPropertiesResponse result = new ContainerGetPropertiesResponse(response.raw().request(),
-                        response.code(),
-                        response.headers(),
-                        null,
-                        headers);
-
-                    return result;
-                } else {
-                    throw new BlobStorageException(null, response.raw());
-                }
-            } else {
-                String strContent = readAsString(response.errorBody());
-
-                throw new BlobStorageException(strContent, response.raw());
-            }
-        }
     }
 
     private ContainerCreateResponse createContainersWithRestResponseIntern(String containerName,
@@ -2570,7 +2311,6 @@
                                      @Header("x-ms-encryption-key-sha256") String encryptionKeySha256,
                                      @Header("x-ms-encryption-algorithm") EncryptionAlgorithmType encryptionAlgorithm);
 
-<<<<<<< HEAD
         @PUT("{containerName}/{blob}")
         Call<Void> setTier(@Path("containerName") String containerName,
                            @Path("blob") String blob,
@@ -2585,8 +2325,7 @@
                            @Header("x-ms-if-tags") String ifTags,
                            @Query("comp") String comp);
 
-=======
->>>>>>> 12928481
+
         @GET("{containerName}/{blob}")
         Call<ResponseBody> download(@Path("containerName") String containerName,
                                     @Path("blob") String blob,
