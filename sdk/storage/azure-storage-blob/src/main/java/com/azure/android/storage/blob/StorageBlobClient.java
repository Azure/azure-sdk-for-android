// Copyright (c) Microsoft Corporation. All rights reserved.
// Licensed under the MIT License.

package com.azure.android.storage.blob;

import android.content.Context;
import android.net.Uri;

import com.azure.android.core.http.Response;
import com.azure.android.core.http.ServiceClient;
import com.azure.android.core.http.interceptor.AddDateInterceptor;
import com.azure.android.core.util.CancellationToken;
<<<<<<< HEAD
=======
import com.azure.android.storage.blob.implementation.util.ModelHelper;
>>>>>>> e574619f
import com.azure.android.storage.blob.interceptor.MetadataInterceptor;
import com.azure.android.storage.blob.interceptor.NormalizeEtagInterceptor;
import com.azure.android.storage.blob.models.AccessTier;
import com.azure.android.storage.blob.models.BlobDeleteResponse;
import com.azure.android.storage.blob.models.BlobDownloadResponse;
import com.azure.android.storage.blob.models.BlobGetPropertiesHeaders;
import com.azure.android.storage.blob.models.BlobGetTagsResponse;
import com.azure.android.storage.blob.models.BlobHttpHeaders;
import com.azure.android.storage.blob.models.BlobItem;
import com.azure.android.storage.blob.models.BlobRange;
import com.azure.android.storage.blob.models.BlobRequestConditions;
import com.azure.android.storage.blob.models.BlobGetPropertiesResponse;
<<<<<<< HEAD
import com.azure.android.storage.blob.models.BlobSetHttpHeadersHeaders;
import com.azure.android.storage.blob.models.BlobSetHttpHeadersResponse;
=======
import com.azure.android.storage.blob.models.BlobSetTierResponse;
import com.azure.android.storage.blob.models.BlobTags;
>>>>>>> e574619f
import com.azure.android.storage.blob.models.BlobsPage;
import com.azure.android.storage.blob.models.BlockBlobItem;
import com.azure.android.storage.blob.models.BlockBlobsCommitBlockListResponse;
import com.azure.android.storage.blob.models.BlockBlobsStageBlockResponse;
import com.azure.android.storage.blob.models.ContainerCreateResponse;
import com.azure.android.storage.blob.models.ContainerDeleteResponse;
import com.azure.android.storage.blob.models.ContainerGetPropertiesHeaders;
import com.azure.android.storage.blob.models.ContainerGetPropertiesResponse;
import com.azure.android.storage.blob.models.ContainersListBlobFlatSegmentResponse;
import com.azure.android.storage.blob.models.CpkInfo;
import com.azure.android.storage.blob.models.DeleteSnapshotsOptionType;
import com.azure.android.storage.blob.models.ListBlobsFlatSegmentResponse;
import com.azure.android.storage.blob.models.ListBlobsIncludeItem;
import com.azure.android.storage.blob.models.ListBlobsOptions;
<<<<<<< HEAD
import com.azure.android.storage.blob.models.PublicAccessType;

import org.threeten.bp.OffsetDateTime;
=======
import com.azure.android.storage.blob.models.RehydratePriority;
import com.azure.android.storage.blob.models.PublicAccessType;
>>>>>>> e574619f

import java.io.File;
import java.util.ArrayList;
import java.util.List;
import java.util.Map;
import java.util.Objects;

import okhttp3.Interceptor;
import okhttp3.ResponseBody;

/**
 * Client for Storage Blob service.
 *
 * <p>
 * This client is instantiated through {@link StorageBlobClient.Builder}.
 */
public class StorageBlobClient {
    private final ServiceClient serviceClient;
    private final StorageBlobServiceImpl storageBlobServiceClient;

    private StorageBlobClient(ServiceClient serviceClient) {
        this.serviceClient = serviceClient;
        this.storageBlobServiceClient = new StorageBlobServiceImpl(this.serviceClient);
    }

    /**
     * Creates a new {@link Builder} with initial configuration copied from this {@link StorageBlobClient}
     *
     * @return A new {@link Builder}.
     */
    public StorageBlobClient.Builder newBuilder() {
        return new Builder(this);
    }

    /**
     * Gets the blob service base URL.
     *
     * @return The blob service base URL.
     */
    public String getBlobServiceUrl() {
        return this.serviceClient.getBaseUrl();
    }

    /**
     * Creates a new container within a storage account. If a container with the same name already exists, the operation
     * fails.
     *
     * @param containerName The container name.
     */
    public Void createContainer(String containerName) {
        return storageBlobServiceClient.createContainer(containerName);
    }

    /**
     * Creates a new container within a storage account. If a container with the same name already exists, the operation
     * fails.
     *
     * @param containerName     The container name.
     * @param timeout           The timeout parameter is expressed in seconds. For more information, see
     *                          &lt;a href="https://docs.microsoft.com/en-us/rest/api/storageservices/setting-timeouts-for-blob-service-operations"&gt;Setting Timeouts for Blob Service Operations.&lt;/a&gt;.
     * @param metadata          Metadata to associate with the container.
     * @param publicAccessType  Specifies how the data in this container is available to the public. See the
     *                          x-ms-blob-public-access header in the Azure Docs for more information. Pass null
     *                          for no public access.
     * @param version           Specifies the version of the operation to use for this request.
     * @param requestId         Provides a client-generated, opaque value with a 1 KB character limit that is
     *                          recorded in the analytics logs when storage analytics logging is enabled.
     * @param cancellationToken The token to request cancellation.
     * @return The response information returned from the server when creating a container.
     */
    public ContainerCreateResponse createContainerWithRestResponse(String containerName,
                                                                   Integer timeout,
                                                                   Map<String, String> metadata,
                                                                   PublicAccessType publicAccessType,
                                                                   String version,
                                                                   String requestId,
                                                                   CancellationToken cancellationToken) {

        return storageBlobServiceClient.createContainerWithRestResponse(containerName,
            timeout,
            metadata,
            publicAccessType,
            version,
            requestId,
            cancellationToken);
    }

    /**
<<<<<<< HEAD
     * Gets the container's properties.
     *
     * @param containerName The container name.
     * @return The container's properties
     */
    public ContainerGetPropertiesHeaders getContainerProperties(String containerName) {
        return storageBlobServiceClient.getContainerProperties(containerName);
    }

    /**
     * Gets the container's properties.
     *
     * @param containerName         The container name.
     * @param timeout               The timeout parameter is expressed in seconds. For more information, see
     *                              &lt;a href="https://docs.microsoft.com/en-us/rest/api/storageservices/setting-timeouts-for-blob-service-operations"&gt;Setting Timeouts for Blob Service Operations.&lt;/a&gt;.
     * @param version               Specifies the version of the operation to use for this request.
     * @param blobRequestConditions Object that contains values which will restrict the successful operation of a
     *                              variety of requests to the conditions present. These conditions are entirely
     *                              optional.
     * @param requestId             Provides a client-generated, opaque value with a 1 KB character limit that is
     *                              recorded in the analytics logs when storage analytics logging is enabled.
     * @param cancellationToken     The token to request cancellation.
     * @return The response information returned from the server when downloading a blob.
     */
    public ContainerGetPropertiesResponse getContainerPropertiesWithRestResponse(String containerName,
                                                                                 Integer timeout,
                                                                                 String version,
                                                                                 BlobRequestConditions blobRequestConditions,
                                                                                 String requestId,
                                                                                 CancellationToken cancellationToken) {
        blobRequestConditions = blobRequestConditions == null ? new BlobRequestConditions() : blobRequestConditions;

        return storageBlobServiceClient.getContainerPropertiesWithResponse(containerName,
            timeout,
            version,
            blobRequestConditions.getLeaseId(),
            requestId,
            cancellationToken);
    }

    /**
=======
>>>>>>> e574619f
     * Gets a list of blobs identified by a page id in a given container.
     *
     * @param pageId        Identifies the portion of the list to be returned.
     * @param containerName The container name.
     * @param options       The page options.
     * @return A list of blobs.
     */
    public BlobsPage getBlobsInPage(String pageId,
                                    String containerName,
                                    ListBlobsOptions options) {
        ListBlobsFlatSegmentResponse result = this.storageBlobServiceClient.listBlobFlatSegment(pageId,
            containerName, options);

        final List<BlobItem> list;
        if (result.getSegment() != null
            && result.getSegment().getBlobItems() != null) {
            list = result.getSegment().getBlobItems();
        } else {
            list = new ArrayList<>(0);
        }
        return new BlobsPage(list, pageId, result.getNextMarker());
    }

    /**
     * Gets a list of blobs identified by a page id in a given container.
     *
     * @param pageId            Identifies the portion of the list to be returned.
     * @param containerName     The container name.
     * @param prefix            Filters the results to return only blobs whose name begins with the specified prefix.
     * @param maxResults        Specifies the maximum number of blobs to return.
     * @param include           Include this parameter to specify one or more datasets to include in the response.
     * @param timeout           The timeout parameter is expressed in seconds. For more information, see
     *                          &lt;a href="https://docs.microsoft.com/en-us/rest/api/storageservices/setting-timeouts-for-blob-service-operations"&gt;Setting Timeouts for Blob Service Operations.&lt;/a&gt;.
     * @param requestId         Provides a client-generated, opaque value with a 1 KB character limit that is recorded in
     *                          the analytics logs when storage analytics logging is enabled.
     * @param cancellationToken The token to request cancellation.
     * @return A response object containing a list of blobs.
     */
    public Response<BlobsPage> getBlobsInPageWithRestResponse(String pageId,
                                                              String containerName,
                                                              String prefix,
                                                              Integer maxResults,
                                                              List<ListBlobsIncludeItem> include,
                                                              Integer timeout,
                                                              String requestId,
                                                              CancellationToken cancellationToken) {
        ContainersListBlobFlatSegmentResponse result
            = this.storageBlobServiceClient.listBlobFlatSegmentWithRestResponse(pageId,
            containerName,
            prefix,
            maxResults,
            include,
            timeout,
            requestId,
            cancellationToken);
        final List<BlobItem> list;
        if (result.getValue().getSegment() != null
            && result.getValue().getSegment().getBlobItems() != null) {
            list = result.getValue().getSegment().getBlobItems();
        } else {
            list = new ArrayList<>(0);
        }
        BlobsPage blobsPage = new BlobsPage(list, pageId, result.getValue().getNextMarker());

        return new Response<>(null,
            result.getStatusCode(),
            result.getHeaders(),
            blobsPage);
    }

    /**
     * Reads the blob's metadata and properties.
     *
     * @param containerName The container name.
     * @param blobName      The blob name.
     * @return The blob's metadata and properties
     */
    public BlobGetPropertiesHeaders getBlobProperties(String containerName,
                                                      String blobName) {
        return storageBlobServiceClient.getBlobProperties(containerName, blobName);
    }

    /**
     * Reads a blob's metadata and properties.
     *
     * @param containerName         The container name.
     * @param blobName              The blob name.
     * @param snapshot              The snapshot parameter is an opaque DateTime value that, when present, specifies
     *                              the blob snapshot to retrieve. For more information on working with blob snapshots,
     *                              see &lt;a href="https://docs.microsoft.com/en-us/rest/api/storageservices/creating-a-snapshot-of-a-blob"&gt;Creating a Snapshot of a Blob.&lt;/a&gt;.
     * @param timeout               The timeout parameter is expressed in seconds. For more information, see
     *                              &lt;a href="https://docs.microsoft.com/en-us/rest/api/storageservices/setting-timeouts-for-blob-service-operations"&gt;Setting Timeouts for Blob Service Operations.&lt;/a&gt;.
     * @param version               Specifies the version of the operation to use for this request.
     * @param blobRequestConditions Object that contains values which will restrict the successful operation of a
     *                              variety of requests to the conditions present. These conditions are entirely
     *                              optional.
     * @param requestId             Provides a client-generated, opaque value with a 1 KB character limit that is
     *                              recorded in the analytics logs when storage analytics logging is enabled.
     * @param cpkInfo               Additional parameters for the operation.
     * @param cancellationToken     The token to request cancellation.
     * @return The response information returned from the server when downloading a blob.
     */
    public BlobGetPropertiesResponse getBlobPropertiesWithRestResponse(String containerName,
                                                                       String blobName,
                                                                       String snapshot,
                                                                       Integer timeout,
                                                                       String version,
                                                                       BlobRequestConditions blobRequestConditions,
                                                                       String requestId,
                                                                       CpkInfo cpkInfo,
                                                                       CancellationToken cancellationToken) {
        return storageBlobServiceClient.getBlobPropertiesWithRestResponse(containerName,
            blobName,
            snapshot,
            timeout,
            version,
            blobRequestConditions,
            requestId,
            cpkInfo,
            cancellationToken);
    }

    /**
     * Sets the blob's tier.
     *
     * @param containerName The container name.
     * @param blobName      The blob name.
     * @param tier          The access tier.
     */
    public Void setBlobTier(String containerName,
                            String blobName,
                            AccessTier tier) {
        return storageBlobServiceClient.setBlobTier(containerName,  blobName, tier);
    }

    /**
     * Sets the blob's tier.
     *
     * @param containerName         The container name.
     * @param blobName              The blob name.
     * @param tier                  The access tier.
     * @param snapshot              The snapshot parameter is an opaque DateTime value that, when present, specifies
     *                              the blob snapshot to retrieve. For more information on working with blob snapshots,
     *                              see &lt;a href="https://docs.microsoft.com/en-us/rest/api/storageservices/creating-a-snapshot-of-a-blob"&gt;Creating a Snapshot of a Blob.&lt;/a&gt;.
     * @param timeout               The timeout parameter is expressed in seconds. For more information, see
     *                              &lt;a href="https://docs.microsoft.com/en-us/rest/api/storageservices/setting-timeouts-for-blob-service-operations"&gt;Setting Timeouts for Blob Service Operations.&lt;/a&gt;.
     * @param version               Specifies the version of the operation to use for this request.
     * @param rehydratePriority     The rehydrate priority.
     * @return The response information returned from the server when setting a blob's access tier.
     */
    public BlobSetTierResponse setBlobTierWithRestResponse(String containerName,
                                                           String blobName,
                                                           AccessTier tier,
                                                           String snapshot,
                                                           Integer timeout,
                                                           String version,
                                                           RehydratePriority rehydratePriority,
                                                           BlobRequestConditions blobRequestConditions,
                                                           String requestId,
                                                           CancellationToken cancellationToken) {
        blobRequestConditions = blobRequestConditions == null ? new BlobRequestConditions() : blobRequestConditions;

        return storageBlobServiceClient.setBlobTierWithRestResponse(containerName,
            blobName,
            tier,
            snapshot,
            null,  /* TODO: (gapra) Add version id when there is support for STG73 */
            timeout,
            version,
            rehydratePriority,
            requestId,
            blobRequestConditions.getLeaseId(),
            null, /* TODO: (gapra) Add tags conditions to BlobRequestConditions when there is support for STG73 */
            cancellationToken);
    }

    /**
     * Gets the container's properties.
     *
     * @param containerName The container name.
     * @return The container's properties
     */
    public ContainerGetPropertiesHeaders getContainerProperties(String containerName) {
        return storageBlobServiceClient.getContainerProperties(containerName);
    }

    /**
     * Gets the container's properties.
     *
     * @param containerName         The container name.
     * @param timeout               The timeout parameter is expressed in seconds. For more information, see
     *                              &lt;a href="https://docs.microsoft.com/en-us/rest/api/storageservices/setting-timeouts-for-blob-service-operations"&gt;Setting Timeouts for Blob Service Operations.&lt;/a&gt;.
     * @param version               Specifies the version of the operation to use for this request.
     * @param blobRequestConditions Object that contains values which will restrict the successful operation of a
     *                              variety of requests to the conditions present. These conditions are entirely
     *                              optional.
     * @param requestId             Provides a client-generated, opaque value with a 1 KB character limit that is
     *                              recorded in the analytics logs when storage analytics logging is enabled.
     * @param cancellationToken     The token to request cancellation.
     * @return The response information returned from the server when getting a container's properties.
     */
    public ContainerGetPropertiesResponse getContainerPropertiesWithRestResponse(String containerName,
                                                                                 Integer timeout,
                                                                                 String version,
                                                                                 BlobRequestConditions blobRequestConditions,
                                                                                 String requestId,
                                                                                 CancellationToken cancellationToken) {
        blobRequestConditions = blobRequestConditions == null ? new BlobRequestConditions() : blobRequestConditions;

        return storageBlobServiceClient.getContainerPropertiesWithResponse(containerName,
            timeout,
            version,
            blobRequestConditions.getLeaseId(),
            requestId,
            cancellationToken);
    }

    /**
     * Changes a blob's HTTP header properties. If only one HTTP header is updated, the others will all be erased. In
     * order to preserve existing values, they must be passed alongside the header being changed.
     *
     * @param containerName The container name.
     * @param blobName      The blob name.
     * @param headers       {@link BlobHttpHeaders}
     */
    public Void setBlobHttpHeaders(String containerName,
                                   String blobName,
                                   BlobHttpHeaders headers) {
        return storageBlobServiceClient.setBlobHttpHeaders(containerName, blobName, headers);
    }

    /**
     * Changes a blob's HTTP header properties. If only one HTTP header is updated, the others will all be erased. In
     * order to preserve existing values, they must be passed alongside the header being changed.
     *
     * @param containerName     The container name.
     * @param blobName          The blob name.
     * @param timeout           The timeout parameter is expressed in seconds. For more information, see
     *                          &lt;a href="https://docs.microsoft.com/en-us/rest/api/storageservices/fileservices/setting-timeouts-for-blob-service-operations"&gt;Setting Timeouts for Blob Service Operations.&lt;/a&gt;.
     * @param version           Specifies the version of the operation to use for this request.
     * @param requestConditions {@link BlobRequestConditions}
     * @param headers           {@link BlobHttpHeaders}
     * @param requestId         Provides a client-generated, opaque value with a 1 KB character limit that is
     *                          recorded in the analytics logs when storage analytics logging is enabled.
     * @param cancellationToken The token to request cancellation.
     * @return The response object.
     */
    public BlobSetHttpHeadersResponse setBlobHttpHeadersWithResponse(String containerName,
                                                                     String blobName,
                                                                     Integer timeout,
                                                                     String version,
                                                                     BlobRequestConditions requestConditions,
                                                                     BlobHttpHeaders headers,
                                                                     String requestId,
                                                                     CancellationToken cancellationToken) {
        return storageBlobServiceClient.setBlobHttpHeadersWithRestResponse(containerName,
            blobName,
            timeout,
            version,
            requestConditions,
            headers,
            requestId,
            cancellationToken);
    }

    /**
     * Reads the entire blob.
     *
     * <p>
     * This method will execute a raw HTTP GET in order to download a single blob to the destination.
     * It is **STRONGLY** recommended that you use the {@link StorageBlobAsyncClient#download(Context, String, String, File)}
     * or {@link StorageBlobAsyncClient#download(Context, String, String, Uri)} method instead - that method will
     * manage the transfer in the face of changing network conditions, and is able to transfer multiple
     * blocks in parallel.
     * `
     *
     * @param containerName The container name.
     * @param blobName      The blob name.
     * @return The response containing the blob's bytes.
     */
    public ResponseBody rawDownload(String containerName,
                                    String blobName) {
        return storageBlobServiceClient.download(containerName,
            blobName);
    }

    /**
     * Reads a range of bytes from a blob.
     *
     * <p>
     * This method will execute a raw HTTP GET in order to download a single blob to the destination.
     * It is **STRONGLY** recommended that you use the {@link StorageBlobAsyncClient#download(Context, String, String, File)}
     * or {@link StorageBlobAsyncClient#download(Context, String, String, Uri)} method instead - that method will
     * manage the transfer in the face of changing network conditions, and is able to transfer multiple
     * blocks in parallel.
     *
     * @param containerName         The container name.
     * @param blobName              The blob name.
     * @param snapshot              The snapshot parameter is an opaque DateTime value that, when present, specifies
     *                              the blob snapshot to retrieve. For more information on working with blob snapshots,
     *                              see &lt;a href="https://docs.microsoft.com/en-us/rest/api/storageservices/creating-a-snapshot-of-a-blob"&gt;Creating a Snapshot of a Blob.&lt;/a&gt;.
     * @param timeout               The timeout parameter is expressed in seconds. For more information, see
     *                              &lt;a href="https://docs.microsoft.com/en-us/rest/api/storageservices/setting-timeouts-for-blob-service-operations"&gt;Setting Timeouts for Blob Service Operations.&lt;/a&gt;.
     * @param range                 Return only the bytes of the blob in the specified range.
     * @param blobRequestConditions Object that contains values which will restrict the successful operation of a
     *                              variety of requests to the conditions present. These conditions are entirely
     *                              optional.
     * @param getRangeContentMd5    When set to true and specified together with the Range, the service returns the
     *                              MD5 hash for the range, as long as the range is less than or equal to 4 MB in size.
     * @param getRangeContentCrc64  When set to true and specified together with the Range, the service returns the
     *                              CRC64 hash for the range, as long as the range is less than or equal to 4 MB in size.
     * @param version               Specifies the version of the operation to use for this request.
     * @param requestId             Provides a client-generated, opaque value with a 1 KB character limit that is
     *                              recorded in the analytics logs when storage analytics logging is enabled.
     * @param cpkInfo               Additional parameters for the operation.
     * @param cancellationToken     The token to request cancellation.
     * @return The response information returned from the server when downloading a blob.
     */
    public BlobDownloadResponse rawDownloadWithRestResponse(String containerName,
                                                            String blobName,
                                                            String snapshot,
                                                            Integer timeout,
                                                            BlobRange range,
                                                            BlobRequestConditions blobRequestConditions,
                                                            Boolean getRangeContentMd5,
                                                            Boolean getRangeContentCrc64,
                                                            String version,
                                                            String requestId,
                                                            CpkInfo cpkInfo,
                                                            CancellationToken cancellationToken) {
        range = range == null ? new BlobRange(0) : range;
        blobRequestConditions = blobRequestConditions == null ? new BlobRequestConditions() : blobRequestConditions;

        return storageBlobServiceClient.downloadWithRestResponse(containerName,
            blobName,
            snapshot,
            timeout,
            range.toHeaderValue(),
            blobRequestConditions.getLeaseId(),
            getRangeContentMd5,
            getRangeContentCrc64,
            blobRequestConditions.getIfModifiedSince(),
            blobRequestConditions.getIfUnmodifiedSince(),
            blobRequestConditions.getIfMatch(),
            blobRequestConditions.getIfNoneMatch(),
            version,
            requestId,
            cpkInfo,
            cancellationToken);
    }

    /**
     * Creates a new block to be committed as part of a blob.
     *
     * @param containerName The container name.
     * @param blobName      The blob name.
     * @param base64BlockId A valid Base64 string value that identifies the block. Prior to encoding, the string must
     *                      be less than or equal to 64 bytes in size. For a given blob, the length of the value specified
     *                      for the base64BlockId parameter must be the same size for each block.
     * @param blockContent  The block content in bytes.
     * @param contentMd5    The transactional MD5 for the body, to be validated by the service.
     */
    public Void stageBlock(String containerName,
                           String blobName,
                           String base64BlockId,
                           byte[] blockContent,
                           byte[] contentMd5) {
        return this.storageBlobServiceClient.stageBlock(containerName,
            blobName,
            base64BlockId,
            blockContent,
            contentMd5);
    }

    /**
     * Creates a new block to be committed as part of a blob.
     *
     * @param containerName     The container name.
     * @param blobName          The blob name.
     * @param base64BlockId     A valid Base64 string value that identifies the block. Prior to encoding, the string must
     *                          be less than or equal to 64 bytes in size. For a given blob, the length of the value specified
     *                          for the base64BlockId parameter must be the same size for each block.
     * @param blockContent      The block content in bytes.
     * @param contentMd5        The transactional MD5 for the block content, to be validated by the service.
     * @param contentCrc64      Specify the transactional crc64 for the block content, to be validated by the service.
     * @param timeout           The timeout parameter is expressed in seconds. For more information,
     *                          see &lt;a href="https://docs.microsoft.com/en-us/rest/api/storageservices/fileservices/setting-timeouts-for-blob-service-operations"&gt;Setting Timeouts for Blob Service Operations.&lt;/a&gt;.
     * @param leaseId           If specified, the staging only succeeds if the resource's lease is active and matches this ID.
     * @param requestId         Provides a client-generated, opaque value with a 1 KB character limit that is recorded.
     *                          in the analytics logs when storage analytics logging is enabled.
     * @param cpkInfo           Additional parameters for the operation.
     * @param cancellationToken The token to request cancellation.
     * @return The response object.
     */
    public BlockBlobsStageBlockResponse stageBlockWithRestResponse(String containerName,
                                                                   String blobName,
                                                                   String base64BlockId,
                                                                   byte[] blockContent,
                                                                   byte[] contentMd5,
                                                                   byte[] contentCrc64,
                                                                   Integer timeout,
                                                                   String leaseId,
                                                                   String requestId,
                                                                   CpkInfo cpkInfo,
                                                                   CancellationToken cancellationToken) {
        return this.storageBlobServiceClient.stageBlockWithRestResponse(containerName,
            blobName,
            base64BlockId,
            blockContent,
            contentMd5,
            contentCrc64,
            timeout,
            leaseId,
            requestId,
            cpkInfo,
            cancellationToken);
    }

    /**
     * The Commit Block List operation writes a blob by specifying the list of block IDs that make up the blob.
     * For a block to be written as part of a blob, the block must have been successfully written to the server in a prior
     * {@link StorageBlobClient#stageBlock(String, String, String, byte[], byte[])} operation. You can call commit Block List
     * to update a blob by uploading only those blocks that have changed, then committing the new and existing blocks together.
     * You can do this by specifying whether to commit a block from the committed block list or from the uncommitted block list,
     * or to commit the most recently uploaded version of the block, whichever list it may belong to.
     *
     * @param containerName  The container name.
     * @param blobName       The blob name.
     * @param base64BlockIds The block IDs.
     * @param overwrite      Indicate whether to overwrite the block list if already exists.
     * @return The properties of the block blob
     */
    public BlockBlobItem commitBlockList(String containerName,
                                         String blobName,
                                         List<String> base64BlockIds,
                                         boolean overwrite) {
        return this.storageBlobServiceClient.commitBlockList(containerName,
            blobName,
            base64BlockIds,
            overwrite);
    }

    /**
     * The Commit Block List operation writes a blob by specifying the list of block IDs that make up the blob.
     * For a block to be written as part of a blob, the block must have been successfully written to the server in a prior
     * {@link StorageBlobClient#stageBlock(String, String, String, byte[], byte[])} operation. You can call commit Block List
     * to update a blob by uploading only those blocks that have changed, then committing the new and existing blocks together.
     * You can do this by specifying whether to commit a block from the committed block list or from the uncommitted block list,
     * or to commit the most recently uploaded version of the block, whichever list it may belong to.
     *
     * @param containerName     The container name.
     * @param blobName          The blob name.
     * @param base64BlockIds    The block IDs.
     * @param contentMD5        Specify the transactional md5 for the body, to be validated by the service.
     * @param contentCrc64      Specify the transactional crc64 for the body, to be validated by the service.
     * @param timeout           The timeout parameter is expressed in seconds. For more information,
     *                          see &lt;a href="https://docs.microsoft.com/en-us/rest/api/storageservices/fileservices/setting-timeouts-for-blob-service-operations"&gt;Setting Timeouts for Blob Service Operations.&lt;/a&gt;.
     * @param blobHttpHeaders   Additional Http headers for this operation.
     * @param metadata          Specifies a user-defined name-value pair associated with the blob.
     * @param requestConditions {@link BlobRequestConditions}.
     * @param requestId         Provides a client-generated, opaque value with a 1 KB character limit that is recorded
     *                          in the analytics logs when storage analytics logging is enabled.
     * @param cpkInfo           Additional parameters for the operation.
     * @param tier              Indicates the tier to be set on the blob.
     * @param cancellationToken The token to request cancellation.
     * @return The response object.
     */
    public BlockBlobsCommitBlockListResponse commitBlockListWithRestResponse(String containerName,
                                                                             String blobName,
                                                                             List<String> base64BlockIds,
                                                                             byte[] contentMD5,
                                                                             byte[] contentCrc64,
                                                                             Integer timeout,
                                                                             BlobHttpHeaders blobHttpHeaders,
                                                                             Map<String, String> metadata,
                                                                             BlobRequestConditions requestConditions,
                                                                             String requestId,
                                                                             CpkInfo cpkInfo,
                                                                             AccessTier tier,
                                                                             CancellationToken cancellationToken) {
        return this.storageBlobServiceClient.commitBlockListWithRestResponse(containerName,
            blobName,
            base64BlockIds,
            contentMD5,
            contentCrc64,
            timeout,
            blobHttpHeaders,
            metadata,
            requestConditions,
            requestId,
            cpkInfo,
            tier,
            cancellationToken);
    }

    /**
     * Deletes the specified blob or snapshot. Note that deleting a blob also deletes all its snapshots.
     *
     * @param containerName The container name.
     * @param blobName      The blob name.
     */
    Void deleteBlob(String containerName,
                    String blobName) {
        return storageBlobServiceClient.deleteBlob(containerName,
            blobName);
    }

    /**
     * Deletes the specified blob or snapshot. Note that deleting a blob also deletes all its snapshots.
     * <p>
     * If the storage account's soft delete feature is disabled then, when a blob is deleted, it is permanently
     * removed from the storage account. If the storage account's soft delete feature is enabled, then, when a blob
     * is deleted, it is marked for deletion and becomes inaccessible immediately. However, the blob service retains
     * the blob or snapshot for the number of days specified by the DeleteRetentionPolicy section of
     * &lt;a href="https://docs.microsoft.com/en-us/rest/api/storageservices/set-blob-service-properties"&gt; Storage service properties.&lt;/a&gt;.
     * After the specified number of days has passed, the blob's data is permanently removed from the storage account.
     * Note that you continue to be charged for the soft-deleted blob's storage until it is permanently removed. Use
     * the List Blobs API and specify the "include=deleted" query parameter to discover which blobs and snapshots
     * have been soft deleted. You can then use the Undelete Blob API to restore a soft-deleted blob. All other
     * operations on a soft-deleted blob or snapshot causes the service to return an HTTP status code of 404
     * (ResourceNotFound). If the storage account's automatic snapshot feature is enabled, then, when a blob is
     * deleted, an automatic snapshot is created. The blob becomes inaccessible immediately. All other operations on
     * the blob causes the service to return an HTTP status code of 404 (ResourceNotFound). You can access automatic
     * snapshot using snapshot timestamp or version ID. You can restore the blob by calling Put or Copy Blob API with
     * automatic snapshot as source. Deleting automatic snapshot requires shared key or special SAS/RBAC permissions.
     *
     * @param containerName     The container name.
     * @param blobName          The blob name.
     * @param snapshot          The snapshot parameter is an opaque DateTime value that, when present, specifies the
     *                          blob snapshot to retrieve. For more information on working with blob snapshots, see &lt;a href="https://docs.microsoft.com/en-us/rest/api/storageservices/fileservices/creating-a-snapshot-of-a-blob"&gt;Creating a Snapshot of a Blob.&lt;/a&gt;.
     * @param timeout           The timeout parameter is expressed in seconds. For more information, see
     *                          &lt;a href="https://docs.microsoft.com/en-us/rest/api/storageservices/fileservices/setting-timeouts-for-blob-service-operations"&gt;Setting Timeouts for Blob Service Operations.&lt;/a&gt;.
     * @param deleteSnapshots   Required if the blob has associated snapshots. Specify one of the following two
     *                          options: include: Delete the base blob and all of its snapshots. only: Delete only the blob's snapshots and not the blob itself. Possible values include: 'include', 'only'.
     * @param requestConditions {@link BlobRequestConditions}
     * @param requestId         Provides a client-generated, opaque value with a 1 KB character limit that is
     *                          recorded in the analytics logs when storage analytics logging is enabled.
     * @param cancellationToken The token to request cancellation.
     * @return A response object containing the details of the delete operation.
     */
    BlobDeleteResponse deleteBlobWithRestResponse(String containerName,
                                                  String blobName,
                                                  String snapshot,
                                                  Integer timeout,
                                                  String version,
                                                  DeleteSnapshotsOptionType deleteSnapshots,
                                                  BlobRequestConditions requestConditions,
                                                  String requestId,
                                                  CancellationToken cancellationToken) {
        return storageBlobServiceClient.deleteBlobWithRestResponse(containerName,
            blobName,
            snapshot,
            timeout,
            version,
            deleteSnapshots,
            requestConditions,
<<<<<<< HEAD
            requestId,
            cancellationToken);
    }

    /**
     * Deletes a container.
     *
     * @param containerName The container name.
     */
    Void deleteContainer(String containerName) {
        return storageBlobServiceClient.deleteContainer(containerName);
    }

    /**
     * Deletes a container
     *
     * @param containerName     The container name.
     * @param timeout           The timeout parameter is expressed in seconds. For more information, see
     *                          &lt;a href="https://docs.microsoft.com/en-us/rest/api/storageservices/fileservices/setting-timeouts-for-blob-service-operations"&gt;Setting Timeouts for Blob Service Operations.&lt;/a&gt;.
     * @param requestConditions {@link BlobRequestConditions}
     * @param requestId         Provides a client-generated, opaque value with a 1 KB character limit that is
     *                          recorded in the analytics logs when storage analytics logging is enabled.
     * @param cancellationToken The token to request cancellation.
     * @return A response object containing the details of the delete operation.
     */
    ContainerDeleteResponse deleteContainerWithRestResponse(String containerName,
                                                            Integer timeout,
                                                            String version,
                                                            BlobRequestConditions requestConditions,
                                                            String requestId,
                                                            CancellationToken cancellationToken) {
        return storageBlobServiceClient.deleteContainerWithRestResponse(containerName,
            timeout,
            version,
            requestConditions,
=======
>>>>>>> e574619f
            requestId,
            cancellationToken);
    }

    /**
     * Deletes a container.
     *
     * @param containerName The container name.
     */
    Void deleteContainer(String containerName) {
        return storageBlobServiceClient.deleteContainer(containerName);
    }

    /**
     * Deletes a container
     *
     * @param containerName     The container name.
     * @param timeout           The timeout parameter is expressed in seconds. For more information, see
     *                          &lt;a href="https://docs.microsoft.com/en-us/rest/api/storageservices/fileservices/setting-timeouts-for-blob-service-operations"&gt;Setting Timeouts for Blob Service Operations.&lt;/a&gt;.
     * @param requestConditions {@link BlobRequestConditions}
     * @param requestId         Provides a client-generated, opaque value with a 1 KB character limit that is
     *                          recorded in the analytics logs when storage analytics logging is enabled.
     * @param cancellationToken The token to request cancellation.
     * @return A response object containing the details of the delete operation.
     */
    ContainerDeleteResponse deleteContainerWithRestResponse(String containerName,
                                                            Integer timeout,
                                                            String version,
                                                            BlobRequestConditions requestConditions,
                                                            String requestId,
                                                            CancellationToken cancellationToken) {
        return storageBlobServiceClient.deleteContainerWithRestResponse(containerName,
            timeout,
            version,
            requestConditions,
            requestId,
            cancellationToken);
    }

    /**
     * Gets tags associated with a blob.
     *
     * @param containerName     The container name.
     * @param blobName          The blob name.
     * @return The blob's tags.
     */
    public Map<String, String> getBlobTags(String containerName,
                                           String blobName) {
        BlobTags response = this.storageBlobServiceClient.getTags(containerName,
            blobName);
        return ModelHelper.populateBlobTags(response);
    }

    /**
     * Gets tags associated with a blob.
     *
     * @param containerName     The container name.
     * @param blobName          The blob name.
     * @param snapshot          The snapshot parameter is an opaque DateTime value that, when present, specifies the
     *                          blob snapshot to retrieve. For more information on working with blob snapshots, see &lt;a href="https://docs.microsoft.com/en-us/rest/api/storageservices/fileservices/creating-a-snapshot-of-a-blob"&gt;Creating a Snapshot of a Blob.&lt;/a&gt;.
     * @param timeout           The timeout parameter is expressed in seconds. For more information, see
     *                          &lt;a href="https://docs.microsoft.com/en-us/rest/api/storageservices/fileservices/setting-timeouts-for-blob-service-operations"&gt;Setting Timeouts for Blob Service Operations.&lt;/a&gt;.
     * @param version           Specifies the version of the operation to use for this request.
     * @param requestId         Provides a client-generated, opaque value with a 1 KB character limit that is
     *                          recorded in the analytics logs when storage analytics logging is enabled.
     * @param cancellationToken The token to request cancellation.
     * @return A response object containing the blob's tags.
     */
    public Response<Map<String, String>> getBlobTagsWithRestResponse(String containerName,
                                                                     String blobName,
                                                                     String snapshot,
                                                                     Integer timeout,
                                                                     String version,
                                                                     String requestId,
                                                                     CancellationToken cancellationToken) {
        BlobGetTagsResponse response = this.storageBlobServiceClient.getTagsWithRestResponse(containerName,
            blobName,
            snapshot,
            null, /* TODO (gapra) : Add in support when we set version to STG73 */
            timeout,
            version,
            requestId,
            null, /* TODO (gapra) : Add in support when we set version to STG73 */
            cancellationToken);

        return new Response<>(null,
            response.getStatusCode(),
            response.getHeaders(),
            ModelHelper.populateBlobTags(response.getValue()));
    }

    /**
     * Builder for {@link StorageBlobClient}.
     * A builder to configure and build a {@link StorageBlobClient}.
     */
    public static class Builder {
        private final ServiceClient.Builder serviceClientBuilder;

        /**
         * Creates a {@link Builder}.
         */
        public Builder() {
            this(new ServiceClient.Builder());
            addStandardInterceptors();
        }

        /**
         * Creates a {@link Builder} that uses the provided {@link com.azure.android.core.http.ServiceClient.Builder}
         * to build a {@link ServiceClient} for the {@link StorageBlobClient}.
         *
         * <p>
         * The builder produced {@link ServiceClient} is used by the {@link StorageBlobClient} to make Rest API calls.
         * Multiple {@link StorageBlobClient} instances can share the same {@link ServiceClient} instance, for e.g.
         * when a new {@link StorageBlobClient} is created from an existing {@link StorageBlobClient} through
         * {@link StorageBlobClient#newBuilder()} ()} then both shares the same {@link ServiceClient}.
         * The {@link ServiceClient} composes HttpClient, HTTP settings (such as connection timeout, interceptors)
         * and Retrofit for Rest calls.
         *
         * @param serviceClientBuilder The {@link com.azure.android.core.http.ServiceClient.Builder}.
         */
        public Builder(ServiceClient.Builder serviceClientBuilder) {
            this.serviceClientBuilder
                = Objects.requireNonNull(serviceClientBuilder, "serviceClientBuilder cannot be null.");
            addStandardInterceptors();
        }

        private void addStandardInterceptors() {
            this.serviceClientBuilder
                .addInterceptor(new AddDateInterceptor())
                .addInterceptor(new MetadataInterceptor())
                .addInterceptor(new NormalizeEtagInterceptor());
            //.addInterceptor(new ResponseHeadersValidationInterceptor()); // TODO: Uncomment when we add a request id interceptor
        }

        /**
         * Sets the base URL for the {@link StorageBlobClient}.
         *
         * @param blobServiceUrl The blob service base URL.
         * @return An updated {@link Builder} with the provided blob service URL set.
         */
        public Builder setBlobServiceUrl(String blobServiceUrl) {
            Objects.requireNonNull(blobServiceUrl, "blobServiceUrl cannot be null.");
            this.serviceClientBuilder.setBaseUrl(blobServiceUrl);
            return this;
        }

        /**
         * Sets an interceptor used to authenticate the blob service request.
         *
         * @param credentialInterceptor The credential interceptor.
         * @return An updated {@link Builder} with the provided credentials interceptor set.
         */
        public Builder setCredentialInterceptor(Interceptor credentialInterceptor) {
            this.serviceClientBuilder.setCredentialsInterceptor(credentialInterceptor);
            return this;
        }

        /**
         * Builds a {@link StorageBlobClient} based on this {@link Builder}'s configuration.
         *
         * @return A {@link StorageBlobClient}.
         */
        public StorageBlobClient build() {
            StorageBlobClient client = new StorageBlobClient(this.serviceClientBuilder.build());
            return client;
        }

        private Builder(final StorageBlobClient storageBlobClient) {
            this(storageBlobClient.serviceClient.newBuilder());
        }
    }
}<|MERGE_RESOLUTION|>--- conflicted
+++ resolved
@@ -10,10 +10,7 @@
 import com.azure.android.core.http.ServiceClient;
 import com.azure.android.core.http.interceptor.AddDateInterceptor;
 import com.azure.android.core.util.CancellationToken;
-<<<<<<< HEAD
-=======
 import com.azure.android.storage.blob.implementation.util.ModelHelper;
->>>>>>> e574619f
 import com.azure.android.storage.blob.interceptor.MetadataInterceptor;
 import com.azure.android.storage.blob.interceptor.NormalizeEtagInterceptor;
 import com.azure.android.storage.blob.models.AccessTier;
@@ -26,13 +23,9 @@
 import com.azure.android.storage.blob.models.BlobRange;
 import com.azure.android.storage.blob.models.BlobRequestConditions;
 import com.azure.android.storage.blob.models.BlobGetPropertiesResponse;
-<<<<<<< HEAD
-import com.azure.android.storage.blob.models.BlobSetHttpHeadersHeaders;
 import com.azure.android.storage.blob.models.BlobSetHttpHeadersResponse;
-=======
 import com.azure.android.storage.blob.models.BlobSetTierResponse;
 import com.azure.android.storage.blob.models.BlobTags;
->>>>>>> e574619f
 import com.azure.android.storage.blob.models.BlobsPage;
 import com.azure.android.storage.blob.models.BlockBlobItem;
 import com.azure.android.storage.blob.models.BlockBlobsCommitBlockListResponse;
@@ -47,14 +40,8 @@
 import com.azure.android.storage.blob.models.ListBlobsFlatSegmentResponse;
 import com.azure.android.storage.blob.models.ListBlobsIncludeItem;
 import com.azure.android.storage.blob.models.ListBlobsOptions;
-<<<<<<< HEAD
-import com.azure.android.storage.blob.models.PublicAccessType;
-
-import org.threeten.bp.OffsetDateTime;
-=======
 import com.azure.android.storage.blob.models.RehydratePriority;
 import com.azure.android.storage.blob.models.PublicAccessType;
->>>>>>> e574619f
 
 import java.io.File;
 import java.util.ArrayList;
@@ -143,50 +130,6 @@
     }
 
     /**
-<<<<<<< HEAD
-     * Gets the container's properties.
-     *
-     * @param containerName The container name.
-     * @return The container's properties
-     */
-    public ContainerGetPropertiesHeaders getContainerProperties(String containerName) {
-        return storageBlobServiceClient.getContainerProperties(containerName);
-    }
-
-    /**
-     * Gets the container's properties.
-     *
-     * @param containerName         The container name.
-     * @param timeout               The timeout parameter is expressed in seconds. For more information, see
-     *                              &lt;a href="https://docs.microsoft.com/en-us/rest/api/storageservices/setting-timeouts-for-blob-service-operations"&gt;Setting Timeouts for Blob Service Operations.&lt;/a&gt;.
-     * @param version               Specifies the version of the operation to use for this request.
-     * @param blobRequestConditions Object that contains values which will restrict the successful operation of a
-     *                              variety of requests to the conditions present. These conditions are entirely
-     *                              optional.
-     * @param requestId             Provides a client-generated, opaque value with a 1 KB character limit that is
-     *                              recorded in the analytics logs when storage analytics logging is enabled.
-     * @param cancellationToken     The token to request cancellation.
-     * @return The response information returned from the server when downloading a blob.
-     */
-    public ContainerGetPropertiesResponse getContainerPropertiesWithRestResponse(String containerName,
-                                                                                 Integer timeout,
-                                                                                 String version,
-                                                                                 BlobRequestConditions blobRequestConditions,
-                                                                                 String requestId,
-                                                                                 CancellationToken cancellationToken) {
-        blobRequestConditions = blobRequestConditions == null ? new BlobRequestConditions() : blobRequestConditions;
-
-        return storageBlobServiceClient.getContainerPropertiesWithResponse(containerName,
-            timeout,
-            version,
-            blobRequestConditions.getLeaseId(),
-            requestId,
-            cancellationToken);
-    }
-
-    /**
-=======
->>>>>>> e574619f
      * Gets a list of blobs identified by a page id in a given container.
      *
      * @param pageId        Identifies the portion of the list to be returned.
@@ -310,6 +253,54 @@
     }
 
     /**
+     * Changes a blob's HTTP header properties. If only one HTTP header is updated, the others will all be erased. In
+     * order to preserve existing values, they must be passed alongside the header being changed.
+     *
+     * @param containerName The container name.
+     * @param blobName      The blob name.
+     * @param headers       {@link BlobHttpHeaders}
+     */
+    public Void setBlobHttpHeaders(String containerName,
+                                   String blobName,
+                                   BlobHttpHeaders headers) {
+        return storageBlobServiceClient.setBlobHttpHeaders(containerName, blobName, headers);
+    }
+
+    /**
+     * Changes a blob's HTTP header properties. If only one HTTP header is updated, the others will all be erased. In
+     * order to preserve existing values, they must be passed alongside the header being changed.
+     *
+     * @param containerName     The container name.
+     * @param blobName          The blob name.
+     * @param timeout           The timeout parameter is expressed in seconds. For more information, see
+     *                          &lt;a href="https://docs.microsoft.com/en-us/rest/api/storageservices/fileservices/setting-timeouts-for-blob-service-operations"&gt;Setting Timeouts for Blob Service Operations.&lt;/a&gt;.
+     * @param version           Specifies the version of the operation to use for this request.
+     * @param requestConditions {@link BlobRequestConditions}
+     * @param headers           {@link BlobHttpHeaders}
+     * @param requestId         Provides a client-generated, opaque value with a 1 KB character limit that is
+     *                          recorded in the analytics logs when storage analytics logging is enabled.
+     * @param cancellationToken The token to request cancellation.
+     * @return The response object.
+     */
+    public BlobSetHttpHeadersResponse setBlobHttpHeadersWithResponse(String containerName,
+                                                                     String blobName,
+                                                                     Integer timeout,
+                                                                     String version,
+                                                                     BlobRequestConditions requestConditions,
+                                                                     BlobHttpHeaders headers,
+                                                                     String requestId,
+                                                                     CancellationToken cancellationToken) {
+        return storageBlobServiceClient.setBlobHttpHeadersWithRestResponse(containerName,
+            blobName,
+            timeout,
+            version,
+            requestConditions,
+            headers,
+            requestId,
+            cancellationToken);
+    }
+
+    /**
      * Sets the blob's tier.
      *
      * @param containerName The container name.
@@ -319,22 +310,22 @@
     public Void setBlobTier(String containerName,
                             String blobName,
                             AccessTier tier) {
-        return storageBlobServiceClient.setBlobTier(containerName,  blobName, tier);
+        return storageBlobServiceClient.setBlobTier(containerName, blobName, tier);
     }
 
     /**
      * Sets the blob's tier.
      *
-     * @param containerName         The container name.
-     * @param blobName              The blob name.
-     * @param tier                  The access tier.
-     * @param snapshot              The snapshot parameter is an opaque DateTime value that, when present, specifies
-     *                              the blob snapshot to retrieve. For more information on working with blob snapshots,
-     *                              see &lt;a href="https://docs.microsoft.com/en-us/rest/api/storageservices/creating-a-snapshot-of-a-blob"&gt;Creating a Snapshot of a Blob.&lt;/a&gt;.
-     * @param timeout               The timeout parameter is expressed in seconds. For more information, see
-     *                              &lt;a href="https://docs.microsoft.com/en-us/rest/api/storageservices/setting-timeouts-for-blob-service-operations"&gt;Setting Timeouts for Blob Service Operations.&lt;/a&gt;.
-     * @param version               Specifies the version of the operation to use for this request.
-     * @param rehydratePriority     The rehydrate priority.
+     * @param containerName     The container name.
+     * @param blobName          The blob name.
+     * @param tier              The access tier.
+     * @param snapshot          The snapshot parameter is an opaque DateTime value that, when present, specifies
+     *                          the blob snapshot to retrieve. For more information on working with blob snapshots,
+     *                          see &lt;a href="https://docs.microsoft.com/en-us/rest/api/storageservices/creating-a-snapshot-of-a-blob"&gt;Creating a Snapshot of a Blob.&lt;/a&gt;.
+     * @param timeout           The timeout parameter is expressed in seconds. For more information, see
+     *                          &lt;a href="https://docs.microsoft.com/en-us/rest/api/storageservices/setting-timeouts-for-blob-service-operations"&gt;Setting Timeouts for Blob Service Operations.&lt;/a&gt;.
+     * @param version           Specifies the version of the operation to use for this request.
+     * @param rehydratePriority The rehydrate priority.
      * @return The response information returned from the server when setting a blob's access tier.
      */
     public BlobSetTierResponse setBlobTierWithRestResponse(String containerName,
@@ -400,54 +391,6 @@
             timeout,
             version,
             blobRequestConditions.getLeaseId(),
-            requestId,
-            cancellationToken);
-    }
-
-    /**
-     * Changes a blob's HTTP header properties. If only one HTTP header is updated, the others will all be erased. In
-     * order to preserve existing values, they must be passed alongside the header being changed.
-     *
-     * @param containerName The container name.
-     * @param blobName      The blob name.
-     * @param headers       {@link BlobHttpHeaders}
-     */
-    public Void setBlobHttpHeaders(String containerName,
-                                   String blobName,
-                                   BlobHttpHeaders headers) {
-        return storageBlobServiceClient.setBlobHttpHeaders(containerName, blobName, headers);
-    }
-
-    /**
-     * Changes a blob's HTTP header properties. If only one HTTP header is updated, the others will all be erased. In
-     * order to preserve existing values, they must be passed alongside the header being changed.
-     *
-     * @param containerName     The container name.
-     * @param blobName          The blob name.
-     * @param timeout           The timeout parameter is expressed in seconds. For more information, see
-     *                          &lt;a href="https://docs.microsoft.com/en-us/rest/api/storageservices/fileservices/setting-timeouts-for-blob-service-operations"&gt;Setting Timeouts for Blob Service Operations.&lt;/a&gt;.
-     * @param version           Specifies the version of the operation to use for this request.
-     * @param requestConditions {@link BlobRequestConditions}
-     * @param headers           {@link BlobHttpHeaders}
-     * @param requestId         Provides a client-generated, opaque value with a 1 KB character limit that is
-     *                          recorded in the analytics logs when storage analytics logging is enabled.
-     * @param cancellationToken The token to request cancellation.
-     * @return The response object.
-     */
-    public BlobSetHttpHeadersResponse setBlobHttpHeadersWithResponse(String containerName,
-                                                                     String blobName,
-                                                                     Integer timeout,
-                                                                     String version,
-                                                                     BlobRequestConditions requestConditions,
-                                                                     BlobHttpHeaders headers,
-                                                                     String requestId,
-                                                                     CancellationToken cancellationToken) {
-        return storageBlobServiceClient.setBlobHttpHeadersWithRestResponse(containerName,
-            blobName,
-            timeout,
-            version,
-            requestConditions,
-            headers,
             requestId,
             cancellationToken);
     }
@@ -743,7 +686,6 @@
             version,
             deleteSnapshots,
             requestConditions,
-<<<<<<< HEAD
             requestId,
             cancellationToken);
     }
@@ -779,43 +721,6 @@
             timeout,
             version,
             requestConditions,
-=======
->>>>>>> e574619f
-            requestId,
-            cancellationToken);
-    }
-
-    /**
-     * Deletes a container.
-     *
-     * @param containerName The container name.
-     */
-    Void deleteContainer(String containerName) {
-        return storageBlobServiceClient.deleteContainer(containerName);
-    }
-
-    /**
-     * Deletes a container
-     *
-     * @param containerName     The container name.
-     * @param timeout           The timeout parameter is expressed in seconds. For more information, see
-     *                          &lt;a href="https://docs.microsoft.com/en-us/rest/api/storageservices/fileservices/setting-timeouts-for-blob-service-operations"&gt;Setting Timeouts for Blob Service Operations.&lt;/a&gt;.
-     * @param requestConditions {@link BlobRequestConditions}
-     * @param requestId         Provides a client-generated, opaque value with a 1 KB character limit that is
-     *                          recorded in the analytics logs when storage analytics logging is enabled.
-     * @param cancellationToken The token to request cancellation.
-     * @return A response object containing the details of the delete operation.
-     */
-    ContainerDeleteResponse deleteContainerWithRestResponse(String containerName,
-                                                            Integer timeout,
-                                                            String version,
-                                                            BlobRequestConditions requestConditions,
-                                                            String requestId,
-                                                            CancellationToken cancellationToken) {
-        return storageBlobServiceClient.deleteContainerWithRestResponse(containerName,
-            timeout,
-            version,
-            requestConditions,
             requestId,
             cancellationToken);
     }
@@ -823,8 +728,8 @@
     /**
      * Gets tags associated with a blob.
      *
-     * @param containerName     The container name.
-     * @param blobName          The blob name.
+     * @param containerName The container name.
+     * @param blobName      The blob name.
      * @return The blob's tags.
      */
     public Map<String, String> getBlobTags(String containerName,
