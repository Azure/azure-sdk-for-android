--- conflicted
+++ resolved
@@ -253,7 +253,6 @@
     }
 
     /**
-<<<<<<< HEAD
      * Changes a blob's tags. The specified tags in this method will replace existing tags. If old values
      * must be preserved, they must be downloaded and included in the call to this method.
      *
@@ -298,7 +297,10 @@
             tags,
             requestId,
             version,
-=======
+            cancellationToken);
+    }
+
+    /**
      * Gets the container's properties.
      *
      * @param containerName The container name.
@@ -336,7 +338,6 @@
             version,
             blobRequestConditions.getLeaseId(),
             requestId,
->>>>>>> 24ca6310
             cancellationToken);
     }
 
