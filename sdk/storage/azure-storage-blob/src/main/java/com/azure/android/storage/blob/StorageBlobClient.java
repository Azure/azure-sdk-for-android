// Copyright (c) Microsoft Corporation. All rights reserved.
// Licensed under the MIT License.

package com.azure.android.storage.blob;

import android.content.Context;
import android.net.Uri;

import com.azure.android.core.http.CallbackWithHeader;
import com.azure.android.core.http.Response;
import com.azure.android.core.http.ServiceClient;
import com.azure.android.core.http.interceptor.AddDateInterceptor;
import com.azure.android.core.util.CancellationToken;
import com.azure.android.storage.blob.interceptor.MetadataInterceptor;
import com.azure.android.storage.blob.interceptor.NormalizeEtagInterceptor;
import com.azure.android.storage.blob.interceptor.ResponseHeadersValidationInterceptor;
import com.azure.android.storage.blob.models.AccessTier;
import com.azure.android.storage.blob.models.BlobDeleteResponse;
import com.azure.android.storage.blob.models.BlobDownloadResponse;
import com.azure.android.storage.blob.models.BlobGetPropertiesHeaders;
import com.azure.android.storage.blob.models.BlobHttpHeaders;
import com.azure.android.storage.blob.models.BlobItem;
import com.azure.android.storage.blob.models.BlobRange;
import com.azure.android.storage.blob.models.BlobRequestConditions;
import com.azure.android.storage.blob.models.BlobGetPropertiesResponse;
import com.azure.android.storage.blob.models.BlobSetTierResponse;
import com.azure.android.storage.blob.models.BlobsPage;
import com.azure.android.storage.blob.models.BlockBlobItem;
import com.azure.android.storage.blob.models.BlockBlobsCommitBlockListResponse;
import com.azure.android.storage.blob.models.BlockBlobsStageBlockResponse;
import com.azure.android.storage.blob.models.ContainerCreateResponse;
import com.azure.android.storage.blob.models.ContainerDeleteResponse;
import com.azure.android.storage.blob.models.ContainerGetPropertiesHeaders;
import com.azure.android.storage.blob.models.ContainerGetPropertiesResponse;
import com.azure.android.storage.blob.models.ContainersListBlobFlatSegmentResponse;
import com.azure.android.storage.blob.models.CpkInfo;
import com.azure.android.storage.blob.models.DeleteSnapshotsOptionType;
import com.azure.android.storage.blob.models.ListBlobsFlatSegmentResponse;
import com.azure.android.storage.blob.models.ListBlobsIncludeItem;
import com.azure.android.storage.blob.models.ListBlobsOptions;
<<<<<<< HEAD
import com.azure.android.storage.blob.models.RehydratePriority;
=======
import com.azure.android.storage.blob.models.PublicAccessType;
>>>>>>> 309cca42

import org.threeten.bp.OffsetDateTime;

import java.io.File;
import java.util.ArrayList;
import java.util.List;
import java.util.Map;
import java.util.Objects;

import okhttp3.Interceptor;
import okhttp3.ResponseBody;

/**
 * Client for Storage Blob service.
 *
 * <p>
 * This client is instantiated through {@link StorageBlobClient.Builder}.
 */
public class StorageBlobClient {
    private final ServiceClient serviceClient;
    private final StorageBlobServiceImpl storageBlobServiceClient;

    private StorageBlobClient(ServiceClient serviceClient) {
        this.serviceClient = serviceClient;
        this.storageBlobServiceClient = new StorageBlobServiceImpl(this.serviceClient);
    }

    /**
     * Creates a new {@link Builder} with initial configuration copied from this {@link StorageBlobClient}
     *
     * @return A new {@link Builder}.
     */
    public StorageBlobClient.Builder newBuilder() {
        return new Builder(this);
    }

    /**
     * Gets the blob service base URL.
     *
     * @return The blob service base URL.
     */
    public String getBlobServiceUrl() {
        return this.serviceClient.getBaseUrl();
    }

    /**
     * Creates a new container within a storage account. If a container with the same name already exists, the operation
     * fails.
     *
     * @param containerName The container name.
     */
    public Void createContainer(String containerName) {
        return storageBlobServiceClient.createContainer(containerName);
    }

    /**
     * Creates a new container within a storage account. If a container with the same name already exists, the operation
     * fails.
     *
     * @param containerName     The container name.
     * @param timeout           The timeout parameter is expressed in seconds. For more information, see
     *                          &lt;a href="https://docs.microsoft.com/en-us/rest/api/storageservices/setting-timeouts-for-blob-service-operations"&gt;Setting Timeouts for Blob Service Operations.&lt;/a&gt;.
     * @param metadata          Metadata to associate with the container.
     * @param publicAccessType  Specifies how the data in this container is available to the public. See the
     *                          x-ms-blob-public-access header in the Azure Docs for more information. Pass null
     *                          for no public access.
     * @param version           Specifies the version of the operation to use for this request.
     * @param requestId         Provides a client-generated, opaque value with a 1 KB character limit that is
     *                          recorded in the analytics logs when storage analytics logging is enabled.
     * @param cancellationToken The token to request cancellation.
     * @return The response information returned from the server when creating a container.
     */
    public ContainerCreateResponse createContainerWithRestResponse(String containerName,
                                                                   Integer timeout,
                                                                   Map<String, String> metadata,
                                                                   PublicAccessType publicAccessType,
                                                                   String version,
                                                                   String requestId,
                                                                   CancellationToken cancellationToken) {

        return storageBlobServiceClient.createContainerWithRestResponse(containerName,
            timeout,
            metadata,
            publicAccessType,
            version,
            requestId,
            cancellationToken);
    }

    /**
     * Gets a list of blobs identified by a page id in a given container.
     *
     * @param pageId        Identifies the portion of the list to be returned.
     * @param containerName The container name.
     * @param options       The page options.
     * @return A list of blobs.
     */
    public BlobsPage getBlobsInPage(String pageId,
                                    String containerName,
                                    ListBlobsOptions options) {
        ListBlobsFlatSegmentResponse result = this.storageBlobServiceClient.listBlobFlatSegment(pageId,
            containerName, options);

        final List<BlobItem> list;
        if (result.getSegment() != null
            && result.getSegment().getBlobItems() != null) {
            list = result.getSegment().getBlobItems();
        } else {
            list = new ArrayList<>(0);
        }
        return new BlobsPage(list, pageId, result.getNextMarker());
    }

    /**
     * Gets a list of blobs identified by a page id in a given container.
     *
     * @param pageId            Identifies the portion of the list to be returned.
     * @param containerName     The container name.
     * @param prefix            Filters the results to return only blobs whose name begins with the specified prefix.
     * @param maxResults        Specifies the maximum number of blobs to return.
     * @param include           Include this parameter to specify one or more datasets to include in the response.
     * @param timeout           The timeout parameter is expressed in seconds. For more information, see
     *                          &lt;a href="https://docs.microsoft.com/en-us/rest/api/storageservices/setting-timeouts-for-blob-service-operations"&gt;Setting Timeouts for Blob Service Operations.&lt;/a&gt;.
     * @param requestId         Provides a client-generated, opaque value with a 1 KB character limit that is recorded in
     *                          the analytics logs when storage analytics logging is enabled.
     * @param cancellationToken The token to request cancellation.
     * @return A response object containing a list of blobs.
     */
    public Response<BlobsPage> getBlobsInPageWithRestResponse(String pageId,
                                                              String containerName,
                                                              String prefix,
                                                              Integer maxResults,
                                                              List<ListBlobsIncludeItem> include,
                                                              Integer timeout,
                                                              String requestId,
                                                              CancellationToken cancellationToken) {
        ContainersListBlobFlatSegmentResponse result
            = this.storageBlobServiceClient.listBlobFlatSegmentWithRestResponse(pageId,
            containerName,
            prefix,
            maxResults,
            include,
            timeout,
            requestId,
            cancellationToken);
        final List<BlobItem> list;
        if (result.getValue().getSegment() != null
            && result.getValue().getSegment().getBlobItems() != null) {
            list = result.getValue().getSegment().getBlobItems();
        } else {
            list = new ArrayList<>(0);
        }
        BlobsPage blobsPage = new BlobsPage(list, pageId, result.getValue().getNextMarker());

        return new Response<>(null,
            result.getStatusCode(),
            result.getHeaders(),
            blobsPage);
    }

    /**
     * Reads the blob's metadata and properties.
     *
     * @param containerName The container name.
     * @param blobName      The blob name.
     * @return The blob's metadata and properties
     */
    public BlobGetPropertiesHeaders getBlobProperties(String containerName,
                                                      String blobName) {
        return storageBlobServiceClient.getBlobProperties(containerName, blobName);
    }

    /**
     * Reads a blob's metadata and properties.
     *
     * @param containerName         The container name.
     * @param blobName              The blob name.
     * @param snapshot              The snapshot parameter is an opaque DateTime value that, when present, specifies
     *                              the blob snapshot to retrieve. For more information on working with blob snapshots,
     *                              see &lt;a href="https://docs.microsoft.com/en-us/rest/api/storageservices/creating-a-snapshot-of-a-blob"&gt;Creating a Snapshot of a Blob.&lt;/a&gt;.
     * @param timeout               The timeout parameter is expressed in seconds. For more information, see
     *                              &lt;a href="https://docs.microsoft.com/en-us/rest/api/storageservices/setting-timeouts-for-blob-service-operations"&gt;Setting Timeouts for Blob Service Operations.&lt;/a&gt;.
     * @param version               Specifies the version of the operation to use for this request.
     * @param blobRequestConditions Object that contains values which will restrict the successful operation of a
     *                              variety of requests to the conditions present. These conditions are entirely
     *                              optional.
     * @param requestId             Provides a client-generated, opaque value with a 1 KB character limit that is
     *                              recorded in the analytics logs when storage analytics logging is enabled.
     * @param cpkInfo               Additional parameters for the operation.
     * @param cancellationToken     The token to request cancellation.
     * @return The response information returned from the server when downloading a blob.
     */
    public BlobGetPropertiesResponse getBlobPropertiesWithRestResponse(String containerName,
                                                                       String blobName,
                                                                       String snapshot,
                                                                       Integer timeout,
                                                                       String version,
                                                                       BlobRequestConditions blobRequestConditions,
                                                                       String requestId,
                                                                       CpkInfo cpkInfo,
                                                                       CancellationToken cancellationToken) {
        return storageBlobServiceClient.getBlobPropertiesWithRestResponse(containerName,
            blobName,
            snapshot,
            timeout,
            version,
            blobRequestConditions,
            requestId,
            cpkInfo,
            cancellationToken);
    }

    /**
<<<<<<< HEAD
     * Sets the blob's tier.
     *
     * @param containerName The container name.
     * @param blobName      The blob name.
     * @param tier          The access tier.
     */
    public Void setBlobTier(String containerName,
                            String blobName,
                            AccessTier tier) {
        return storageBlobServiceClient.setTier(containerName,  blobName, tier);
    }

    /**
     * Sets the blob's tier.
     *
     * @param containerName         The container name.
     * @param blobName              The blob name.
     * @param tier                  The access tier.
     * @param snapshot              The snapshot parameter is an opaque DateTime value that, when present, specifies
     *                              the blob snapshot to retrieve. For more information on working with blob snapshots,
     *                              see &lt;a href="https://docs.microsoft.com/en-us/rest/api/storageservices/creating-a-snapshot-of-a-blob"&gt;Creating a Snapshot of a Blob.&lt;/a&gt;.
     * @param timeout               The timeout parameter is expressed in seconds. For more information, see
     *                              &lt;a href="https://docs.microsoft.com/en-us/rest/api/storageservices/setting-timeouts-for-blob-service-operations"&gt;Setting Timeouts for Blob Service Operations.&lt;/a&gt;.
     * @param version               Specifies the version of the operation to use for this request.
     * @param rehydratePriority     The rehydrate priority.
=======
     * Gets the container's properties.
     *
     * @param containerName The container name.
     * @return The container's properties
     */
    public ContainerGetPropertiesHeaders getContainerProperties(String containerName) {
        return storageBlobServiceClient.getContainerProperties(containerName);
    }

    /**
     * Gets the container's properties.
     *
     * @param containerName         The container name.
     * @param timeout               The timeout parameter is expressed in seconds. For more information, see
     *                              &lt;a href="https://docs.microsoft.com/en-us/rest/api/storageservices/setting-timeouts-for-blob-service-operations"&gt;Setting Timeouts for Blob Service Operations.&lt;/a&gt;.
     * @param version               Specifies the version of the operation to use for this request.
>>>>>>> 309cca42
     * @param blobRequestConditions Object that contains values which will restrict the successful operation of a
     *                              variety of requests to the conditions present. These conditions are entirely
     *                              optional.
     * @param requestId             Provides a client-generated, opaque value with a 1 KB character limit that is
     *                              recorded in the analytics logs when storage analytics logging is enabled.
     * @param cancellationToken     The token to request cancellation.
<<<<<<< HEAD
     * @return The response information returned from the server when setting a blob's access tier.
     */
    public BlobSetTierResponse setBlobTierWithRestResponse(String containerName,
                                                           String blobName,
                                                           AccessTier tier,
                                                           String snapshot,
                                                           Integer timeout,
                                                           String version,
                                                           RehydratePriority rehydratePriority,
                                                           BlobRequestConditions blobRequestConditions,
                                                           String requestId,
                                                           CancellationToken cancellationToken) {
        blobRequestConditions = blobRequestConditions == null ? new BlobRequestConditions() : blobRequestConditions;

        return storageBlobServiceClient.setTierWithRestResponse(containerName,
            blobName,
            tier,
            snapshot,
            null,  /* TODO: (gapra) Add version id when there is support for STG73 */
            timeout,
            version,
            rehydratePriority,
            requestId,
            blobRequestConditions.getLeaseId(),
            null, /* TODO: (gapra) Add tags conditions to BlobRequestConditions when there is support for STG73 */
=======
     * @return The response information returned from the server when downloading a blob.
     */
    public ContainerGetPropertiesResponse getContainerPropertiesWithRestResponse(String containerName,
                                                                                 Integer timeout,
                                                                                 String version,
                                                                                 BlobRequestConditions blobRequestConditions,
                                                                                 String requestId,
                                                                                 CancellationToken cancellationToken) {
        blobRequestConditions = blobRequestConditions == null ? new BlobRequestConditions() : blobRequestConditions;

        return storageBlobServiceClient.getContainerPropertiesWithResponse(containerName,
            timeout,
            version,
            blobRequestConditions.getLeaseId(),
            requestId,
>>>>>>> 309cca42
            cancellationToken);
    }

    /**
     * Reads the entire blob.
     *
     * <p>
     * This method will execute a raw HTTP GET in order to download a single blob to the destination.
     * It is **STRONGLY** recommended that you use the {@link StorageBlobAsyncClient#download(Context, String, String, File)}
     * or {@link StorageBlobAsyncClient#download(Context, String, String, Uri)} method instead - that method will
     * manage the transfer in the face of changing network conditions, and is able to transfer multiple
     * blocks in parallel.
     * `
     *
     * @param containerName The container name.
     * @param blobName      The blob name.
     * @return The response containing the blob's bytes.
     */
    public ResponseBody rawDownload(String containerName,
                                    String blobName) {
        return storageBlobServiceClient.download(containerName,
            blobName);
    }

    /**
     * Reads a range of bytes from a blob.
     *
     * <p>
     * This method will execute a raw HTTP GET in order to download a single blob to the destination.
     * It is **STRONGLY** recommended that you use the {@link StorageBlobAsyncClient#download(Context, String, String, File)}
     * or {@link StorageBlobAsyncClient#download(Context, String, String, Uri)} method instead - that method will
     * manage the transfer in the face of changing network conditions, and is able to transfer multiple
     * blocks in parallel.
     *
     * @param containerName         The container name.
     * @param blobName              The blob name.
     * @param snapshot              The snapshot parameter is an opaque DateTime value that, when present, specifies
     *                              the blob snapshot to retrieve. For more information on working with blob snapshots,
     *                              see &lt;a href="https://docs.microsoft.com/en-us/rest/api/storageservices/creating-a-snapshot-of-a-blob"&gt;Creating a Snapshot of a Blob.&lt;/a&gt;.
     * @param timeout               The timeout parameter is expressed in seconds. For more information, see
     *                              &lt;a href="https://docs.microsoft.com/en-us/rest/api/storageservices/setting-timeouts-for-blob-service-operations"&gt;Setting Timeouts for Blob Service Operations.&lt;/a&gt;.
     * @param range                 Return only the bytes of the blob in the specified range.
     * @param blobRequestConditions Object that contains values which will restrict the successful operation of a
     *                              variety of requests to the conditions present. These conditions are entirely
     *                              optional.
     * @param getRangeContentMd5    When set to true and specified together with the Range, the service returns the
     *                              MD5 hash for the range, as long as the range is less than or equal to 4 MB in size.
     * @param getRangeContentCrc64  When set to true and specified together with the Range, the service returns the
     *                              CRC64 hash for the range, as long as the range is less than or equal to 4 MB in size.
     * @param version               Specifies the version of the operation to use for this request.
     * @param requestId             Provides a client-generated, opaque value with a 1 KB character limit that is
     *                              recorded in the analytics logs when storage analytics logging is enabled.
     * @param cpkInfo               Additional parameters for the operation.
     * @param cancellationToken     The token to request cancellation.
     * @return The response information returned from the server when downloading a blob.
     */
    public BlobDownloadResponse rawDownloadWithRestResponse(String containerName,
                                                            String blobName,
                                                            String snapshot,
                                                            Integer timeout,
                                                            BlobRange range,
                                                            BlobRequestConditions blobRequestConditions,
                                                            Boolean getRangeContentMd5,
                                                            Boolean getRangeContentCrc64,
                                                            String version,
                                                            String requestId,
                                                            CpkInfo cpkInfo,
                                                            CancellationToken cancellationToken) {
        range = range == null ? new BlobRange(0) : range;
        blobRequestConditions = blobRequestConditions == null ? new BlobRequestConditions() : blobRequestConditions;

        return storageBlobServiceClient.downloadWithRestResponse(containerName,
            blobName,
            snapshot,
            timeout,
            range.toHeaderValue(),
            blobRequestConditions.getLeaseId(),
            getRangeContentMd5,
            getRangeContentCrc64,
            blobRequestConditions.getIfModifiedSince(),
            blobRequestConditions.getIfUnmodifiedSince(),
            blobRequestConditions.getIfMatch(),
            blobRequestConditions.getIfNoneMatch(),
            version,
            requestId,
            cpkInfo,
            cancellationToken);
    }

    /**
     * Creates a new block to be committed as part of a blob.
     *
     * @param containerName The container name.
     * @param blobName      The blob name.
     * @param base64BlockId A valid Base64 string value that identifies the block. Prior to encoding, the string must
     *                      be less than or equal to 64 bytes in size. For a given blob, the length of the value specified
     *                      for the base64BlockId parameter must be the same size for each block.
     * @param blockContent  The block content in bytes.
     * @param contentMd5    The transactional MD5 for the body, to be validated by the service.
     */
    public Void stageBlock(String containerName,
                           String blobName,
                           String base64BlockId,
                           byte[] blockContent,
                           byte[] contentMd5) {
        return this.storageBlobServiceClient.stageBlock(containerName,
            blobName,
            base64BlockId,
            blockContent,
            contentMd5);
    }

    /**
     * Creates a new block to be committed as part of a blob.
     *
     * @param containerName     The container name.
     * @param blobName          The blob name.
     * @param base64BlockId     A valid Base64 string value that identifies the block. Prior to encoding, the string must
     *                          be less than or equal to 64 bytes in size. For a given blob, the length of the value specified
     *                          for the base64BlockId parameter must be the same size for each block.
     * @param blockContent      The block content in bytes.
     * @param contentMd5        The transactional MD5 for the block content, to be validated by the service.
     * @param contentCrc64      Specify the transactional crc64 for the block content, to be validated by the service.
     * @param timeout           The timeout parameter is expressed in seconds. For more information,
     *                          see &lt;a href="https://docs.microsoft.com/en-us/rest/api/storageservices/fileservices/setting-timeouts-for-blob-service-operations"&gt;Setting Timeouts for Blob Service Operations.&lt;/a&gt;.
     * @param leaseId           If specified, the staging only succeeds if the resource's lease is active and matches this ID.
     * @param requestId         Provides a client-generated, opaque value with a 1 KB character limit that is recorded.
     *                          in the analytics logs when storage analytics logging is enabled.
     * @param cpkInfo           Additional parameters for the operation.
     * @param cancellationToken The token to request cancellation.
     * @return The response object.
     */
    public BlockBlobsStageBlockResponse stageBlockWithRestResponse(String containerName,
                                                                   String blobName,
                                                                   String base64BlockId,
                                                                   byte[] blockContent,
                                                                   byte[] contentMd5,
                                                                   byte[] contentCrc64,
                                                                   Integer timeout,
                                                                   String leaseId,
                                                                   String requestId,
                                                                   CpkInfo cpkInfo,
                                                                   CancellationToken cancellationToken) {
        return this.storageBlobServiceClient.stageBlockWithRestResponse(containerName,
            blobName,
            base64BlockId,
            blockContent,
            contentMd5,
            contentCrc64,
            timeout,
            leaseId,
            requestId,
            cpkInfo,
            cancellationToken);
    }

    /**
     * The Commit Block List operation writes a blob by specifying the list of block IDs that make up the blob.
     * For a block to be written as part of a blob, the block must have been successfully written to the server in a prior
     * {@link StorageBlobClient#stageBlock(String, String, String, byte[], byte[])} operation. You can call commit Block List
     * to update a blob by uploading only those blocks that have changed, then committing the new and existing blocks together.
     * You can do this by specifying whether to commit a block from the committed block list or from the uncommitted block list,
     * or to commit the most recently uploaded version of the block, whichever list it may belong to.
     *
     * @param containerName  The container name.
     * @param blobName       The blob name.
     * @param base64BlockIds The block IDs.
     * @param overwrite      Indicate whether to overwrite the block list if already exists.
     * @return The properties of the block blob
     */
    public BlockBlobItem commitBlockList(String containerName,
                                         String blobName,
                                         List<String> base64BlockIds,
                                         boolean overwrite) {
        return this.storageBlobServiceClient.commitBlockList(containerName,
            blobName,
            base64BlockIds,
            overwrite);
    }

    /**
     * The Commit Block List operation writes a blob by specifying the list of block IDs that make up the blob.
     * For a block to be written as part of a blob, the block must have been successfully written to the server in a prior
     * {@link StorageBlobClient#stageBlock(String, String, String, byte[], byte[])} operation. You can call commit Block List
     * to update a blob by uploading only those blocks that have changed, then committing the new and existing blocks together.
     * You can do this by specifying whether to commit a block from the committed block list or from the uncommitted block list,
     * or to commit the most recently uploaded version of the block, whichever list it may belong to.
     *
     * @param containerName     The container name.
     * @param blobName          The blob name.
     * @param base64BlockIds    The block IDs.
     * @param contentMD5        Specify the transactional md5 for the body, to be validated by the service.
     * @param contentCrc64      Specify the transactional crc64 for the body, to be validated by the service.
     * @param timeout           The timeout parameter is expressed in seconds. For more information,
     *                          see &lt;a href="https://docs.microsoft.com/en-us/rest/api/storageservices/fileservices/setting-timeouts-for-blob-service-operations"&gt;Setting Timeouts for Blob Service Operations.&lt;/a&gt;.
     * @param blobHttpHeaders   Additional Http headers for this operation.
     * @param metadata          Specifies a user-defined name-value pair associated with the blob.
     * @param requestConditions {@link BlobRequestConditions}.
     * @param requestId         Provides a client-generated, opaque value with a 1 KB character limit that is recorded
     *                          in the analytics logs when storage analytics logging is enabled.
     * @param cpkInfo           Additional parameters for the operation.
     * @param tier              Indicates the tier to be set on the blob.
     * @param cancellationToken The token to request cancellation.
     * @return The response object.
     */
    public BlockBlobsCommitBlockListResponse commitBlockListWithRestResponse(String containerName,
                                                                             String blobName,
                                                                             List<String> base64BlockIds,
                                                                             byte[] contentMD5,
                                                                             byte[] contentCrc64,
                                                                             Integer timeout,
                                                                             BlobHttpHeaders blobHttpHeaders,
                                                                             Map<String, String> metadata,
                                                                             BlobRequestConditions requestConditions,
                                                                             String requestId,
                                                                             CpkInfo cpkInfo,
                                                                             AccessTier tier,
                                                                             CancellationToken cancellationToken) {
        return this.storageBlobServiceClient.commitBlockListWithRestResponse(containerName,
            blobName,
            base64BlockIds,
            contentMD5,
            contentCrc64,
            timeout,
            blobHttpHeaders,
            metadata,
            requestConditions,
            requestId,
            cpkInfo,
            tier,
            cancellationToken);
    }

    /**
     * Deletes the specified blob or snapshot. Note that deleting a blob also deletes all its snapshots.
     *
     * @param containerName The container name.
     * @param blobName      The blob name.
     */
    Void deleteBlob(String containerName,
                    String blobName) {
        return storageBlobServiceClient.deleteBlob(containerName,
            blobName);
    }

    /**
     * Deletes the specified blob or snapshot. Note that deleting a blob also deletes all its snapshots.
     * <p>
     * If the storage account's soft delete feature is disabled then, when a blob is deleted, it is permanently
     * removed from the storage account. If the storage account's soft delete feature is enabled, then, when a blob
     * is deleted, it is marked for deletion and becomes inaccessible immediately. However, the blob service retains
     * the blob or snapshot for the number of days specified by the DeleteRetentionPolicy section of
     * &lt;a href="https://docs.microsoft.com/en-us/rest/api/storageservices/set-blob-service-properties"&gt; Storage service properties.&lt;/a&gt;.
     * After the specified number of days has passed, the blob's data is permanently removed from the storage account.
     * Note that you continue to be charged for the soft-deleted blob's storage until it is permanently removed. Use
     * the List Blobs API and specify the "include=deleted" query parameter to discover which blobs and snapshots
     * have been soft deleted. You can then use the Undelete Blob API to restore a soft-deleted blob. All other
     * operations on a soft-deleted blob or snapshot causes the service to return an HTTP status code of 404
     * (ResourceNotFound). If the storage account's automatic snapshot feature is enabled, then, when a blob is
     * deleted, an automatic snapshot is created. The blob becomes inaccessible immediately. All other operations on
     * the blob causes the service to return an HTTP status code of 404 (ResourceNotFound). You can access automatic
     * snapshot using snapshot timestamp or version ID. You can restore the blob by calling Put or Copy Blob API with
     * automatic snapshot as source. Deleting automatic snapshot requires shared key or special SAS/RBAC permissions.
     *
     * @param containerName     The container name.
     * @param blobName          The blob name.
     * @param snapshot          The snapshot parameter is an opaque DateTime value that, when present, specifies the
     *                          blob snapshot to retrieve. For more information on working with blob snapshots, see &lt;a href="https://docs.microsoft.com/en-us/rest/api/storageservices/fileservices/creating-a-snapshot-of-a-blob"&gt;Creating a Snapshot of a Blob.&lt;/a&gt;.
     * @param timeout           The timeout parameter is expressed in seconds. For more information, see
     *                          &lt;a href="https://docs.microsoft.com/en-us/rest/api/storageservices/fileservices/setting-timeouts-for-blob-service-operations"&gt;Setting Timeouts for Blob Service Operations.&lt;/a&gt;.
     * @param deleteSnapshots   Required if the blob has associated snapshots. Specify one of the following two
     *                          options: include: Delete the base blob and all of its snapshots. only: Delete only the blob's snapshots and not the blob itself. Possible values include: 'include', 'only'.
     * @param requestConditions {@link BlobRequestConditions}
     * @param requestId         Provides a client-generated, opaque value with a 1 KB character limit that is
     *                          recorded in the analytics logs when storage analytics logging is enabled.
     * @param cancellationToken The token to request cancellation.
     * @return A response object containing the details of the delete operation.
     */
    BlobDeleteResponse deleteBlobWithRestResponse(String containerName,
                                                  String blobName,
                                                  String snapshot,
                                                  Integer timeout,
                                                  String version,
                                                  DeleteSnapshotsOptionType deleteSnapshots,
                                                  BlobRequestConditions requestConditions,
                                                  String requestId,
                                                  CancellationToken cancellationToken) {
        return storageBlobServiceClient.deleteBlobWithRestResponse(containerName,
            blobName,
            snapshot,
            timeout,
            version,
            deleteSnapshots,
            requestConditions,
            requestId,
            cancellationToken);
    }

    /**
     * Deletes a container.
     *
     * @param containerName The container name.
     */
    Void deleteContainer(String containerName) {
        return storageBlobServiceClient.deleteContainer(containerName);
    }

    /**
     * Deletes a container
     *
     * @param containerName     The container name.
     * @param timeout           The timeout parameter is expressed in seconds. For more information, see
     *                          &lt;a href="https://docs.microsoft.com/en-us/rest/api/storageservices/fileservices/setting-timeouts-for-blob-service-operations"&gt;Setting Timeouts for Blob Service Operations.&lt;/a&gt;.
     * @param requestConditions {@link BlobRequestConditions}
     * @param requestId         Provides a client-generated, opaque value with a 1 KB character limit that is
     *                          recorded in the analytics logs when storage analytics logging is enabled.
     * @param cancellationToken The token to request cancellation.
     * @return A response object containing the details of the delete operation.
     */
    ContainerDeleteResponse deleteContainerWithRestResponse(String containerName,
                                                            Integer timeout,
                                                            String version,
                                                            BlobRequestConditions requestConditions,
                                                            String requestId,
                                                            CancellationToken cancellationToken) {
        return storageBlobServiceClient.deleteContainerWithRestResponse(containerName,
            timeout,
            version,
            requestConditions,
            requestId,
            cancellationToken);
    }

    /**
     * Builder for {@link StorageBlobClient}.
     * A builder to configure and build a {@link StorageBlobClient}.
     */
    public static class Builder {
        private final ServiceClient.Builder serviceClientBuilder;

        /**
         * Creates a {@link Builder}.
         */
        public Builder() {
            this(new ServiceClient.Builder());
            addStandardInterceptors();
        }

        /**
         * Creates a {@link Builder} that uses the provided {@link com.azure.android.core.http.ServiceClient.Builder}
         * to build a {@link ServiceClient} for the {@link StorageBlobClient}.
         *
         * <p>
         * The builder produced {@link ServiceClient} is used by the {@link StorageBlobClient} to make Rest API calls.
         * Multiple {@link StorageBlobClient} instances can share the same {@link ServiceClient} instance, for e.g.
         * when a new {@link StorageBlobClient} is created from an existing {@link StorageBlobClient} through
         * {@link StorageBlobClient#newBuilder()} ()} then both shares the same {@link ServiceClient}.
         * The {@link ServiceClient} composes HttpClient, HTTP settings (such as connection timeout, interceptors)
         * and Retrofit for Rest calls.
         *
         * @param serviceClientBuilder The {@link com.azure.android.core.http.ServiceClient.Builder}.
         */
        public Builder(ServiceClient.Builder serviceClientBuilder) {
            this.serviceClientBuilder
                = Objects.requireNonNull(serviceClientBuilder, "serviceClientBuilder cannot be null.");
            addStandardInterceptors();
        }

        private void addStandardInterceptors() {
            this.serviceClientBuilder
                .addInterceptor(new AddDateInterceptor())
                .addInterceptor(new MetadataInterceptor())
                .addInterceptor(new NormalizeEtagInterceptor());
            //.addInterceptor(new ResponseHeadersValidationInterceptor()); // TODO: Uncomment when we add a request id interceptor
        }

        /**
         * Sets the base URL for the {@link StorageBlobClient}.
         *
         * @param blobServiceUrl The blob service base URL.
         * @return An updated {@link Builder} with the provided blob service URL set.
         */
        public Builder setBlobServiceUrl(String blobServiceUrl) {
            Objects.requireNonNull(blobServiceUrl, "blobServiceUrl cannot be null.");
            this.serviceClientBuilder.setBaseUrl(blobServiceUrl);
            return this;
        }

        /**
         * Sets an interceptor used to authenticate the blob service request.
         *
         * @param credentialInterceptor The credential interceptor.
         * @return An updated {@link Builder} with the provided credentials interceptor set.
         */
        public Builder setCredentialInterceptor(Interceptor credentialInterceptor) {
            this.serviceClientBuilder.setCredentialsInterceptor(credentialInterceptor);
            return this;
        }

        /**
         * Builds a {@link StorageBlobClient} based on this {@link Builder}'s configuration.
         *
         * @return A {@link StorageBlobClient}.
         */
        public StorageBlobClient build() {
            StorageBlobClient client = new StorageBlobClient(this.serviceClientBuilder.build());
            return client;
        }

        private Builder(final StorageBlobClient storageBlobClient) {
            this(storageBlobClient.serviceClient.newBuilder());
        }
    }
}<|MERGE_RESOLUTION|>--- conflicted
+++ resolved
@@ -38,11 +38,8 @@
 import com.azure.android.storage.blob.models.ListBlobsFlatSegmentResponse;
 import com.azure.android.storage.blob.models.ListBlobsIncludeItem;
 import com.azure.android.storage.blob.models.ListBlobsOptions;
-<<<<<<< HEAD
 import com.azure.android.storage.blob.models.RehydratePriority;
-=======
 import com.azure.android.storage.blob.models.PublicAccessType;
->>>>>>> 309cca42
 
 import org.threeten.bp.OffsetDateTime;
 
@@ -256,7 +253,6 @@
     }
 
     /**
-<<<<<<< HEAD
      * Sets the blob's tier.
      *
      * @param containerName The container name.
@@ -282,31 +278,6 @@
      *                              &lt;a href="https://docs.microsoft.com/en-us/rest/api/storageservices/setting-timeouts-for-blob-service-operations"&gt;Setting Timeouts for Blob Service Operations.&lt;/a&gt;.
      * @param version               Specifies the version of the operation to use for this request.
      * @param rehydratePriority     The rehydrate priority.
-=======
-     * Gets the container's properties.
-     *
-     * @param containerName The container name.
-     * @return The container's properties
-     */
-    public ContainerGetPropertiesHeaders getContainerProperties(String containerName) {
-        return storageBlobServiceClient.getContainerProperties(containerName);
-    }
-
-    /**
-     * Gets the container's properties.
-     *
-     * @param containerName         The container name.
-     * @param timeout               The timeout parameter is expressed in seconds. For more information, see
-     *                              &lt;a href="https://docs.microsoft.com/en-us/rest/api/storageservices/setting-timeouts-for-blob-service-operations"&gt;Setting Timeouts for Blob Service Operations.&lt;/a&gt;.
-     * @param version               Specifies the version of the operation to use for this request.
->>>>>>> 309cca42
-     * @param blobRequestConditions Object that contains values which will restrict the successful operation of a
-     *                              variety of requests to the conditions present. These conditions are entirely
-     *                              optional.
-     * @param requestId             Provides a client-generated, opaque value with a 1 KB character limit that is
-     *                              recorded in the analytics logs when storage analytics logging is enabled.
-     * @param cancellationToken     The token to request cancellation.
-<<<<<<< HEAD
      * @return The response information returned from the server when setting a blob's access tier.
      */
     public BlobSetTierResponse setBlobTierWithRestResponse(String containerName,
@@ -332,8 +303,23 @@
             requestId,
             blobRequestConditions.getLeaseId(),
             null, /* TODO: (gapra) Add tags conditions to BlobRequestConditions when there is support for STG73 */
-=======
-     * @return The response information returned from the server when downloading a blob.
+            cancellationToken);
+    }
+
+    /**
+     * Gets the container's properties.
+     *
+     * @param containerName         The container name.
+     * @param timeout               The timeout parameter is expressed in seconds. For more information, see
+     *                              &lt;a href="https://docs.microsoft.com/en-us/rest/api/storageservices/setting-timeouts-for-blob-service-operations"&gt;Setting Timeouts for Blob Service Operations.&lt;/a&gt;.
+     * @param version               Specifies the version of the operation to use for this request.
+     * @param blobRequestConditions Object that contains values which will restrict the successful operation of a
+     *                              variety of requests to the conditions present. These conditions are entirely
+     *                              optional.
+     * @param requestId             Provides a client-generated, opaque value with a 1 KB character limit that is
+     *                              recorded in the analytics logs when storage analytics logging is enabled.
+     * @param cancellationToken     The token to request cancellation.
+     * @return The response information returned from the server when getting a container's properties.
      */
     public ContainerGetPropertiesResponse getContainerPropertiesWithRestResponse(String containerName,
                                                                                  Integer timeout,
@@ -348,9 +334,18 @@
             version,
             blobRequestConditions.getLeaseId(),
             requestId,
->>>>>>> 309cca42
-            cancellationToken);
-    }
+            cancellationToken);
+    }
+
+    /**
+     * Gets the container's properties.
+            *
+     * @param containerName The container name.
+     * @return The container's properties
+            */
+        public ContainerGetPropertiesHeaders getContainerProperties(String containerName) {
+            return storageBlobServiceClient.getContainerProperties(containerName);
+        }
 
     /**
      * Reads the entire blob.
