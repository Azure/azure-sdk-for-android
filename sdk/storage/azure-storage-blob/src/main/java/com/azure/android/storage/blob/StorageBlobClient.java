// Copyright (c) Microsoft Corporation. All rights reserved.
// Licensed under the MIT License.

package com.azure.android.storage.blob;

import android.content.Context;
import android.net.Uri;

import com.azure.android.core.http.Response;
import com.azure.android.core.http.ServiceClient;
import com.azure.android.core.http.interceptor.AddDateInterceptor;
import com.azure.android.core.util.CancellationToken;
<<<<<<< HEAD
import com.azure.android.core.util.DateTimeRfc1123;
=======
import com.azure.android.storage.blob.interceptor.MetadataInterceptor;
import com.azure.android.storage.blob.interceptor.NormalizeEtagInterceptor;
import com.azure.android.storage.blob.interceptor.ResponseHeadersValidationInterceptor;
>>>>>>> 24ca6310
import com.azure.android.storage.blob.models.AccessTier;
import com.azure.android.storage.blob.models.BlobDeleteResponse;
import com.azure.android.storage.blob.models.BlobDownloadResponse;
import com.azure.android.storage.blob.models.BlobGetPropertiesHeaders;
import com.azure.android.storage.blob.models.BlobHttpHeaders;
import com.azure.android.storage.blob.models.BlobItem;
import com.azure.android.storage.blob.models.BlobRange;
import com.azure.android.storage.blob.models.BlobRequestConditions;
import com.azure.android.storage.blob.models.BlobGetPropertiesResponse;
import com.azure.android.storage.blob.models.BlobSetHttpHeadersHeaders;
import com.azure.android.storage.blob.models.BlobSetHttpHeadersResponse;
import com.azure.android.storage.blob.models.BlobsPage;
import com.azure.android.storage.blob.models.BlockBlobItem;
import com.azure.android.storage.blob.models.BlockBlobsCommitBlockListResponse;
import com.azure.android.storage.blob.models.BlockBlobsStageBlockResponse;
import com.azure.android.storage.blob.models.ContainerCreateResponse;
import com.azure.android.storage.blob.models.ContainerDeleteResponse;
import com.azure.android.storage.blob.models.ContainerGetPropertiesHeaders;
import com.azure.android.storage.blob.models.ContainerGetPropertiesResponse;
import com.azure.android.storage.blob.models.ContainersListBlobFlatSegmentResponse;
import com.azure.android.storage.blob.models.CpkInfo;
import com.azure.android.storage.blob.models.DeleteSnapshotsOptionType;
import com.azure.android.storage.blob.models.ListBlobsFlatSegmentResponse;
import com.azure.android.storage.blob.models.ListBlobsIncludeItem;
import com.azure.android.storage.blob.models.ListBlobsOptions;
import com.azure.android.storage.blob.models.PublicAccessType;

import org.threeten.bp.OffsetDateTime;

import java.io.File;
import java.util.ArrayList;
import java.util.List;
import java.util.Map;
import java.util.Objects;

import okhttp3.Interceptor;
import okhttp3.ResponseBody;

/**
 * Client for Storage Blob service.
 *
 * <p>
 * This client is instantiated through {@link StorageBlobClient.Builder}.
 */
public class StorageBlobClient {
    private final ServiceClient serviceClient;
    private final StorageBlobServiceImpl storageBlobServiceClient;

    private StorageBlobClient(ServiceClient serviceClient) {
        this.serviceClient = serviceClient;
        this.storageBlobServiceClient = new StorageBlobServiceImpl(this.serviceClient);
    }

    /**
     * Creates a new {@link Builder} with initial configuration copied from this {@link StorageBlobClient}
     *
     * @return A new {@link Builder}.
     */
    public StorageBlobClient.Builder newBuilder() {
        return new Builder(this);
    }

    /**
     * Gets the blob service base URL.
     *
     * @return The blob service base URL.
     */
    public String getBlobServiceUrl() {
        return this.serviceClient.getBaseUrl();
    }

    /**
     * Creates a new container within a storage account. If a container with the same name already exists, the operation
     * fails.
     *
     * @param containerName The container name.
     */
    public Void createContainer(String containerName) {
        return storageBlobServiceClient.createContainer(containerName);
    }

    /**
     * Creates a new container within a storage account. If a container with the same name already exists, the operation
     * fails.
     *
     * @param containerName     The container name.
     * @param timeout           The timeout parameter is expressed in seconds. For more information, see
     *                          &lt;a href="https://docs.microsoft.com/en-us/rest/api/storageservices/setting-timeouts-for-blob-service-operations"&gt;Setting Timeouts for Blob Service Operations.&lt;/a&gt;.
     * @param metadata          Metadata to associate with the container.
     * @param publicAccessType  Specifies how the data in this container is available to the public. See the
     *                          x-ms-blob-public-access header in the Azure Docs for more information. Pass null
     *                          for no public access.
     * @param version           Specifies the version of the operation to use for this request.
     * @param requestId         Provides a client-generated, opaque value with a 1 KB character limit that is
     *                          recorded in the analytics logs when storage analytics logging is enabled.
     * @param cancellationToken The token to request cancellation.
     * @return The response information returned from the server when creating a container.
     */
    public ContainerCreateResponse createContainerWithRestResponse(String containerName,
                                                                   Integer timeout,
                                                                   Map<String, String> metadata,
                                                                   PublicAccessType publicAccessType,
                                                                   String version,
                                                                   String requestId,
                                                                   CancellationToken cancellationToken) {

        return storageBlobServiceClient.createContainerWithRestResponse(containerName,
            timeout,
            metadata,
            publicAccessType,
            version,
            requestId,
            cancellationToken);
    }

    /**
     * Gets a list of blobs identified by a page id in a given container.
     *
     * @param pageId        Identifies the portion of the list to be returned.
     * @param containerName The container name.
     * @param options       The page options.
     * @return A list of blobs.
     */
    public BlobsPage getBlobsInPage(String pageId,
                                    String containerName,
                                    ListBlobsOptions options) {
        ListBlobsFlatSegmentResponse result = this.storageBlobServiceClient.listBlobFlatSegment(pageId,
            containerName, options);

        final List<BlobItem> list;
        if (result.getSegment() != null
            && result.getSegment().getBlobItems() != null) {
            list = result.getSegment().getBlobItems();
        } else {
            list = new ArrayList<>(0);
        }
        return new BlobsPage(list, pageId, result.getNextMarker());
    }

    /**
     * Gets a list of blobs identified by a page id in a given container.
     *
     * @param pageId            Identifies the portion of the list to be returned.
     * @param containerName     The container name.
     * @param prefix            Filters the results to return only blobs whose name begins with the specified prefix.
     * @param maxResults        Specifies the maximum number of blobs to return.
     * @param include           Include this parameter to specify one or more datasets to include in the response.
     * @param timeout           The timeout parameter is expressed in seconds. For more information, see
     *                          &lt;a href="https://docs.microsoft.com/en-us/rest/api/storageservices/setting-timeouts-for-blob-service-operations"&gt;Setting Timeouts for Blob Service Operations.&lt;/a&gt;.
     * @param requestId         Provides a client-generated, opaque value with a 1 KB character limit that is recorded in
     *                          the analytics logs when storage analytics logging is enabled.
     * @param cancellationToken The token to request cancellation.
     * @return A response object containing a list of blobs.
     */
    public Response<BlobsPage> getBlobsInPageWithRestResponse(String pageId,
                                                              String containerName,
                                                              String prefix,
                                                              Integer maxResults,
                                                              List<ListBlobsIncludeItem> include,
                                                              Integer timeout,
                                                              String requestId,
                                                              CancellationToken cancellationToken) {
        ContainersListBlobFlatSegmentResponse result
            = this.storageBlobServiceClient.listBlobFlatSegmentWithRestResponse(pageId,
            containerName,
            prefix,
            maxResults,
            include,
            timeout,
            requestId,
            cancellationToken);
        final List<BlobItem> list;
        if (result.getValue().getSegment() != null
            && result.getValue().getSegment().getBlobItems() != null) {
            list = result.getValue().getSegment().getBlobItems();
        } else {
            list = new ArrayList<>(0);
        }
        BlobsPage blobsPage = new BlobsPage(list, pageId, result.getValue().getNextMarker());

        return new Response<>(null,
            result.getStatusCode(),
            result.getHeaders(),
            blobsPage);
    }

    /**
     * Reads the blob's metadata and properties.
     *
     * @param containerName The container name.
     * @param blobName      The blob name.
     * @return The blob's metadata and properties
     */
    public BlobGetPropertiesHeaders getBlobProperties(String containerName,
                                                      String blobName) {
        return storageBlobServiceClient.getBlobProperties(containerName, blobName);
    }

    /**
     * Reads a blob's metadata and properties.
     *
     * @param containerName         The container name.
     * @param blobName              The blob name.
     * @param snapshot              The snapshot parameter is an opaque DateTime value that, when present, specifies
     *                              the blob snapshot to retrieve. For more information on working with blob snapshots,
     *                              see &lt;a href="https://docs.microsoft.com/en-us/rest/api/storageservices/creating-a-snapshot-of-a-blob"&gt;Creating a Snapshot of a Blob.&lt;/a&gt;.
     * @param timeout               The timeout parameter is expressed in seconds. For more information, see
     *                              &lt;a href="https://docs.microsoft.com/en-us/rest/api/storageservices/setting-timeouts-for-blob-service-operations"&gt;Setting Timeouts for Blob Service Operations.&lt;/a&gt;.
     * @param version               Specifies the version of the operation to use for this request.
     * @param blobRequestConditions Object that contains values which will restrict the successful operation of a
     *                              variety of requests to the conditions present. These conditions are entirely
     *                              optional.
     * @param requestId             Provides a client-generated, opaque value with a 1 KB character limit that is
     *                              recorded in the analytics logs when storage analytics logging is enabled.
     * @param cpkInfo               Additional parameters for the operation.
     * @param cancellationToken     The token to request cancellation.
     * @return The response information returned from the server when downloading a blob.
     */
    public BlobGetPropertiesResponse getBlobPropertiesWithRestResponse(String containerName,
                                                                       String blobName,
                                                                       String snapshot,
                                                                       Integer timeout,
                                                                       String version,
                                                                       BlobRequestConditions blobRequestConditions,
                                                                       String requestId,
                                                                       CpkInfo cpkInfo,
                                                                       CancellationToken cancellationToken) {
        blobRequestConditions = blobRequestConditions == null ? new BlobRequestConditions() : blobRequestConditions;

        return storageBlobServiceClient.getBlobPropertiesWithRestResponse(containerName,
            blobName,
            snapshot,
            timeout,
            version,
            blobRequestConditions.getLeaseId(),
            requestId,
            cpkInfo,
            cancellationToken);
    }

    /**
<<<<<<< HEAD
     * Changes a blob's HTTP header properties. If only one HTTP header is updated, the others will all be erased. In
     * order to preserve existing values, they must be passed alongside the header being changed.
     *
     * @param containerName The container name.
     * @param blobName      The blob name.
     * @param headers {@link BlobHttpHeaders}
     */
    public Void setBlobHttpHeaders(String containerName,
                                   String blobName,
                                   BlobHttpHeaders headers) {
        return storageBlobServiceClient.setBlobHttpHeaders(containerName, blobName, headers);
    }

    /**
     * Changes a blob's HTTP header properties. If only one HTTP header is updated, the others will all be erased. In
     * order to preserve existing values, they must be passed alongside the header being changed.
     *
     * @param containerName The container name.
     * @param blobName      The blob name.
     * @param timeout           The timeout parameter is expressed in seconds. For more information, see
     *                          &lt;a href="https://docs.microsoft.com/en-us/rest/api/storageservices/fileservices/setting-timeouts-for-blob-service-operations"&gt;Setting Timeouts for Blob Service Operations.&lt;/a&gt;.
     * @param version               Specifies the version of the operation to use for this request.
     * @param requestConditions {@link BlobRequestConditions}
     * @param headers           {@link BlobHttpHeaders}
     * @param requestId         Provides a client-generated, opaque value with a 1 KB character limit that is
     *                          recorded in the analytics logs when storage analytics logging is enabled.
     * @param cancellationToken The token to request cancellation.
     * @return The response object.
     */
    public BlobSetHttpHeadersResponse setBlobHttpHeadersWithResponse(String containerName,
                                                                     String blobName,
                                                                     Integer timeout,
                                                                     String version,
                                                                     BlobRequestConditions requestConditions,
                                                                     BlobHttpHeaders headers,
                                                                     String requestId,
                                                                     CancellationToken cancellationToken) {
        return storageBlobServiceClient.setBlobHttpHeadersWithRestResponse(containerName,
            blobName,
            timeout,
            version,
            requestConditions,
            headers,
=======
     * Gets the container's properties.
     *
     * @param containerName The container name.
     * @return The container's properties
     */
    public ContainerGetPropertiesHeaders getContainerProperties(String containerName) {
        return storageBlobServiceClient.getContainerProperties(containerName);
    }

    /**
     * Gets the container's properties.
     *
     * @param containerName         The container name.
     * @param timeout               The timeout parameter is expressed in seconds. For more information, see
     *                              &lt;a href="https://docs.microsoft.com/en-us/rest/api/storageservices/setting-timeouts-for-blob-service-operations"&gt;Setting Timeouts for Blob Service Operations.&lt;/a&gt;.
     * @param version               Specifies the version of the operation to use for this request.
     * @param blobRequestConditions Object that contains values which will restrict the successful operation of a
     *                              variety of requests to the conditions present. These conditions are entirely
     *                              optional.
     * @param requestId             Provides a client-generated, opaque value with a 1 KB character limit that is
     *                              recorded in the analytics logs when storage analytics logging is enabled.
     * @param cancellationToken     The token to request cancellation.
     * @return The response information returned from the server when downloading a blob.
     */
    public ContainerGetPropertiesResponse getContainerPropertiesWithRestResponse(String containerName,
                                                                                 Integer timeout,
                                                                                 String version,
                                                                                 BlobRequestConditions blobRequestConditions,
                                                                                 String requestId,
                                                                                 CancellationToken cancellationToken) {
        blobRequestConditions = blobRequestConditions == null ? new BlobRequestConditions() : blobRequestConditions;

        return storageBlobServiceClient.getContainerPropertiesWithResponse(containerName,
            timeout,
            version,
            blobRequestConditions.getLeaseId(),
>>>>>>> 24ca6310
            requestId,
            cancellationToken);
    }

    /**
     * Reads the entire blob.
     *
     * <p>
     * This method will execute a raw HTTP GET in order to download a single blob to the destination.
     * It is **STRONGLY** recommended that you use the {@link StorageBlobAsyncClient#download(Context, String, String, File)}
     * or {@link StorageBlobAsyncClient#download(Context, String, String, Uri)} method instead - that method will
     * manage the transfer in the face of changing network conditions, and is able to transfer multiple
     * blocks in parallel.
     * `
     *
     * @param containerName The container name.
     * @param blobName      The blob name.
     * @return The response containing the blob's bytes.
     */
    public ResponseBody rawDownload(String containerName,
                                    String blobName) {
        return storageBlobServiceClient.download(containerName,
            blobName);
    }

    /**
     * Reads a range of bytes from a blob.
     *
     * <p>
     * This method will execute a raw HTTP GET in order to download a single blob to the destination.
     * It is **STRONGLY** recommended that you use the {@link StorageBlobAsyncClient#download(Context, String, String, File)}
     * or {@link StorageBlobAsyncClient#download(Context, String, String, Uri)} method instead - that method will
     * manage the transfer in the face of changing network conditions, and is able to transfer multiple
     * blocks in parallel.
     *
     * @param containerName         The container name.
     * @param blobName              The blob name.
     * @param snapshot              The snapshot parameter is an opaque DateTime value that, when present, specifies
     *                              the blob snapshot to retrieve. For more information on working with blob snapshots,
     *                              see &lt;a href="https://docs.microsoft.com/en-us/rest/api/storageservices/creating-a-snapshot-of-a-blob"&gt;Creating a Snapshot of a Blob.&lt;/a&gt;.
     * @param timeout               The timeout parameter is expressed in seconds. For more information, see
     *                              &lt;a href="https://docs.microsoft.com/en-us/rest/api/storageservices/setting-timeouts-for-blob-service-operations"&gt;Setting Timeouts for Blob Service Operations.&lt;/a&gt;.
     * @param range                 Return only the bytes of the blob in the specified range.
     * @param blobRequestConditions Object that contains values which will restrict the successful operation of a
     *                              variety of requests to the conditions present. These conditions are entirely
     *                              optional.
     * @param getRangeContentMd5    When set to true and specified together with the Range, the service returns the
     *                              MD5 hash for the range, as long as the range is less than or equal to 4 MB in size.
     * @param getRangeContentCrc64  When set to true and specified together with the Range, the service returns the
     *                              CRC64 hash for the range, as long as the range is less than or equal to 4 MB in size.
     * @param version               Specifies the version of the operation to use for this request.
     * @param requestId             Provides a client-generated, opaque value with a 1 KB character limit that is
     *                              recorded in the analytics logs when storage analytics logging is enabled.
     * @param cpkInfo               Additional parameters for the operation.
     * @param cancellationToken     The token to request cancellation.
     * @return The response information returned from the server when downloading a blob.
     */
    public BlobDownloadResponse rawDownloadWithRestResponse(String containerName,
                                                            String blobName,
                                                            String snapshot,
                                                            Integer timeout,
                                                            BlobRange range,
                                                            BlobRequestConditions blobRequestConditions,
                                                            Boolean getRangeContentMd5,
                                                            Boolean getRangeContentCrc64,
                                                            String version,
                                                            String requestId,
                                                            CpkInfo cpkInfo,
                                                            CancellationToken cancellationToken) {
        range = range == null ? new BlobRange(0) : range;
        blobRequestConditions = blobRequestConditions == null ? new BlobRequestConditions() : blobRequestConditions;

        return storageBlobServiceClient.downloadWithRestResponse(containerName,
            blobName,
            snapshot,
            timeout,
            range.toHeaderValue(),
            blobRequestConditions.getLeaseId(),
            getRangeContentMd5,
            getRangeContentCrc64,
            blobRequestConditions.getIfModifiedSince(),
            blobRequestConditions.getIfUnmodifiedSince(),
            blobRequestConditions.getIfMatch(),
            blobRequestConditions.getIfNoneMatch(),
            version,
            requestId,
            cpkInfo,
            cancellationToken);
    }

    /**
     * Creates a new block to be committed as part of a blob.
     *
     * @param containerName The container name.
     * @param blobName      The blob name.
     * @param base64BlockId A valid Base64 string value that identifies the block. Prior to encoding, the string must
     *                      be less than or equal to 64 bytes in size. For a given blob, the length of the value specified
     *                      for the base64BlockId parameter must be the same size for each block.
     * @param blockContent  The block content in bytes.
     * @param contentMd5    The transactional MD5 for the body, to be validated by the service.
     */
    public Void stageBlock(String containerName,
                           String blobName,
                           String base64BlockId,
                           byte[] blockContent,
                           byte[] contentMd5) {
        return this.storageBlobServiceClient.stageBlock(containerName,
            blobName,
            base64BlockId,
            blockContent,
            contentMd5);
    }

    /**
     * Creates a new block to be committed as part of a blob.
     *
     * @param containerName     The container name.
     * @param blobName          The blob name.
     * @param base64BlockId     A valid Base64 string value that identifies the block. Prior to encoding, the string must
     *                          be less than or equal to 64 bytes in size. For a given blob, the length of the value specified
     *                          for the base64BlockId parameter must be the same size for each block.
     * @param blockContent      The block content in bytes.
     * @param contentMd5        The transactional MD5 for the block content, to be validated by the service.
     * @param contentCrc64      Specify the transactional crc64 for the block content, to be validated by the service.
     * @param timeout           The timeout parameter is expressed in seconds. For more information,
     *                          see &lt;a href="https://docs.microsoft.com/en-us/rest/api/storageservices/fileservices/setting-timeouts-for-blob-service-operations"&gt;Setting Timeouts for Blob Service Operations.&lt;/a&gt;.
     * @param leaseId           If specified, the staging only succeeds if the resource's lease is active and matches this ID.
     * @param requestId         Provides a client-generated, opaque value with a 1 KB character limit that is recorded.
     *                          in the analytics logs when storage analytics logging is enabled.
     * @param cpkInfo           Additional parameters for the operation.
     * @param cancellationToken The token to request cancellation.
     * @return The response object.
     */
    public BlockBlobsStageBlockResponse stageBlockWithRestResponse(String containerName,
                                                                   String blobName,
                                                                   String base64BlockId,
                                                                   byte[] blockContent,
                                                                   byte[] contentMd5,
                                                                   byte[] contentCrc64,
                                                                   Integer timeout,
                                                                   String leaseId,
                                                                   String requestId,
                                                                   CpkInfo cpkInfo,
                                                                   CancellationToken cancellationToken) {
        return this.storageBlobServiceClient.stageBlockWithRestResponse(containerName,
            blobName,
            base64BlockId,
            blockContent,
            contentMd5,
            contentCrc64,
            timeout,
            leaseId,
            requestId,
            cpkInfo,
            cancellationToken);
    }

    /**
     * The Commit Block List operation writes a blob by specifying the list of block IDs that make up the blob.
     * For a block to be written as part of a blob, the block must have been successfully written to the server in a prior
     * {@link StorageBlobClient#stageBlock(String, String, String, byte[], byte[])} operation. You can call commit Block List
     * to update a blob by uploading only those blocks that have changed, then committing the new and existing blocks together.
     * You can do this by specifying whether to commit a block from the committed block list or from the uncommitted block list,
     * or to commit the most recently uploaded version of the block, whichever list it may belong to.
     *
     * @param containerName  The container name.
     * @param blobName       The blob name.
     * @param base64BlockIds The block IDs.
     * @param overwrite      Indicate whether to overwrite the block list if already exists.
     * @return The properties of the block blob
     */
    public BlockBlobItem commitBlockList(String containerName,
                                         String blobName,
                                         List<String> base64BlockIds,
                                         boolean overwrite) {
        return this.storageBlobServiceClient.commitBlockList(containerName,
            blobName,
            base64BlockIds,
            overwrite);
    }

    /**
     * The Commit Block List operation writes a blob by specifying the list of block IDs that make up the blob.
     * For a block to be written as part of a blob, the block must have been successfully written to the server in a prior
     * {@link StorageBlobClient#stageBlock(String, String, String, byte[], byte[])} operation. You can call commit Block List
     * to update a blob by uploading only those blocks that have changed, then committing the new and existing blocks together.
     * You can do this by specifying whether to commit a block from the committed block list or from the uncommitted block list,
     * or to commit the most recently uploaded version of the block, whichever list it may belong to.
     *
     * @param containerName     The container name.
     * @param blobName          The blob name.
     * @param base64BlockIds    The block IDs.
     * @param contentMD5        Specify the transactional md5 for the body, to be validated by the service.
     * @param contentCrc64      Specify the transactional crc64 for the body, to be validated by the service.
     * @param timeout           The timeout parameter is expressed in seconds. For more information,
     *                          see &lt;a href="https://docs.microsoft.com/en-us/rest/api/storageservices/fileservices/setting-timeouts-for-blob-service-operations"&gt;Setting Timeouts for Blob Service Operations.&lt;/a&gt;.
     * @param blobHttpHeaders   Additional Http headers for this operation.
     * @param metadata          Specifies a user-defined name-value pair associated with the blob.
     * @param requestConditions {@link BlobRequestConditions}.
     * @param requestId         Provides a client-generated, opaque value with a 1 KB character limit that is recorded
     *                          in the analytics logs when storage analytics logging is enabled.
     * @param cpkInfo           Additional parameters for the operation.
     * @param tier              Indicates the tier to be set on the blob.
     * @param cancellationToken The token to request cancellation.
     * @return The response object.
     */
    public BlockBlobsCommitBlockListResponse commitBlockListWithRestResponse(String containerName,
                                                                             String blobName,
                                                                             List<String> base64BlockIds,
                                                                             byte[] contentMD5,
                                                                             byte[] contentCrc64,
                                                                             Integer timeout,
                                                                             BlobHttpHeaders blobHttpHeaders,
                                                                             Map<String, String> metadata,
                                                                             BlobRequestConditions requestConditions,
                                                                             String requestId,
                                                                             CpkInfo cpkInfo,
                                                                             AccessTier tier,
                                                                             CancellationToken cancellationToken) {
        return this.storageBlobServiceClient.commitBlockListWithRestResponse(containerName,
            blobName,
            base64BlockIds,
            contentMD5,
            contentCrc64,
            timeout,
            blobHttpHeaders,
            metadata,
            requestConditions,
            requestId,
            cpkInfo,
            tier,
            cancellationToken);
    }

    /**
     * Deletes the specified blob or snapshot. Note that deleting a blob also deletes all its snapshots.
     *
     * @param containerName The container name.
     * @param blobName      The blob name.
     */
    Void deleteBlob(String containerName,
                    String blobName) {
        return storageBlobServiceClient.deleteBlob(containerName,
            blobName);
    }

    /**
     * Deletes the specified blob or snapshot. Note that deleting a blob also deletes all its snapshots.
     * <p>
     * If the storage account's soft delete feature is disabled then, when a blob is deleted, it is permanently
     * removed from the storage account. If the storage account's soft delete feature is enabled, then, when a blob
     * is deleted, it is marked for deletion and becomes inaccessible immediately. However, the blob service retains
     * the blob or snapshot for the number of days specified by the DeleteRetentionPolicy section of
     * &lt;a href="https://docs.microsoft.com/en-us/rest/api/storageservices/set-blob-service-properties"&gt; Storage service properties.&lt;/a&gt;.
     * After the specified number of days has passed, the blob's data is permanently removed from the storage account.
     * Note that you continue to be charged for the soft-deleted blob's storage until it is permanently removed. Use
     * the List Blobs API and specify the "include=deleted" query parameter to discover which blobs and snapshots
     * have been soft deleted. You can then use the Undelete Blob API to restore a soft-deleted blob. All other
     * operations on a soft-deleted blob or snapshot causes the service to return an HTTP status code of 404
     * (ResourceNotFound). If the storage account's automatic snapshot feature is enabled, then, when a blob is
     * deleted, an automatic snapshot is created. The blob becomes inaccessible immediately. All other operations on
     * the blob causes the service to return an HTTP status code of 404 (ResourceNotFound). You can access automatic
     * snapshot using snapshot timestamp or version ID. You can restore the blob by calling Put or Copy Blob API with
     * automatic snapshot as source. Deleting automatic snapshot requires shared key or special SAS/RBAC permissions.
     *
     * @param containerName     The container name.
     * @param blobName          The blob name.
     * @param snapshot          The snapshot parameter is an opaque DateTime value that, when present, specifies the
     *                          blob snapshot to retrieve. For more information on working with blob snapshots, see &lt;a href="https://docs.microsoft.com/en-us/rest/api/storageservices/fileservices/creating-a-snapshot-of-a-blob"&gt;Creating a Snapshot of a Blob.&lt;/a&gt;.
     * @param timeout           The timeout parameter is expressed in seconds. For more information, see
     *                          &lt;a href="https://docs.microsoft.com/en-us/rest/api/storageservices/fileservices/setting-timeouts-for-blob-service-operations"&gt;Setting Timeouts for Blob Service Operations.&lt;/a&gt;.
     * @param leaseId           If specified, the operation only succeeds if the resource's lease is active and
     *                          matches this ID.
     * @param deleteSnapshots   Required if the blob has associated snapshots. Specify one of the following two
     *                          options: include: Delete the base blob and all of its snapshots. only: Delete only the blob's snapshots and not the blob itself. Possible values include: 'include', 'only'.
     * @param ifModifiedSince   Specify this header value to operate only on a blob if it has been modified since the
     *                          specified date/time.
     * @param ifUnmodifiedSince Specify this header value to operate only on a blob if it has not been modified since
     *                          the specified date/time.
     * @param ifMatch           Specify an ETag value to operate only on blobs with a matching value.
     * @param ifNoneMatch       Specify an ETag value to operate only on blobs without a matching value.
     * @param requestId         Provides a client-generated, opaque value with a 1 KB character limit that is
     *                          recorded in the analytics logs when storage analytics logging is enabled.
     * @param cancellationToken The token to request cancellation.
     * @return A response object containing the details of the delete operation.
     */
    BlobDeleteResponse deleteBlobWithRestResponse(String containerName,
                                                  String blobName,
                                                  String snapshot,
                                                  Integer timeout,
                                                  String version,
                                                  String leaseId,
                                                  DeleteSnapshotsOptionType deleteSnapshots,
                                                  OffsetDateTime ifModifiedSince,
                                                  OffsetDateTime ifUnmodifiedSince,
                                                  String ifMatch,
                                                  String ifNoneMatch,
                                                  String requestId,
                                                  CancellationToken cancellationToken) {
        return storageBlobServiceClient.deleteBlobWithRestResponse(containerName,
            blobName,
            snapshot,
            timeout,
            version,
            leaseId,
            deleteSnapshots,
            ifModifiedSince,
            ifUnmodifiedSince,
            ifMatch,
            ifNoneMatch,
            requestId,
            cancellationToken);
    }

    /**
     * Deletes a container.
     *
     * @param containerName The container name.
     */
    Void deleteContainer(String containerName) {
        return storageBlobServiceClient.deleteContainer(containerName);
    }

    /**
     * Deletes a container
     *
     * @param containerName     The container name.
     * @param timeout           The timeout parameter is expressed in seconds. For more information, see
     *                          &lt;a href="https://docs.microsoft.com/en-us/rest/api/storageservices/fileservices/setting-timeouts-for-blob-service-operations"&gt;Setting Timeouts for Blob Service Operations.&lt;/a&gt;.
     * @param requestConditions {@link BlobRequestConditions}
     * @param requestId         Provides a client-generated, opaque value with a 1 KB character limit that is
     *                          recorded in the analytics logs when storage analytics logging is enabled.
     * @param cancellationToken The token to request cancellation.
     * @return A response object containing the details of the delete operation.
     */
    ContainerDeleteResponse deleteContainerWithRestResponse(String containerName,
                                                            Integer timeout,
                                                            String version,
                                                            BlobRequestConditions requestConditions,
                                                            String requestId,
                                                            CancellationToken cancellationToken) {
        return storageBlobServiceClient.deleteContainerWithRestResponse(containerName,
            timeout,
            version,
            requestConditions,
            requestId,
            cancellationToken);
    }

    /**
     * Builder for {@link StorageBlobClient}.
     * A builder to configure and build a {@link StorageBlobClient}.
     */
    public static class Builder {
        private final ServiceClient.Builder serviceClientBuilder;

        /**
         * Creates a {@link Builder}.
         */
        public Builder() {
            this(new ServiceClient.Builder());
            addStandardInterceptors();
        }

        /**
         * Creates a {@link Builder} that uses the provided {@link com.azure.android.core.http.ServiceClient.Builder}
         * to build a {@link ServiceClient} for the {@link StorageBlobClient}.
         *
         * <p>
         * The builder produced {@link ServiceClient} is used by the {@link StorageBlobClient} to make Rest API calls.
         * Multiple {@link StorageBlobClient} instances can share the same {@link ServiceClient} instance, for e.g.
         * when a new {@link StorageBlobClient} is created from an existing {@link StorageBlobClient} through
         * {@link StorageBlobClient#newBuilder()} ()} then both shares the same {@link ServiceClient}.
         * The {@link ServiceClient} composes HttpClient, HTTP settings (such as connection timeout, interceptors)
         * and Retrofit for Rest calls.
         *
         * @param serviceClientBuilder The {@link com.azure.android.core.http.ServiceClient.Builder}.
         */
        public Builder(ServiceClient.Builder serviceClientBuilder) {
            this.serviceClientBuilder
                = Objects.requireNonNull(serviceClientBuilder, "serviceClientBuilder cannot be null.");
            addStandardInterceptors();
        }

        private void addStandardInterceptors() {
            this.serviceClientBuilder
                .addInterceptor(new AddDateInterceptor())
                .addInterceptor(new MetadataInterceptor())
                .addInterceptor(new NormalizeEtagInterceptor());
            //.addInterceptor(new ResponseHeadersValidationInterceptor()); // TODO: Uncomment when we add a request id interceptor
        }

        /**
         * Sets the base URL for the {@link StorageBlobClient}.
         *
         * @param blobServiceUrl The blob service base URL.
         * @return An updated {@link Builder} with the provided blob service URL set.
         */
        public Builder setBlobServiceUrl(String blobServiceUrl) {
            Objects.requireNonNull(blobServiceUrl, "blobServiceUrl cannot be null.");
            this.serviceClientBuilder.setBaseUrl(blobServiceUrl);
            return this;
        }

        /**
         * Sets an interceptor used to authenticate the blob service request.
         *
         * @param credentialInterceptor The credential interceptor.
         * @return An updated {@link Builder} with the provided credentials interceptor set.
         */
        public Builder setCredentialInterceptor(Interceptor credentialInterceptor) {
            this.serviceClientBuilder.setCredentialsInterceptor(credentialInterceptor);
            return this;
        }

        /**
         * Builds a {@link StorageBlobClient} based on this {@link Builder}'s configuration.
         *
         * @return A {@link StorageBlobClient}.
         */
        public StorageBlobClient build() {
            StorageBlobClient client = new StorageBlobClient(this.serviceClientBuilder.build());
            return client;
        }

        private Builder(final StorageBlobClient storageBlobClient) {
            this(storageBlobClient.serviceClient.newBuilder());
        }
    }
}<|MERGE_RESOLUTION|>--- conflicted
+++ resolved
@@ -10,13 +10,8 @@
 import com.azure.android.core.http.ServiceClient;
 import com.azure.android.core.http.interceptor.AddDateInterceptor;
 import com.azure.android.core.util.CancellationToken;
-<<<<<<< HEAD
-import com.azure.android.core.util.DateTimeRfc1123;
-=======
 import com.azure.android.storage.blob.interceptor.MetadataInterceptor;
 import com.azure.android.storage.blob.interceptor.NormalizeEtagInterceptor;
-import com.azure.android.storage.blob.interceptor.ResponseHeadersValidationInterceptor;
->>>>>>> 24ca6310
 import com.azure.android.storage.blob.models.AccessTier;
 import com.azure.android.storage.blob.models.BlobDeleteResponse;
 import com.azure.android.storage.blob.models.BlobDownloadResponse;
@@ -133,6 +128,47 @@
     }
 
     /**
+     * Gets the container's properties.
+     *
+     * @param containerName The container name.
+     * @return The container's properties
+     */
+    public ContainerGetPropertiesHeaders getContainerProperties(String containerName) {
+        return storageBlobServiceClient.getContainerProperties(containerName);
+    }
+
+    /**
+     * Gets the container's properties.
+     *
+     * @param containerName         The container name.
+     * @param timeout               The timeout parameter is expressed in seconds. For more information, see
+     *                              &lt;a href="https://docs.microsoft.com/en-us/rest/api/storageservices/setting-timeouts-for-blob-service-operations"&gt;Setting Timeouts for Blob Service Operations.&lt;/a&gt;.
+     * @param version               Specifies the version of the operation to use for this request.
+     * @param blobRequestConditions Object that contains values which will restrict the successful operation of a
+     *                              variety of requests to the conditions present. These conditions are entirely
+     *                              optional.
+     * @param requestId             Provides a client-generated, opaque value with a 1 KB character limit that is
+     *                              recorded in the analytics logs when storage analytics logging is enabled.
+     * @param cancellationToken     The token to request cancellation.
+     * @return The response information returned from the server when downloading a blob.
+     */
+    public ContainerGetPropertiesResponse getContainerPropertiesWithRestResponse(String containerName,
+                                                                                 Integer timeout,
+                                                                                 String version,
+                                                                                 BlobRequestConditions blobRequestConditions,
+                                                                                 String requestId,
+                                                                                 CancellationToken cancellationToken) {
+        blobRequestConditions = blobRequestConditions == null ? new BlobRequestConditions() : blobRequestConditions;
+
+        return storageBlobServiceClient.getContainerPropertiesWithResponse(containerName,
+            timeout,
+            version,
+            blobRequestConditions.getLeaseId(),
+            requestId,
+            cancellationToken);
+    }
+
+    /**
      * Gets a list of blobs identified by a page id in a given container.
      *
      * @param pageId        Identifies the portion of the list to be returned.
@@ -258,13 +294,12 @@
     }
 
     /**
-<<<<<<< HEAD
      * Changes a blob's HTTP header properties. If only one HTTP header is updated, the others will all be erased. In
      * order to preserve existing values, they must be passed alongside the header being changed.
      *
      * @param containerName The container name.
      * @param blobName      The blob name.
-     * @param headers {@link BlobHttpHeaders}
+     * @param headers       {@link BlobHttpHeaders}
      */
     public Void setBlobHttpHeaders(String containerName,
                                    String blobName,
@@ -276,11 +311,11 @@
      * Changes a blob's HTTP header properties. If only one HTTP header is updated, the others will all be erased. In
      * order to preserve existing values, they must be passed alongside the header being changed.
      *
-     * @param containerName The container name.
-     * @param blobName      The blob name.
+     * @param containerName     The container name.
+     * @param blobName          The blob name.
      * @param timeout           The timeout parameter is expressed in seconds. For more information, see
      *                          &lt;a href="https://docs.microsoft.com/en-us/rest/api/storageservices/fileservices/setting-timeouts-for-blob-service-operations"&gt;Setting Timeouts for Blob Service Operations.&lt;/a&gt;.
-     * @param version               Specifies the version of the operation to use for this request.
+     * @param version           Specifies the version of the operation to use for this request.
      * @param requestConditions {@link BlobRequestConditions}
      * @param headers           {@link BlobHttpHeaders}
      * @param requestId         Provides a client-generated, opaque value with a 1 KB character limit that is
@@ -302,44 +337,6 @@
             version,
             requestConditions,
             headers,
-=======
-     * Gets the container's properties.
-     *
-     * @param containerName The container name.
-     * @return The container's properties
-     */
-    public ContainerGetPropertiesHeaders getContainerProperties(String containerName) {
-        return storageBlobServiceClient.getContainerProperties(containerName);
-    }
-
-    /**
-     * Gets the container's properties.
-     *
-     * @param containerName         The container name.
-     * @param timeout               The timeout parameter is expressed in seconds. For more information, see
-     *                              &lt;a href="https://docs.microsoft.com/en-us/rest/api/storageservices/setting-timeouts-for-blob-service-operations"&gt;Setting Timeouts for Blob Service Operations.&lt;/a&gt;.
-     * @param version               Specifies the version of the operation to use for this request.
-     * @param blobRequestConditions Object that contains values which will restrict the successful operation of a
-     *                              variety of requests to the conditions present. These conditions are entirely
-     *                              optional.
-     * @param requestId             Provides a client-generated, opaque value with a 1 KB character limit that is
-     *                              recorded in the analytics logs when storage analytics logging is enabled.
-     * @param cancellationToken     The token to request cancellation.
-     * @return The response information returned from the server when downloading a blob.
-     */
-    public ContainerGetPropertiesResponse getContainerPropertiesWithRestResponse(String containerName,
-                                                                                 Integer timeout,
-                                                                                 String version,
-                                                                                 BlobRequestConditions blobRequestConditions,
-                                                                                 String requestId,
-                                                                                 CancellationToken cancellationToken) {
-        blobRequestConditions = blobRequestConditions == null ? new BlobRequestConditions() : blobRequestConditions;
-
-        return storageBlobServiceClient.getContainerPropertiesWithResponse(containerName,
-            timeout,
-            version,
-            blobRequestConditions.getLeaseId(),
->>>>>>> 24ca6310
             requestId,
             cancellationToken);
     }
