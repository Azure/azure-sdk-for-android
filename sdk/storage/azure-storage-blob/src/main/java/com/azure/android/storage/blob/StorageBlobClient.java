// Copyright (c) Microsoft Corporation. All rights reserved.
// Licensed under the MIT License.

package com.azure.android.storage.blob;

import android.content.Context;
import android.net.Uri;

import com.azure.android.core.http.Response;
import com.azure.android.core.http.ServiceClient;
import com.azure.android.core.http.interceptor.AddDateInterceptor;
import com.azure.android.core.util.CancellationToken;
<<<<<<< HEAD
import com.azure.android.storage.blob.interceptor.MetadataInterceptor;
import com.azure.android.storage.blob.interceptor.NormalizeEtagInterceptor;
import com.azure.android.storage.blob.interceptor.ResponseHeadersValidationInterceptor;
=======
import com.azure.android.storage.blob.implementation.util.ModelHelper;
import com.azure.android.storage.blob.interceptor.MetadataInterceptor;
import com.azure.android.storage.blob.interceptor.NormalizeEtagInterceptor;
>>>>>>> 3b631043
import com.azure.android.storage.blob.models.AccessTier;
import com.azure.android.storage.blob.models.BlobDeleteResponse;
import com.azure.android.storage.blob.models.BlobDownloadResponse;
import com.azure.android.storage.blob.models.BlobGetPropertiesHeaders;
import com.azure.android.storage.blob.models.BlobGetTagsResponse;
import com.azure.android.storage.blob.models.BlobHttpHeaders;
import com.azure.android.storage.blob.models.BlobItem;
import com.azure.android.storage.blob.models.BlobRange;
import com.azure.android.storage.blob.models.BlobRequestConditions;
import com.azure.android.storage.blob.models.BlobGetPropertiesResponse;
import com.azure.android.storage.blob.models.BlobSetHttpHeadersResponse;
import com.azure.android.storage.blob.models.BlobSetTierResponse;
import com.azure.android.storage.blob.models.BlobTags;
import com.azure.android.storage.blob.models.BlobsPage;
import com.azure.android.storage.blob.models.BlobSetMetadataResponse;
import com.azure.android.storage.blob.models.BlockBlobItem;
import com.azure.android.storage.blob.models.BlockBlobsCommitBlockListResponse;
import com.azure.android.storage.blob.models.BlockBlobsStageBlockResponse;
import com.azure.android.storage.blob.models.ContainerCreateResponse;
import com.azure.android.storage.blob.models.ContainerDeleteResponse;
import com.azure.android.storage.blob.models.ContainerGetPropertiesHeaders;
import com.azure.android.storage.blob.models.ContainerGetPropertiesResponse;
import com.azure.android.storage.blob.models.ContainersListBlobFlatSegmentResponse;
import com.azure.android.storage.blob.models.CpkInfo;
import com.azure.android.storage.blob.models.DeleteSnapshotsOptionType;
import com.azure.android.storage.blob.models.ListBlobsFlatSegmentResponse;
import com.azure.android.storage.blob.models.ListBlobsIncludeItem;
import com.azure.android.storage.blob.models.ListBlobsOptions;
<<<<<<< HEAD
import com.azure.android.storage.blob.models.PublicAccessType;

import org.threeten.bp.OffsetDateTime;
=======
import com.azure.android.storage.blob.models.RehydratePriority;
import com.azure.android.storage.blob.models.PublicAccessType;
>>>>>>> 3b631043

import java.io.File;
import java.util.ArrayList;
import java.util.List;
import java.util.Map;
import java.util.Objects;

import okhttp3.Interceptor;
import okhttp3.ResponseBody;

/**
 * Client for Storage Blob service.
 *
 * <p>
 * This client is instantiated through {@link StorageBlobClient.Builder}.
 */
public class StorageBlobClient {
    private final ServiceClient serviceClient;
    private final StorageBlobServiceImpl storageBlobServiceClient;

    private StorageBlobClient(ServiceClient serviceClient) {
        this.serviceClient = serviceClient;
        this.storageBlobServiceClient = new StorageBlobServiceImpl(this.serviceClient);
    }

    /**
     * Creates a new {@link Builder} with initial configuration copied from this {@link StorageBlobClient}
     *
     * @return A new {@link Builder}.
     */
    public StorageBlobClient.Builder newBuilder() {
        return new Builder(this);
    }

    /**
     * Gets the blob service base URL.
     *
     * @return The blob service base URL.
     */
    public String getBlobServiceUrl() {
        return this.serviceClient.getBaseUrl();
    }

    /**
     * Creates a new container within a storage account. If a container with the same name already exists, the operation
     * fails.
     *
     * @param containerName The container name.
     */
    public Void createContainer(String containerName) {
        return storageBlobServiceClient.createContainer(containerName);
    }

    /**
     * Creates a new container within a storage account. If a container with the same name already exists, the operation
     * fails.
     *
     * @param containerName     The container name.
     * @param timeout           The timeout parameter is expressed in seconds. For more information, see
     *                          &lt;a href="https://docs.microsoft.com/en-us/rest/api/storageservices/setting-timeouts-for-blob-service-operations"&gt;Setting Timeouts for Blob Service Operations.&lt;/a&gt;.
     * @param metadata          Metadata to associate with the container.
     * @param publicAccessType  Specifies how the data in this container is available to the public. See the
     *                          x-ms-blob-public-access header in the Azure Docs for more information. Pass null
     *                          for no public access.
     * @param version           Specifies the version of the operation to use for this request.
     * @param requestId         Provides a client-generated, opaque value with a 1 KB character limit that is
     *                          recorded in the analytics logs when storage analytics logging is enabled.
     * @param cancellationToken The token to request cancellation.
     * @return The response information returned from the server when creating a container.
     */
    public ContainerCreateResponse createContainerWithRestResponse(String containerName,
                                                                   Integer timeout,
                                                                   Map<String, String> metadata,
                                                                   PublicAccessType publicAccessType,
                                                                   String version,
                                                                   String requestId,
                                                                   CancellationToken cancellationToken) {

        return storageBlobServiceClient.createContainerWithRestResponse(containerName,
            timeout,
            metadata,
            publicAccessType,
            version,
            requestId,
            cancellationToken);
    }

    /**
<<<<<<< HEAD
     * Deletes a container.
     *
     * @param containerName The container name.
     */
    Void deleteContainer(String containerName) {
        return storageBlobServiceClient.deleteContainer(containerName);
    }

    /**
     * Deletes a container
     *
     * @param containerName     The container name.
     * @param timeout           The timeout parameter is expressed in seconds. For more information, see
     *                          &lt;a href="https://docs.microsoft.com/en-us/rest/api/storageservices/fileservices/setting-timeouts-for-blob-service-operations"&gt;Setting Timeouts for Blob Service Operations.&lt;/a&gt;.
     * @param requestConditions {@link BlobRequestConditions}
     * @param requestId         Provides a client-generated, opaque value with a 1 KB character limit that is
     *                          recorded in the analytics logs when storage analytics logging is enabled.
     * @param cancellationToken The token to request cancellation.
     * @return A response object containing the details of the delete operation.
     */
    ContainerDeleteResponse deleteContainerWithRestResponse(String containerName,
                                                            Integer timeout,
                                                            String version,
                                                            BlobRequestConditions requestConditions,
                                                            String requestId,
                                                            CancellationToken cancellationToken) {
        return storageBlobServiceClient.deleteContainerWithRestResponse(containerName,
            timeout,
            version,
            requestConditions,
            requestId,
            cancellationToken);
    }

    /**
     * Gets the container's properties.
     *
     * @param containerName The container name.
     * @return The container's properties
     */
    public ContainerGetPropertiesHeaders getContainerProperties(String containerName) {
        return storageBlobServiceClient.getContainerProperties(containerName);
    }

    /**
     * Gets the container's properties.
     *
     * @param containerName         The container name.
     * @param timeout               The timeout parameter is expressed in seconds. For more information, see
     *                              &lt;a href="https://docs.microsoft.com/en-us/rest/api/storageservices/setting-timeouts-for-blob-service-operations"&gt;Setting Timeouts for Blob Service Operations.&lt;/a&gt;.
     * @param version               Specifies the version of the operation to use for this request.
     * @param blobRequestConditions Object that contains values which will restrict the successful operation of a
     *                              variety of requests to the conditions present. These conditions are entirely
     *                              optional.
     * @param requestId             Provides a client-generated, opaque value with a 1 KB character limit that is
     *                              recorded in the analytics logs when storage analytics logging is enabled.
     * @param cancellationToken     The token to request cancellation.
     * @return The response information returned from the server when downloading a blob.
     */
    public ContainerGetPropertiesResponse getContainerPropertiesWithRestResponse(String containerName,
                                                                                 Integer timeout,
                                                                                 String version,
                                                                                 BlobRequestConditions blobRequestConditions,
                                                                                 String requestId,
                                                                                 CancellationToken cancellationToken) {
        blobRequestConditions = blobRequestConditions == null ? new BlobRequestConditions() : blobRequestConditions;

        return storageBlobServiceClient.getContainerPropertiesWithResponse(containerName,
            timeout,
            version,
            blobRequestConditions.getLeaseId(),
            requestId,
            cancellationToken);
    }

    /**
=======
>>>>>>> 3b631043
     * Gets a list of blobs identified by a page id in a given container.
     *
     * @param pageId        Identifies the portion of the list to be returned.
     * @param containerName The container name.
     * @param options       The page options.
     * @return A list of blobs.
     */
    public BlobsPage getBlobsInPage(String pageId,
                                    String containerName,
                                    ListBlobsOptions options) {
        ListBlobsFlatSegmentResponse result = this.storageBlobServiceClient.listBlobFlatSegment(pageId,
            containerName, options);

        final List<BlobItem> list;
        if (result.getSegment() != null
            && result.getSegment().getBlobItems() != null) {
            list = result.getSegment().getBlobItems();
        } else {
            list = new ArrayList<>(0);
        }
        return new BlobsPage(list, pageId, result.getNextMarker());
    }

    /**
     * Gets a list of blobs identified by a page id in a given container.
     *
     * @param pageId            Identifies the portion of the list to be returned.
     * @param containerName     The container name.
     * @param prefix            Filters the results to return only blobs whose name begins with the specified prefix.
     * @param maxResults        Specifies the maximum number of blobs to return.
     * @param include           Include this parameter to specify one or more datasets to include in the response.
     * @param timeout           The timeout parameter is expressed in seconds. For more information, see
     *                          &lt;a href="https://docs.microsoft.com/en-us/rest/api/storageservices/setting-timeouts-for-blob-service-operations"&gt;Setting Timeouts for Blob Service Operations.&lt;/a&gt;.
     * @param requestId         Provides a client-generated, opaque value with a 1 KB character limit that is recorded in
     *                          the analytics logs when storage analytics logging is enabled.
     * @param cancellationToken The token to request cancellation.
     * @return A response object containing a list of blobs.
     */
    public Response<BlobsPage> getBlobsInPageWithRestResponse(String pageId,
                                                              String containerName,
                                                              String prefix,
                                                              Integer maxResults,
                                                              List<ListBlobsIncludeItem> include,
                                                              Integer timeout,
                                                              String requestId,
                                                              CancellationToken cancellationToken) {
        ContainersListBlobFlatSegmentResponse result
            = this.storageBlobServiceClient.listBlobFlatSegmentWithRestResponse(pageId,
            containerName,
            prefix,
            maxResults,
            include,
            timeout,
            requestId,
            cancellationToken);
        final List<BlobItem> list;
        if (result.getValue().getSegment() != null
            && result.getValue().getSegment().getBlobItems() != null) {
            list = result.getValue().getSegment().getBlobItems();
        } else {
            list = new ArrayList<>(0);
        }
        BlobsPage blobsPage = new BlobsPage(list, pageId, result.getValue().getNextMarker());

        return new Response<>(null,
            result.getStatusCode(),
            result.getHeaders(),
            blobsPage);
    }

    /**
     * Reads the blob's metadata and properties.
     *
     * @param containerName The container name.
     * @param blobName      The blob name.
     * @return The blob's metadata and properties
     */
    public BlobGetPropertiesHeaders getBlobProperties(String containerName,
                                                      String blobName) {
        return storageBlobServiceClient.getBlobProperties(containerName, blobName);
    }

    /**
     * Reads a blob's metadata and properties.
     *
     * @param containerName         The container name.
     * @param blobName              The blob name.
     * @param snapshot              The snapshot parameter is an opaque DateTime value that, when present, specifies
     *                              the blob snapshot to retrieve. For more information on working with blob snapshots,
     *                              see &lt;a href="https://docs.microsoft.com/en-us/rest/api/storageservices/creating-a-snapshot-of-a-blob"&gt;Creating a Snapshot of a Blob.&lt;/a&gt;.
     * @param timeout               The timeout parameter is expressed in seconds. For more information, see
     *                              &lt;a href="https://docs.microsoft.com/en-us/rest/api/storageservices/setting-timeouts-for-blob-service-operations"&gt;Setting Timeouts for Blob Service Operations.&lt;/a&gt;.
     * @param version               Specifies the version of the operation to use for this request.
     * @param blobRequestConditions Object that contains values which will restrict the successful operation of a
     *                              variety of requests to the conditions present. These conditions are entirely
     *                              optional.
     * @param requestId             Provides a client-generated, opaque value with a 1 KB character limit that is
     *                              recorded in the analytics logs when storage analytics logging is enabled.
     * @param cpkInfo               Additional parameters for the operation.
     * @param cancellationToken     The token to request cancellation.
     * @return The response information returned from the server when downloading a blob.
     */
    public BlobGetPropertiesResponse getBlobPropertiesWithRestResponse(String containerName,
                                                                       String blobName,
                                                                       String snapshot,
                                                                       Integer timeout,
                                                                       String version,
                                                                       BlobRequestConditions blobRequestConditions,
                                                                       String requestId,
                                                                       CpkInfo cpkInfo,
                                                                       CancellationToken cancellationToken) {
        return storageBlobServiceClient.getBlobPropertiesWithRestResponse(containerName,
            blobName,
            snapshot,
            timeout,
            version,
            blobRequestConditions,
            requestId,
            cpkInfo,
            cancellationToken);
    }

    /**
     * Changes a blob's HTTP header properties. If only one HTTP header is updated, the others will all be erased. In
     * order to preserve existing values, they must be passed alongside the header being changed.
     *
     * @param containerName The container name.
     * @param blobName      The blob name.
     * @param headers       {@link BlobHttpHeaders}
     */
    public Void setBlobHttpHeaders(String containerName,
                                   String blobName,
                                   BlobHttpHeaders headers) {
        return storageBlobServiceClient.setBlobHttpHeaders(containerName, blobName, headers);
    }

    /**
     * Changes a blob's HTTP header properties. If only one HTTP header is updated, the others will all be erased. In
     * order to preserve existing values, they must be passed alongside the header being changed.
     *
     * @param containerName     The container name.
     * @param blobName          The blob name.
     * @param timeout           The timeout parameter is expressed in seconds. For more information, see
     *                          &lt;a href="https://docs.microsoft.com/en-us/rest/api/storageservices/fileservices/setting-timeouts-for-blob-service-operations"&gt;Setting Timeouts for Blob Service Operations.&lt;/a&gt;.
     * @param version           Specifies the version of the operation to use for this request.
     * @param requestConditions {@link BlobRequestConditions}
     * @param headers           {@link BlobHttpHeaders}
     * @param requestId         Provides a client-generated, opaque value with a 1 KB character limit that is
     *                          recorded in the analytics logs when storage analytics logging is enabled.
     * @param cancellationToken The token to request cancellation.
     * @return The response object.
     */
    public BlobSetHttpHeadersResponse setBlobHttpHeadersWithResponse(String containerName,
                                                                     String blobName,
                                                                     Integer timeout,
                                                                     String version,
                                                                     BlobRequestConditions requestConditions,
                                                                     BlobHttpHeaders headers,
                                                                     String requestId,
                                                                     CancellationToken cancellationToken) {
        return storageBlobServiceClient.setBlobHttpHeadersWithRestResponse(containerName,
            blobName,
            timeout,
            version,
            requestConditions,
            headers,
            requestId,
            cancellationToken);
    }

    /**
     * Sets the blob's tier.
     *
     * @param containerName The container name.
     * @param blobName      The blob name.
     * @param tier          The access tier.
     */
    public Void setBlobTier(String containerName,
                            String blobName,
                            AccessTier tier) {
        return storageBlobServiceClient.setBlobTier(containerName, blobName, tier);
    }

    /**
     * Sets the blob's tier.
     *
     * @param containerName     The container name.
     * @param blobName          The blob name.
     * @param tier              The access tier.
     * @param snapshot          The snapshot parameter is an opaque DateTime value that, when present, specifies
     *                          the blob snapshot to retrieve. For more information on working with blob snapshots,
     *                          see &lt;a href="https://docs.microsoft.com/en-us/rest/api/storageservices/creating-a-snapshot-of-a-blob"&gt;Creating a Snapshot of a Blob.&lt;/a&gt;.
     * @param timeout           The timeout parameter is expressed in seconds. For more information, see
     *                          &lt;a href="https://docs.microsoft.com/en-us/rest/api/storageservices/setting-timeouts-for-blob-service-operations"&gt;Setting Timeouts for Blob Service Operations.&lt;/a&gt;.
     * @param version           Specifies the version of the operation to use for this request.
     * @param rehydratePriority The rehydrate priority.
     * @return The response information returned from the server when setting a blob's access tier.
     */
    public BlobSetTierResponse setBlobTierWithRestResponse(String containerName,
                                                           String blobName,
                                                           AccessTier tier,
                                                           String snapshot,
                                                           Integer timeout,
                                                           String version,
                                                           RehydratePriority rehydratePriority,
                                                           BlobRequestConditions blobRequestConditions,
                                                           String requestId,
                                                           CancellationToken cancellationToken) {
        blobRequestConditions = blobRequestConditions == null ? new BlobRequestConditions() : blobRequestConditions;

        return storageBlobServiceClient.setBlobTierWithRestResponse(containerName,
            blobName,
            tier,
            snapshot,
            null,  /* TODO: (gapra) Add version id when there is support for STG73 */
            timeout,
            version,
            rehydratePriority,
            requestId,
            blobRequestConditions.getLeaseId(),
            null, /* TODO: (gapra) Add tags conditions to BlobRequestConditions when there is support for STG73 */
            cancellationToken);
    }

    /**
     * Gets the container's properties.
     *
     * @param containerName The container name.
     * @return The container's properties
     */
    public ContainerGetPropertiesHeaders getContainerProperties(String containerName) {
        return storageBlobServiceClient.getContainerProperties(containerName);
    }

    /**
     * Gets the container's properties.
     *
     * @param containerName         The container name.
     * @param timeout               The timeout parameter is expressed in seconds. For more information, see
     *                              &lt;a href="https://docs.microsoft.com/en-us/rest/api/storageservices/setting-timeouts-for-blob-service-operations"&gt;Setting Timeouts for Blob Service Operations.&lt;/a&gt;.
     * @param version               Specifies the version of the operation to use for this request.
     * @param blobRequestConditions Object that contains values which will restrict the successful operation of a
     *                              variety of requests to the conditions present. These conditions are entirely
     *                              optional.
     * @param requestId             Provides a client-generated, opaque value with a 1 KB character limit that is
     *                              recorded in the analytics logs when storage analytics logging is enabled.
     * @param cancellationToken     The token to request cancellation.
     * @return The response information returned from the server when getting a container's properties.
     */
    public ContainerGetPropertiesResponse getContainerPropertiesWithRestResponse(String containerName,
                                                                                 Integer timeout,
                                                                                 String version,
                                                                                 BlobRequestConditions blobRequestConditions,
                                                                                 String requestId,
                                                                                 CancellationToken cancellationToken) {
        blobRequestConditions = blobRequestConditions == null ? new BlobRequestConditions() : blobRequestConditions;

        return storageBlobServiceClient.getContainerPropertiesWithResponse(containerName,
            timeout,
            version,
            blobRequestConditions.getLeaseId(),
            requestId,
            cancellationToken);
    }

    /**
     * Changes a blob's metadata. The specified metadata in this method will replace existing metadata. If old values
     * must be preserved, they must be downloaded and included in the call to this method.
     *
     * @param containerName The container name.
     * @param blobName      The blob name.
     * @param metadata      Metadata to associate with the blob.
     */
    public Void setBlobMetadata(String containerName,
                                String blobName,
                                Map<String, String> metadata) {
        return storageBlobServiceClient.setBlobMetadata(containerName, blobName, metadata);
    }

    /**
     * Changes a blob's metadata. The specified metadata in this method will replace existing metadata. If old values
     * must be preserved, they must be downloaded and included in the call to this method.
     *
     * @param containerName     The container name.
     * @param blobName          The blob name.
     * @param timeout           The timeout parameter is expressed in seconds. For more information, see
     *                          &lt;a href="https://docs.microsoft.com/en-us/rest/api/storageservices/fileservices/setting-timeouts-for-blob-service-operations"&gt;Setting Timeouts for Blob Service Operations.&lt;/a&gt;.
     * @param version           Specifies the version of the operation to use for this request.
     * @param requestConditions {@link BlobRequestConditions}
     * @param metadata          Metadata to associate with the blob.
     * @param requestId         Provides a client-generated, opaque value with a 1 KB character limit that is
     *                          recorded in the analytics logs when storage analytics logging is enabled.
     * @param cpkInfo           Additional parameters for the operation.
     * @param cancellationToken The token to request cancellation.
     */
    public BlobSetMetadataResponse setBlobMetadataWithResponse(String containerName,
                                                               String blobName,
                                                               Integer timeout,
                                                               String version,
                                                               BlobRequestConditions requestConditions,
                                                               Map<String, String> metadata,
                                                               String requestId,
                                                               CpkInfo cpkInfo,
                                                               CancellationToken cancellationToken) {
        return storageBlobServiceClient.setBlobMetadataWithRestResponse(containerName,
            blobName,
            timeout,
            version,
            requestConditions,
            metadata,
            requestId,
            cpkInfo,
            cancellationToken);
    }

    /**
     * Reads the entire blob.
     *
     * <p>
     * This method will execute a raw HTTP GET in order to download a single blob to the destination.
     * It is **STRONGLY** recommended that you use the {@link StorageBlobAsyncClient#download(Context, String, String, File)}
     * or {@link StorageBlobAsyncClient#download(Context, String, String, Uri)} method instead - that method will
     * manage the transfer in the face of changing network conditions, and is able to transfer multiple
     * blocks in parallel.
     * `
     *
     * @param containerName The container name.
     * @param blobName      The blob name.
     * @return The response containing the blob's bytes.
     */
    public ResponseBody rawDownload(String containerName,
                                    String blobName) {
        return storageBlobServiceClient.download(containerName,
            blobName);
    }

    /**
     * Reads a range of bytes from a blob.
     *
     * <p>
     * This method will execute a raw HTTP GET in order to download a single blob to the destination.
     * It is **STRONGLY** recommended that you use the {@link StorageBlobAsyncClient#download(Context, String, String, File)}
     * or {@link StorageBlobAsyncClient#download(Context, String, String, Uri)} method instead - that method will
     * manage the transfer in the face of changing network conditions, and is able to transfer multiple
     * blocks in parallel.
     *
     * @param containerName         The container name.
     * @param blobName              The blob name.
     * @param snapshot              The snapshot parameter is an opaque DateTime value that, when present, specifies
     *                              the blob snapshot to retrieve. For more information on working with blob snapshots,
     *                              see &lt;a href="https://docs.microsoft.com/en-us/rest/api/storageservices/creating-a-snapshot-of-a-blob"&gt;Creating a Snapshot of a Blob.&lt;/a&gt;.
     * @param timeout               The timeout parameter is expressed in seconds. For more information, see
     *                              &lt;a href="https://docs.microsoft.com/en-us/rest/api/storageservices/setting-timeouts-for-blob-service-operations"&gt;Setting Timeouts for Blob Service Operations.&lt;/a&gt;.
     * @param range                 Return only the bytes of the blob in the specified range.
     * @param blobRequestConditions Object that contains values which will restrict the successful operation of a
     *                              variety of requests to the conditions present. These conditions are entirely
     *                              optional.
     * @param getRangeContentMd5    When set to true and specified together with the Range, the service returns the
     *                              MD5 hash for the range, as long as the range is less than or equal to 4 MB in size.
     * @param getRangeContentCrc64  When set to true and specified together with the Range, the service returns the
     *                              CRC64 hash for the range, as long as the range is less than or equal to 4 MB in size.
     * @param version               Specifies the version of the operation to use for this request.
     * @param requestId             Provides a client-generated, opaque value with a 1 KB character limit that is
     *                              recorded in the analytics logs when storage analytics logging is enabled.
     * @param cpkInfo               Additional parameters for the operation.
     * @param cancellationToken     The token to request cancellation.
     * @return The response information returned from the server when downloading a blob.
     */
    public BlobDownloadResponse rawDownloadWithRestResponse(String containerName,
                                                            String blobName,
                                                            String snapshot,
                                                            Integer timeout,
                                                            BlobRange range,
                                                            BlobRequestConditions blobRequestConditions,
                                                            Boolean getRangeContentMd5,
                                                            Boolean getRangeContentCrc64,
                                                            String version,
                                                            String requestId,
                                                            CpkInfo cpkInfo,
                                                            CancellationToken cancellationToken) {
        range = range == null ? new BlobRange(0) : range;
        blobRequestConditions = blobRequestConditions == null ? new BlobRequestConditions() : blobRequestConditions;

        return storageBlobServiceClient.downloadWithRestResponse(containerName,
            blobName,
            snapshot,
            timeout,
            range.toHeaderValue(),
            blobRequestConditions.getLeaseId(),
            getRangeContentMd5,
            getRangeContentCrc64,
            blobRequestConditions.getIfModifiedSince(),
            blobRequestConditions.getIfUnmodifiedSince(),
            blobRequestConditions.getIfMatch(),
            blobRequestConditions.getIfNoneMatch(),
            version,
            requestId,
            cpkInfo,
            cancellationToken);
    }

    /**
     * Creates a new block to be committed as part of a blob.
     *
     * @param containerName The container name.
     * @param blobName      The blob name.
     * @param base64BlockId A valid Base64 string value that identifies the block. Prior to encoding, the string must
     *                      be less than or equal to 64 bytes in size. For a given blob, the length of the value specified
     *                      for the base64BlockId parameter must be the same size for each block.
     * @param blockContent  The block content in bytes.
     * @param contentMd5    The transactional MD5 for the body, to be validated by the service.
     */
    public Void stageBlock(String containerName,
                           String blobName,
                           String base64BlockId,
                           byte[] blockContent,
                           byte[] contentMd5) {
        return this.storageBlobServiceClient.stageBlock(containerName,
            blobName,
            base64BlockId,
            blockContent,
            contentMd5);
    }

    /**
     * Creates a new block to be committed as part of a blob.
     *
     * @param containerName     The container name.
     * @param blobName          The blob name.
     * @param base64BlockId     A valid Base64 string value that identifies the block. Prior to encoding, the string must
     *                          be less than or equal to 64 bytes in size. For a given blob, the length of the value specified
     *                          for the base64BlockId parameter must be the same size for each block.
     * @param blockContent      The block content in bytes.
     * @param contentMd5        The transactional MD5 for the block content, to be validated by the service.
     * @param contentCrc64      Specify the transactional crc64 for the block content, to be validated by the service.
     * @param timeout           The timeout parameter is expressed in seconds. For more information,
     *                          see &lt;a href="https://docs.microsoft.com/en-us/rest/api/storageservices/fileservices/setting-timeouts-for-blob-service-operations"&gt;Setting Timeouts for Blob Service Operations.&lt;/a&gt;.
     * @param leaseId           If specified, the staging only succeeds if the resource's lease is active and matches this ID.
     * @param requestId         Provides a client-generated, opaque value with a 1 KB character limit that is recorded.
     *                          in the analytics logs when storage analytics logging is enabled.
     * @param cpkInfo           Additional parameters for the operation.
     * @param cancellationToken The token to request cancellation.
     * @return The response object.
     */
    public BlockBlobsStageBlockResponse stageBlockWithRestResponse(String containerName,
                                                                   String blobName,
                                                                   String base64BlockId,
                                                                   byte[] blockContent,
                                                                   byte[] contentMd5,
                                                                   byte[] contentCrc64,
                                                                   Integer timeout,
                                                                   String leaseId,
                                                                   String requestId,
                                                                   CpkInfo cpkInfo,
                                                                   CancellationToken cancellationToken) {
        return this.storageBlobServiceClient.stageBlockWithRestResponse(containerName,
            blobName,
            base64BlockId,
            blockContent,
            contentMd5,
            contentCrc64,
            timeout,
            leaseId,
            requestId,
            cpkInfo,
            cancellationToken);
    }

    /**
     * The Commit Block List operation writes a blob by specifying the list of block IDs that make up the blob.
     * For a block to be written as part of a blob, the block must have been successfully written to the server in a prior
     * {@link StorageBlobClient#stageBlock(String, String, String, byte[], byte[])} operation. You can call commit Block List
     * to update a blob by uploading only those blocks that have changed, then committing the new and existing blocks together.
     * You can do this by specifying whether to commit a block from the committed block list or from the uncommitted block list,
     * or to commit the most recently uploaded version of the block, whichever list it may belong to.
     *
     * @param containerName  The container name.
     * @param blobName       The blob name.
     * @param base64BlockIds The block IDs.
     * @param overwrite      Indicate whether to overwrite the block list if already exists.
     * @return The properties of the block blob
     */
    public BlockBlobItem commitBlockList(String containerName,
                                         String blobName,
                                         List<String> base64BlockIds,
                                         boolean overwrite) {
        return this.storageBlobServiceClient.commitBlockList(containerName,
            blobName,
            base64BlockIds,
            overwrite);
    }

    /**
     * The Commit Block List operation writes a blob by specifying the list of block IDs that make up the blob.
     * For a block to be written as part of a blob, the block must have been successfully written to the server in a prior
     * {@link StorageBlobClient#stageBlock(String, String, String, byte[], byte[])} operation. You can call commit Block List
     * to update a blob by uploading only those blocks that have changed, then committing the new and existing blocks together.
     * You can do this by specifying whether to commit a block from the committed block list or from the uncommitted block list,
     * or to commit the most recently uploaded version of the block, whichever list it may belong to.
     *
     * @param containerName     The container name.
     * @param blobName          The blob name.
     * @param base64BlockIds    The block IDs.
     * @param contentMD5        Specify the transactional md5 for the body, to be validated by the service.
     * @param contentCrc64      Specify the transactional crc64 for the body, to be validated by the service.
     * @param timeout           The timeout parameter is expressed in seconds. For more information,
     *                          see &lt;a href="https://docs.microsoft.com/en-us/rest/api/storageservices/fileservices/setting-timeouts-for-blob-service-operations"&gt;Setting Timeouts for Blob Service Operations.&lt;/a&gt;.
     * @param blobHttpHeaders   Additional Http headers for this operation.
     * @param metadata          Specifies a user-defined name-value pair associated with the blob.
     * @param requestConditions {@link BlobRequestConditions}.
     * @param requestId         Provides a client-generated, opaque value with a 1 KB character limit that is recorded
     *                          in the analytics logs when storage analytics logging is enabled.
     * @param cpkInfo           Additional parameters for the operation.
     * @param tier              Indicates the tier to be set on the blob.
     * @param cancellationToken The token to request cancellation.
     * @return The response object.
     */
    public BlockBlobsCommitBlockListResponse commitBlockListWithRestResponse(String containerName,
                                                                             String blobName,
                                                                             List<String> base64BlockIds,
                                                                             byte[] contentMD5,
                                                                             byte[] contentCrc64,
                                                                             Integer timeout,
                                                                             BlobHttpHeaders blobHttpHeaders,
                                                                             Map<String, String> metadata,
                                                                             BlobRequestConditions requestConditions,
                                                                             String requestId,
                                                                             CpkInfo cpkInfo,
                                                                             AccessTier tier,
                                                                             CancellationToken cancellationToken) {
        return this.storageBlobServiceClient.commitBlockListWithRestResponse(containerName,
            blobName,
            base64BlockIds,
            contentMD5,
            contentCrc64,
            timeout,
            blobHttpHeaders,
            metadata,
            requestConditions,
            requestId,
            cpkInfo,
            tier,
            cancellationToken);
    }

    /**
     * Deletes the specified blob or snapshot. Note that deleting a blob also deletes all its snapshots.
     *
     * @param containerName The container name.
     * @param blobName      The blob name.
     */
    Void deleteBlob(String containerName,
                    String blobName) {
        return storageBlobServiceClient.deleteBlob(containerName,
            blobName);
    }

    /**
     * Deletes the specified blob or snapshot. Note that deleting a blob also deletes all its snapshots.
     * <p>
     * If the storage account's soft delete feature is disabled then, when a blob is deleted, it is permanently
     * removed from the storage account. If the storage account's soft delete feature is enabled, then, when a blob
     * is deleted, it is marked for deletion and becomes inaccessible immediately. However, the blob service retains
     * the blob or snapshot for the number of days specified by the DeleteRetentionPolicy section of
     * &lt;a href="https://docs.microsoft.com/en-us/rest/api/storageservices/set-blob-service-properties"&gt; Storage service properties.&lt;/a&gt;.
     * After the specified number of days has passed, the blob's data is permanently removed from the storage account.
     * Note that you continue to be charged for the soft-deleted blob's storage until it is permanently removed. Use
     * the List Blobs API and specify the "include=deleted" query parameter to discover which blobs and snapshots
     * have been soft deleted. You can then use the Undelete Blob API to restore a soft-deleted blob. All other
     * operations on a soft-deleted blob or snapshot causes the service to return an HTTP status code of 404
     * (ResourceNotFound). If the storage account's automatic snapshot feature is enabled, then, when a blob is
     * deleted, an automatic snapshot is created. The blob becomes inaccessible immediately. All other operations on
     * the blob causes the service to return an HTTP status code of 404 (ResourceNotFound). You can access automatic
     * snapshot using snapshot timestamp or version ID. You can restore the blob by calling Put or Copy Blob API with
     * automatic snapshot as source. Deleting automatic snapshot requires shared key or special SAS/RBAC permissions.
     *
     * @param containerName     The container name.
     * @param blobName          The blob name.
     * @param snapshot          The snapshot parameter is an opaque DateTime value that, when present, specifies the
     *                          blob snapshot to retrieve. For more information on working with blob snapshots, see &lt;a href="https://docs.microsoft.com/en-us/rest/api/storageservices/fileservices/creating-a-snapshot-of-a-blob"&gt;Creating a Snapshot of a Blob.&lt;/a&gt;.
     * @param timeout           The timeout parameter is expressed in seconds. For more information, see
     *                          &lt;a href="https://docs.microsoft.com/en-us/rest/api/storageservices/fileservices/setting-timeouts-for-blob-service-operations"&gt;Setting Timeouts for Blob Service Operations.&lt;/a&gt;.
     * @param deleteSnapshots   Required if the blob has associated snapshots. Specify one of the following two
     *                          options: include: Delete the base blob and all of its snapshots. only: Delete only the blob's snapshots and not the blob itself. Possible values include: 'include', 'only'.
     * @param requestConditions {@link BlobRequestConditions}
     * @param requestId         Provides a client-generated, opaque value with a 1 KB character limit that is
     *                          recorded in the analytics logs when storage analytics logging is enabled.
     * @param cancellationToken The token to request cancellation.
     * @return A response object containing the details of the delete operation.
     */
    BlobDeleteResponse deleteBlobWithRestResponse(String containerName,
                                                  String blobName,
                                                  String snapshot,
                                                  Integer timeout,
                                                  String version,
                                                  DeleteSnapshotsOptionType deleteSnapshots,
                                                  BlobRequestConditions requestConditions,
                                                  String requestId,
                                                  CancellationToken cancellationToken) {
        return storageBlobServiceClient.deleteBlobWithRestResponse(containerName,
            blobName,
            snapshot,
            timeout,
            version,
            deleteSnapshots,
            requestConditions,
<<<<<<< HEAD
=======
            requestId,
            cancellationToken);
    }

    /**
     * Deletes a container.
     *
     * @param containerName The container name.
     */
    Void deleteContainer(String containerName) {
        return storageBlobServiceClient.deleteContainer(containerName);
    }

    /**
     * Deletes a container
     *
     * @param containerName     The container name.
     * @param timeout           The timeout parameter is expressed in seconds. For more information, see
     *                          &lt;a href="https://docs.microsoft.com/en-us/rest/api/storageservices/fileservices/setting-timeouts-for-blob-service-operations"&gt;Setting Timeouts for Blob Service Operations.&lt;/a&gt;.
     * @param requestConditions {@link BlobRequestConditions}
     * @param requestId         Provides a client-generated, opaque value with a 1 KB character limit that is
     *                          recorded in the analytics logs when storage analytics logging is enabled.
     * @param cancellationToken The token to request cancellation.
     * @return A response object containing the details of the delete operation.
     */
    ContainerDeleteResponse deleteContainerWithRestResponse(String containerName,
                                                            Integer timeout,
                                                            String version,
                                                            BlobRequestConditions requestConditions,
                                                            String requestId,
                                                            CancellationToken cancellationToken) {
        return storageBlobServiceClient.deleteContainerWithRestResponse(containerName,
            timeout,
            version,
            requestConditions,
>>>>>>> 3b631043
            requestId,
            cancellationToken);
    }

    /**
     * Gets tags associated with a blob.
     *
     * @param containerName The container name.
     * @param blobName      The blob name.
     * @return The blob's tags.
     */
    public Map<String, String> getBlobTags(String containerName,
                                           String blobName) {
        BlobTags response = this.storageBlobServiceClient.getTags(containerName,
            blobName);
        return ModelHelper.populateBlobTags(response);
    }

    /**
     * Gets tags associated with a blob.
     *
     * @param containerName     The container name.
     * @param blobName          The blob name.
     * @param snapshot          The snapshot parameter is an opaque DateTime value that, when present, specifies the
     *                          blob snapshot to retrieve. For more information on working with blob snapshots, see &lt;a href="https://docs.microsoft.com/en-us/rest/api/storageservices/fileservices/creating-a-snapshot-of-a-blob"&gt;Creating a Snapshot of a Blob.&lt;/a&gt;.
     * @param timeout           The timeout parameter is expressed in seconds. For more information, see
     *                          &lt;a href="https://docs.microsoft.com/en-us/rest/api/storageservices/fileservices/setting-timeouts-for-blob-service-operations"&gt;Setting Timeouts for Blob Service Operations.&lt;/a&gt;.
     * @param version           Specifies the version of the operation to use for this request.
     * @param requestId         Provides a client-generated, opaque value with a 1 KB character limit that is
     *                          recorded in the analytics logs when storage analytics logging is enabled.
     * @param cancellationToken The token to request cancellation.
     * @return A response object containing the blob's tags.
     */
    public Response<Map<String, String>> getBlobTagsWithRestResponse(String containerName,
                                                                     String blobName,
                                                                     String snapshot,
                                                                     Integer timeout,
                                                                     String version,
                                                                     String requestId,
                                                                     CancellationToken cancellationToken) {
        BlobGetTagsResponse response = this.storageBlobServiceClient.getTagsWithRestResponse(containerName,
            blobName,
            snapshot,
            null, /* TODO (gapra) : Add in support when we set version to STG73 */
            timeout,
            version,
            requestId,
            null, /* TODO (gapra) : Add in support when we set version to STG73 */
            cancellationToken);

        return new Response<>(null,
            response.getStatusCode(),
            response.getHeaders(),
            ModelHelper.populateBlobTags(response.getValue()));
    }

    /**
     * Builder for {@link StorageBlobClient}.
     * A builder to configure and build a {@link StorageBlobClient}.
     */
    public static class Builder {
        private final ServiceClient.Builder serviceClientBuilder;

        /**
         * Creates a {@link Builder}.
         */
        public Builder() {
            this(new ServiceClient.Builder());
            addStandardInterceptors();
        }

        /**
         * Creates a {@link Builder} that uses the provided {@link com.azure.android.core.http.ServiceClient.Builder}
         * to build a {@link ServiceClient} for the {@link StorageBlobClient}.
         *
         * <p>
         * The builder produced {@link ServiceClient} is used by the {@link StorageBlobClient} to make Rest API calls.
         * Multiple {@link StorageBlobClient} instances can share the same {@link ServiceClient} instance, for e.g.
         * when a new {@link StorageBlobClient} is created from an existing {@link StorageBlobClient} through
         * {@link StorageBlobClient#newBuilder()} ()} then both shares the same {@link ServiceClient}.
         * The {@link ServiceClient} composes HttpClient, HTTP settings (such as connection timeout, interceptors)
         * and Retrofit for Rest calls.
         *
         * @param serviceClientBuilder The {@link com.azure.android.core.http.ServiceClient.Builder}.
         */
        public Builder(ServiceClient.Builder serviceClientBuilder) {
            this.serviceClientBuilder
                = Objects.requireNonNull(serviceClientBuilder, "serviceClientBuilder cannot be null.");
            addStandardInterceptors();
        }

        private void addStandardInterceptors() {
            this.serviceClientBuilder
                .addInterceptor(new AddDateInterceptor())
                .addInterceptor(new MetadataInterceptor())
                .addInterceptor(new NormalizeEtagInterceptor());
            //.addInterceptor(new ResponseHeadersValidationInterceptor()); // TODO: Uncomment when we add a request id interceptor
        }

        /**
         * Sets the base URL for the {@link StorageBlobClient}.
         *
         * @param blobServiceUrl The blob service base URL.
         * @return An updated {@link Builder} with the provided blob service URL set.
         */
        public Builder setBlobServiceUrl(String blobServiceUrl) {
            Objects.requireNonNull(blobServiceUrl, "blobServiceUrl cannot be null.");
            this.serviceClientBuilder.setBaseUrl(blobServiceUrl);
            return this;
        }

        /**
         * Sets an interceptor used to authenticate the blob service request.
         *
         * @param credentialInterceptor The credential interceptor.
         * @return An updated {@link Builder} with the provided credentials interceptor set.
         */
        public Builder setCredentialInterceptor(Interceptor credentialInterceptor) {
            this.serviceClientBuilder.setCredentialsInterceptor(credentialInterceptor);
            return this;
        }

        /**
         * Builds a {@link StorageBlobClient} based on this {@link Builder}'s configuration.
         *
         * @return A {@link StorageBlobClient}.
         */
        public StorageBlobClient build() {
            StorageBlobClient client = new StorageBlobClient(this.serviceClientBuilder.build());
            return client;
        }

        private Builder(final StorageBlobClient storageBlobClient) {
            this(storageBlobClient.serviceClient.newBuilder());
        }
    }
}<|MERGE_RESOLUTION|>--- conflicted
+++ resolved
@@ -10,15 +10,9 @@
 import com.azure.android.core.http.ServiceClient;
 import com.azure.android.core.http.interceptor.AddDateInterceptor;
 import com.azure.android.core.util.CancellationToken;
-<<<<<<< HEAD
-import com.azure.android.storage.blob.interceptor.MetadataInterceptor;
-import com.azure.android.storage.blob.interceptor.NormalizeEtagInterceptor;
-import com.azure.android.storage.blob.interceptor.ResponseHeadersValidationInterceptor;
-=======
 import com.azure.android.storage.blob.implementation.util.ModelHelper;
 import com.azure.android.storage.blob.interceptor.MetadataInterceptor;
 import com.azure.android.storage.blob.interceptor.NormalizeEtagInterceptor;
->>>>>>> 3b631043
 import com.azure.android.storage.blob.models.AccessTier;
 import com.azure.android.storage.blob.models.BlobDeleteResponse;
 import com.azure.android.storage.blob.models.BlobDownloadResponse;
@@ -30,10 +24,10 @@
 import com.azure.android.storage.blob.models.BlobRequestConditions;
 import com.azure.android.storage.blob.models.BlobGetPropertiesResponse;
 import com.azure.android.storage.blob.models.BlobSetHttpHeadersResponse;
+import com.azure.android.storage.blob.models.BlobSetMetadataResponse;
 import com.azure.android.storage.blob.models.BlobSetTierResponse;
 import com.azure.android.storage.blob.models.BlobTags;
 import com.azure.android.storage.blob.models.BlobsPage;
-import com.azure.android.storage.blob.models.BlobSetMetadataResponse;
 import com.azure.android.storage.blob.models.BlockBlobItem;
 import com.azure.android.storage.blob.models.BlockBlobsCommitBlockListResponse;
 import com.azure.android.storage.blob.models.BlockBlobsStageBlockResponse;
@@ -47,14 +41,8 @@
 import com.azure.android.storage.blob.models.ListBlobsFlatSegmentResponse;
 import com.azure.android.storage.blob.models.ListBlobsIncludeItem;
 import com.azure.android.storage.blob.models.ListBlobsOptions;
-<<<<<<< HEAD
-import com.azure.android.storage.blob.models.PublicAccessType;
-
-import org.threeten.bp.OffsetDateTime;
-=======
 import com.azure.android.storage.blob.models.RehydratePriority;
 import com.azure.android.storage.blob.models.PublicAccessType;
->>>>>>> 3b631043
 
 import java.io.File;
 import java.util.ArrayList;
@@ -143,85 +131,6 @@
     }
 
     /**
-<<<<<<< HEAD
-     * Deletes a container.
-     *
-     * @param containerName The container name.
-     */
-    Void deleteContainer(String containerName) {
-        return storageBlobServiceClient.deleteContainer(containerName);
-    }
-
-    /**
-     * Deletes a container
-     *
-     * @param containerName     The container name.
-     * @param timeout           The timeout parameter is expressed in seconds. For more information, see
-     *                          &lt;a href="https://docs.microsoft.com/en-us/rest/api/storageservices/fileservices/setting-timeouts-for-blob-service-operations"&gt;Setting Timeouts for Blob Service Operations.&lt;/a&gt;.
-     * @param requestConditions {@link BlobRequestConditions}
-     * @param requestId         Provides a client-generated, opaque value with a 1 KB character limit that is
-     *                          recorded in the analytics logs when storage analytics logging is enabled.
-     * @param cancellationToken The token to request cancellation.
-     * @return A response object containing the details of the delete operation.
-     */
-    ContainerDeleteResponse deleteContainerWithRestResponse(String containerName,
-                                                            Integer timeout,
-                                                            String version,
-                                                            BlobRequestConditions requestConditions,
-                                                            String requestId,
-                                                            CancellationToken cancellationToken) {
-        return storageBlobServiceClient.deleteContainerWithRestResponse(containerName,
-            timeout,
-            version,
-            requestConditions,
-            requestId,
-            cancellationToken);
-    }
-
-    /**
-     * Gets the container's properties.
-     *
-     * @param containerName The container name.
-     * @return The container's properties
-     */
-    public ContainerGetPropertiesHeaders getContainerProperties(String containerName) {
-        return storageBlobServiceClient.getContainerProperties(containerName);
-    }
-
-    /**
-     * Gets the container's properties.
-     *
-     * @param containerName         The container name.
-     * @param timeout               The timeout parameter is expressed in seconds. For more information, see
-     *                              &lt;a href="https://docs.microsoft.com/en-us/rest/api/storageservices/setting-timeouts-for-blob-service-operations"&gt;Setting Timeouts for Blob Service Operations.&lt;/a&gt;.
-     * @param version               Specifies the version of the operation to use for this request.
-     * @param blobRequestConditions Object that contains values which will restrict the successful operation of a
-     *                              variety of requests to the conditions present. These conditions are entirely
-     *                              optional.
-     * @param requestId             Provides a client-generated, opaque value with a 1 KB character limit that is
-     *                              recorded in the analytics logs when storage analytics logging is enabled.
-     * @param cancellationToken     The token to request cancellation.
-     * @return The response information returned from the server when downloading a blob.
-     */
-    public ContainerGetPropertiesResponse getContainerPropertiesWithRestResponse(String containerName,
-                                                                                 Integer timeout,
-                                                                                 String version,
-                                                                                 BlobRequestConditions blobRequestConditions,
-                                                                                 String requestId,
-                                                                                 CancellationToken cancellationToken) {
-        blobRequestConditions = blobRequestConditions == null ? new BlobRequestConditions() : blobRequestConditions;
-
-        return storageBlobServiceClient.getContainerPropertiesWithResponse(containerName,
-            timeout,
-            version,
-            blobRequestConditions.getLeaseId(),
-            requestId,
-            cancellationToken);
-    }
-
-    /**
-=======
->>>>>>> 3b631043
      * Gets a list of blobs identified by a page id in a given container.
      *
      * @param pageId        Identifies the portion of the list to be returned.
@@ -393,6 +302,56 @@
     }
 
     /**
+     * Changes a blob's metadata. The specified metadata in this method will replace existing metadata. If old values
+     * must be preserved, they must be downloaded and included in the call to this method.
+     *
+     * @param containerName The container name.
+     * @param blobName      The blob name.
+     * @param metadata      Metadata to associate with the blob.
+     */
+    public Void setBlobMetadata(String containerName,
+                                String blobName,
+                                Map<String, String> metadata) {
+        return storageBlobServiceClient.setBlobMetadata(containerName, blobName, metadata);
+    }
+
+    /**
+     * Changes a blob's metadata. The specified metadata in this method will replace existing metadata. If old values
+     * must be preserved, they must be downloaded and included in the call to this method.
+     *
+     * @param containerName     The container name.
+     * @param blobName          The blob name.
+     * @param timeout           The timeout parameter is expressed in seconds. For more information, see
+     *                          &lt;a href="https://docs.microsoft.com/en-us/rest/api/storageservices/fileservices/setting-timeouts-for-blob-service-operations"&gt;Setting Timeouts for Blob Service Operations.&lt;/a&gt;.
+     * @param version           Specifies the version of the operation to use for this request.
+     * @param requestConditions {@link BlobRequestConditions}
+     * @param metadata          Metadata to associate with the blob.
+     * @param requestId         Provides a client-generated, opaque value with a 1 KB character limit that is
+     *                          recorded in the analytics logs when storage analytics logging is enabled.
+     * @param cpkInfo           Additional parameters for the operation.
+     * @param cancellationToken The token to request cancellation.
+     */
+    public BlobSetMetadataResponse setBlobMetadataWithResponse(String containerName,
+                                                               String blobName,
+                                                               Integer timeout,
+                                                               String version,
+                                                               BlobRequestConditions requestConditions,
+                                                               Map<String, String> metadata,
+                                                               String requestId,
+                                                               CpkInfo cpkInfo,
+                                                               CancellationToken cancellationToken) {
+        return storageBlobServiceClient.setBlobMetadataWithRestResponse(containerName,
+            blobName,
+            timeout,
+            version,
+            requestConditions,
+            metadata,
+            requestId,
+            cpkInfo,
+            cancellationToken);
+    }
+
+    /**
      * Sets the blob's tier.
      *
      * @param containerName The container name.
@@ -484,56 +443,6 @@
             version,
             blobRequestConditions.getLeaseId(),
             requestId,
-            cancellationToken);
-    }
-
-    /**
-     * Changes a blob's metadata. The specified metadata in this method will replace existing metadata. If old values
-     * must be preserved, they must be downloaded and included in the call to this method.
-     *
-     * @param containerName The container name.
-     * @param blobName      The blob name.
-     * @param metadata      Metadata to associate with the blob.
-     */
-    public Void setBlobMetadata(String containerName,
-                                String blobName,
-                                Map<String, String> metadata) {
-        return storageBlobServiceClient.setBlobMetadata(containerName, blobName, metadata);
-    }
-
-    /**
-     * Changes a blob's metadata. The specified metadata in this method will replace existing metadata. If old values
-     * must be preserved, they must be downloaded and included in the call to this method.
-     *
-     * @param containerName     The container name.
-     * @param blobName          The blob name.
-     * @param timeout           The timeout parameter is expressed in seconds. For more information, see
-     *                          &lt;a href="https://docs.microsoft.com/en-us/rest/api/storageservices/fileservices/setting-timeouts-for-blob-service-operations"&gt;Setting Timeouts for Blob Service Operations.&lt;/a&gt;.
-     * @param version           Specifies the version of the operation to use for this request.
-     * @param requestConditions {@link BlobRequestConditions}
-     * @param metadata          Metadata to associate with the blob.
-     * @param requestId         Provides a client-generated, opaque value with a 1 KB character limit that is
-     *                          recorded in the analytics logs when storage analytics logging is enabled.
-     * @param cpkInfo           Additional parameters for the operation.
-     * @param cancellationToken The token to request cancellation.
-     */
-    public BlobSetMetadataResponse setBlobMetadataWithResponse(String containerName,
-                                                               String blobName,
-                                                               Integer timeout,
-                                                               String version,
-                                                               BlobRequestConditions requestConditions,
-                                                               Map<String, String> metadata,
-                                                               String requestId,
-                                                               CpkInfo cpkInfo,
-                                                               CancellationToken cancellationToken) {
-        return storageBlobServiceClient.setBlobMetadataWithRestResponse(containerName,
-            blobName,
-            timeout,
-            version,
-            requestConditions,
-            metadata,
-            requestId,
-            cpkInfo,
             cancellationToken);
     }
 
@@ -828,8 +737,6 @@
             version,
             deleteSnapshots,
             requestConditions,
-<<<<<<< HEAD
-=======
             requestId,
             cancellationToken);
     }
@@ -865,7 +772,6 @@
             timeout,
             version,
             requestConditions,
->>>>>>> 3b631043
             requestId,
             cancellationToken);
     }
