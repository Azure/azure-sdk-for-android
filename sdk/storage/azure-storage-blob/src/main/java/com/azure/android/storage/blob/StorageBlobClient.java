// Copyright (c) Microsoft Corporation. All rights reserved.
// Licensed under the MIT License.

package com.azure.android.storage.blob;

import android.content.Context;
import android.net.Uri;

import com.azure.android.core.http.CallbackWithHeader;
import com.azure.android.core.http.Response;
import com.azure.android.core.http.ServiceClient;
import com.azure.android.core.http.interceptor.AddDateInterceptor;
import com.azure.android.core.util.CancellationToken;
import com.azure.android.storage.blob.implementation.util.ModelHelper;
import com.azure.android.storage.blob.interceptor.MetadataInterceptor;
import com.azure.android.storage.blob.interceptor.NormalizeEtagInterceptor;
import com.azure.android.storage.blob.models.AccessTier;
import com.azure.android.storage.blob.models.BlobDeleteResponse;
import com.azure.android.storage.blob.models.BlobDownloadResponse;
import com.azure.android.storage.blob.models.BlobGetPropertiesHeaders;
import com.azure.android.storage.blob.models.BlobGetTagsResponse;
import com.azure.android.storage.blob.models.BlobHttpHeaders;
import com.azure.android.storage.blob.models.BlobItem;
import com.azure.android.storage.blob.models.BlobRange;
import com.azure.android.storage.blob.models.BlobRequestConditions;
import com.azure.android.storage.blob.models.BlobGetPropertiesResponse;
<<<<<<< HEAD
import com.azure.android.storage.blob.models.BlobTag;
import com.azure.android.storage.blob.models.BlobTags;
=======
>>>>>>> acb496d9
import com.azure.android.storage.blob.models.BlobSetTierResponse;
import com.azure.android.storage.blob.models.BlobsPage;
import com.azure.android.storage.blob.models.BlockBlobItem;
import com.azure.android.storage.blob.models.BlockBlobsCommitBlockListResponse;
import com.azure.android.storage.blob.models.BlockBlobsStageBlockResponse;
import com.azure.android.storage.blob.models.ContainerCreateResponse;
import com.azure.android.storage.blob.models.ContainerDeleteResponse;
import com.azure.android.storage.blob.models.ContainerGetPropertiesHeaders;
import com.azure.android.storage.blob.models.ContainerGetPropertiesResponse;
import com.azure.android.storage.blob.models.ContainersListBlobFlatSegmentResponse;
import com.azure.android.storage.blob.models.CpkInfo;
import com.azure.android.storage.blob.models.DeleteSnapshotsOptionType;
import com.azure.android.storage.blob.models.ListBlobsFlatSegmentResponse;
import com.azure.android.storage.blob.models.ListBlobsIncludeItem;
import com.azure.android.storage.blob.models.ListBlobsOptions;
import com.azure.android.storage.blob.models.RehydratePriority;
import com.azure.android.storage.blob.models.PublicAccessType;

import java.io.File;
import java.util.ArrayList;
import java.util.HashMap;
import java.util.List;
import java.util.Map;
import java.util.Objects;

import okhttp3.Interceptor;
import okhttp3.ResponseBody;

/**
 * Client for Storage Blob service.
 *
 * <p>
 * This client is instantiated through {@link StorageBlobClient.Builder}.
 */
public class StorageBlobClient {
    private final ServiceClient serviceClient;
    private final StorageBlobServiceImpl storageBlobServiceClient;

    private StorageBlobClient(ServiceClient serviceClient) {
        this.serviceClient = serviceClient;
        this.storageBlobServiceClient = new StorageBlobServiceImpl(this.serviceClient);
    }

    /**
     * Creates a new {@link Builder} with initial configuration copied from this {@link StorageBlobClient}
     *
     * @return A new {@link Builder}.
     */
    public StorageBlobClient.Builder newBuilder() {
        return new Builder(this);
    }

    /**
     * Gets the blob service base URL.
     *
     * @return The blob service base URL.
     */
    public String getBlobServiceUrl() {
        return this.serviceClient.getBaseUrl();
    }

    /**
     * Creates a new container within a storage account. If a container with the same name already exists, the operation
     * fails.
     *
     * @param containerName The container name.
     */
    public Void createContainer(String containerName) {
        return storageBlobServiceClient.createContainer(containerName);
    }

    /**
     * Creates a new container within a storage account. If a container with the same name already exists, the operation
     * fails.
     *
     * @param containerName     The container name.
     * @param timeout           The timeout parameter is expressed in seconds. For more information, see
     *                          &lt;a href="https://docs.microsoft.com/en-us/rest/api/storageservices/setting-timeouts-for-blob-service-operations"&gt;Setting Timeouts for Blob Service Operations.&lt;/a&gt;.
     * @param metadata          Metadata to associate with the container.
     * @param publicAccessType  Specifies how the data in this container is available to the public. See the
     *                          x-ms-blob-public-access header in the Azure Docs for more information. Pass null
     *                          for no public access.
     * @param version           Specifies the version of the operation to use for this request.
     * @param requestId         Provides a client-generated, opaque value with a 1 KB character limit that is
     *                          recorded in the analytics logs when storage analytics logging is enabled.
     * @param cancellationToken The token to request cancellation.
     * @return The response information returned from the server when creating a container.
     */
    public ContainerCreateResponse createContainerWithRestResponse(String containerName,
                                                                   Integer timeout,
                                                                   Map<String, String> metadata,
                                                                   PublicAccessType publicAccessType,
                                                                   String version,
                                                                   String requestId,
                                                                   CancellationToken cancellationToken) {

        return storageBlobServiceClient.createContainerWithRestResponse(containerName,
            timeout,
            metadata,
            publicAccessType,
            version,
            requestId,
            cancellationToken);
    }

    /**
     * Gets a list of blobs identified by a page id in a given container.
     *
     * @param pageId        Identifies the portion of the list to be returned.
     * @param containerName The container name.
     * @param options       The page options.
     * @return A list of blobs.
     */
    public BlobsPage getBlobsInPage(String pageId,
                                    String containerName,
                                    ListBlobsOptions options) {
        ListBlobsFlatSegmentResponse result = this.storageBlobServiceClient.listBlobFlatSegment(pageId,
            containerName, options);

        final List<BlobItem> list;
        if (result.getSegment() != null
            && result.getSegment().getBlobItems() != null) {
            list = result.getSegment().getBlobItems();
        } else {
            list = new ArrayList<>(0);
        }
        return new BlobsPage(list, pageId, result.getNextMarker());
    }

    /**
     * Gets a list of blobs identified by a page id in a given container.
     *
     * @param pageId            Identifies the portion of the list to be returned.
     * @param containerName     The container name.
     * @param prefix            Filters the results to return only blobs whose name begins with the specified prefix.
     * @param maxResults        Specifies the maximum number of blobs to return.
     * @param include           Include this parameter to specify one or more datasets to include in the response.
     * @param timeout           The timeout parameter is expressed in seconds. For more information, see
     *                          &lt;a href="https://docs.microsoft.com/en-us/rest/api/storageservices/setting-timeouts-for-blob-service-operations"&gt;Setting Timeouts for Blob Service Operations.&lt;/a&gt;.
     * @param requestId         Provides a client-generated, opaque value with a 1 KB character limit that is recorded in
     *                          the analytics logs when storage analytics logging is enabled.
     * @param cancellationToken The token to request cancellation.
     * @return A response object containing a list of blobs.
     */
    public Response<BlobsPage> getBlobsInPageWithRestResponse(String pageId,
                                                              String containerName,
                                                              String prefix,
                                                              Integer maxResults,
                                                              List<ListBlobsIncludeItem> include,
                                                              Integer timeout,
                                                              String requestId,
                                                              CancellationToken cancellationToken) {
        ContainersListBlobFlatSegmentResponse result
            = this.storageBlobServiceClient.listBlobFlatSegmentWithRestResponse(pageId,
            containerName,
            prefix,
            maxResults,
            include,
            timeout,
            requestId,
            cancellationToken);
        final List<BlobItem> list;
        if (result.getValue().getSegment() != null
            && result.getValue().getSegment().getBlobItems() != null) {
            list = result.getValue().getSegment().getBlobItems();
        } else {
            list = new ArrayList<>(0);
        }
        BlobsPage blobsPage = new BlobsPage(list, pageId, result.getValue().getNextMarker());

        return new Response<>(null,
            result.getStatusCode(),
            result.getHeaders(),
            blobsPage);
    }

    /**
     * Reads the blob's metadata and properties.
     *
     * @param containerName The container name.
     * @param blobName      The blob name.
     * @return The blob's metadata and properties
     */
    public BlobGetPropertiesHeaders getBlobProperties(String containerName,
                                                      String blobName) {
        return storageBlobServiceClient.getBlobProperties(containerName, blobName);
    }

    /**
     * Reads a blob's metadata and properties.
     *
     * @param containerName         The container name.
     * @param blobName              The blob name.
     * @param snapshot              The snapshot parameter is an opaque DateTime value that, when present, specifies
     *                              the blob snapshot to retrieve. For more information on working with blob snapshots,
     *                              see &lt;a href="https://docs.microsoft.com/en-us/rest/api/storageservices/creating-a-snapshot-of-a-blob"&gt;Creating a Snapshot of a Blob.&lt;/a&gt;.
     * @param timeout               The timeout parameter is expressed in seconds. For more information, see
     *                              &lt;a href="https://docs.microsoft.com/en-us/rest/api/storageservices/setting-timeouts-for-blob-service-operations"&gt;Setting Timeouts for Blob Service Operations.&lt;/a&gt;.
     * @param version               Specifies the version of the operation to use for this request.
     * @param blobRequestConditions Object that contains values which will restrict the successful operation of a
     *                              variety of requests to the conditions present. These conditions are entirely
     *                              optional.
     * @param requestId             Provides a client-generated, opaque value with a 1 KB character limit that is
     *                              recorded in the analytics logs when storage analytics logging is enabled.
     * @param cpkInfo               Additional parameters for the operation.
     * @param cancellationToken     The token to request cancellation.
     * @return The response information returned from the server when downloading a blob.
     */
    public BlobGetPropertiesResponse getBlobPropertiesWithRestResponse(String containerName,
                                                                       String blobName,
                                                                       String snapshot,
                                                                       Integer timeout,
                                                                       String version,
                                                                       BlobRequestConditions blobRequestConditions,
                                                                       String requestId,
                                                                       CpkInfo cpkInfo,
                                                                       CancellationToken cancellationToken) {
        return storageBlobServiceClient.getBlobPropertiesWithRestResponse(containerName,
            blobName,
            snapshot,
            timeout,
            version,
            blobRequestConditions,
            requestId,
            cpkInfo,
            cancellationToken);
    }

    /**
     * Sets the blob's tier.
     *
     * @param containerName The container name.
     * @param blobName      The blob name.
     * @param tier          The access tier.
     */
    public Void setBlobTier(String containerName,
                            String blobName,
                            AccessTier tier) {
<<<<<<< HEAD
        return storageBlobServiceClient.setTier(containerName,  blobName, tier);
=======
        return storageBlobServiceClient.setBlobTier(containerName,  blobName, tier);
>>>>>>> acb496d9
    }

    /**
     * Sets the blob's tier.
     *
     * @param containerName         The container name.
     * @param blobName              The blob name.
     * @param tier                  The access tier.
     * @param snapshot              The snapshot parameter is an opaque DateTime value that, when present, specifies
     *                              the blob snapshot to retrieve. For more information on working with blob snapshots,
     *                              see &lt;a href="https://docs.microsoft.com/en-us/rest/api/storageservices/creating-a-snapshot-of-a-blob"&gt;Creating a Snapshot of a Blob.&lt;/a&gt;.
     * @param timeout               The timeout parameter is expressed in seconds. For more information, see
     *                              &lt;a href="https://docs.microsoft.com/en-us/rest/api/storageservices/setting-timeouts-for-blob-service-operations"&gt;Setting Timeouts for Blob Service Operations.&lt;/a&gt;.
     * @param version               Specifies the version of the operation to use for this request.
     * @param rehydratePriority     The rehydrate priority.
     * @return The response information returned from the server when setting a blob's access tier.
     */
    public BlobSetTierResponse setBlobTierWithRestResponse(String containerName,
                                                           String blobName,
                                                           AccessTier tier,
                                                           String snapshot,
                                                           Integer timeout,
                                                           String version,
                                                           RehydratePriority rehydratePriority,
                                                           BlobRequestConditions blobRequestConditions,
                                                           String requestId,
                                                           CancellationToken cancellationToken) {
        blobRequestConditions = blobRequestConditions == null ? new BlobRequestConditions() : blobRequestConditions;

<<<<<<< HEAD
        return storageBlobServiceClient.setTierWithRestResponse(containerName,
=======
        return storageBlobServiceClient.setBlobTierWithRestResponse(containerName,
>>>>>>> acb496d9
            blobName,
            tier,
            snapshot,
            null,  /* TODO: (gapra) Add version id when there is support for STG73 */
            timeout,
            version,
            rehydratePriority,
            requestId,
            blobRequestConditions.getLeaseId(),
            null, /* TODO: (gapra) Add tags conditions to BlobRequestConditions when there is support for STG73 */
            cancellationToken);
    }

    /**
     * Gets the container's properties.
     *
     * @param containerName The container name.
     * @return The container's properties
     */
    public ContainerGetPropertiesHeaders getContainerProperties(String containerName) {
        return storageBlobServiceClient.getContainerProperties(containerName);
    }

    /**
     * Gets the container's properties.
     *
     * @param containerName         The container name.
     * @param timeout               The timeout parameter is expressed in seconds. For more information, see
     *                              &lt;a href="https://docs.microsoft.com/en-us/rest/api/storageservices/setting-timeouts-for-blob-service-operations"&gt;Setting Timeouts for Blob Service Operations.&lt;/a&gt;.
     * @param version               Specifies the version of the operation to use for this request.
     * @param blobRequestConditions Object that contains values which will restrict the successful operation of a
     *                              variety of requests to the conditions present. These conditions are entirely
     *                              optional.
     * @param requestId             Provides a client-generated, opaque value with a 1 KB character limit that is
     *                              recorded in the analytics logs when storage analytics logging is enabled.
     * @param cancellationToken     The token to request cancellation.
     * @return The response information returned from the server when getting a container's properties.
     */
    public ContainerGetPropertiesResponse getContainerPropertiesWithRestResponse(String containerName,
                                                                                 Integer timeout,
                                                                                 String version,
                                                                                 BlobRequestConditions blobRequestConditions,
                                                                                 String requestId,
                                                                                 CancellationToken cancellationToken) {
        blobRequestConditions = blobRequestConditions == null ? new BlobRequestConditions() : blobRequestConditions;

        return storageBlobServiceClient.getContainerPropertiesWithResponse(containerName,
            timeout,
            version,
            blobRequestConditions.getLeaseId(),
            requestId,
            cancellationToken);
    }

    /**
     * Reads the entire blob.
     *
     * <p>
     * This method will execute a raw HTTP GET in order to download a single blob to the destination.
     * It is **STRONGLY** recommended that you use the {@link StorageBlobAsyncClient#download(Context, String, String, File)}
     * or {@link StorageBlobAsyncClient#download(Context, String, String, Uri)} method instead - that method will
     * manage the transfer in the face of changing network conditions, and is able to transfer multiple
     * blocks in parallel.
     * `
     *
     * @param containerName The container name.
     * @param blobName      The blob name.
     * @return The response containing the blob's bytes.
     */
    public ResponseBody rawDownload(String containerName,
                                    String blobName) {
        return storageBlobServiceClient.download(containerName,
            blobName);
    }

    /**
     * Reads a range of bytes from a blob.
     *
     * <p>
     * This method will execute a raw HTTP GET in order to download a single blob to the destination.
     * It is **STRONGLY** recommended that you use the {@link StorageBlobAsyncClient#download(Context, String, String, File)}
     * or {@link StorageBlobAsyncClient#download(Context, String, String, Uri)} method instead - that method will
     * manage the transfer in the face of changing network conditions, and is able to transfer multiple
     * blocks in parallel.
     *
     * @param containerName         The container name.
     * @param blobName              The blob name.
     * @param snapshot              The snapshot parameter is an opaque DateTime value that, when present, specifies
     *                              the blob snapshot to retrieve. For more information on working with blob snapshots,
     *                              see &lt;a href="https://docs.microsoft.com/en-us/rest/api/storageservices/creating-a-snapshot-of-a-blob"&gt;Creating a Snapshot of a Blob.&lt;/a&gt;.
     * @param timeout               The timeout parameter is expressed in seconds. For more information, see
     *                              &lt;a href="https://docs.microsoft.com/en-us/rest/api/storageservices/setting-timeouts-for-blob-service-operations"&gt;Setting Timeouts for Blob Service Operations.&lt;/a&gt;.
     * @param range                 Return only the bytes of the blob in the specified range.
     * @param blobRequestConditions Object that contains values which will restrict the successful operation of a
     *                              variety of requests to the conditions present. These conditions are entirely
     *                              optional.
     * @param getRangeContentMd5    When set to true and specified together with the Range, the service returns the
     *                              MD5 hash for the range, as long as the range is less than or equal to 4 MB in size.
     * @param getRangeContentCrc64  When set to true and specified together with the Range, the service returns the
     *                              CRC64 hash for the range, as long as the range is less than or equal to 4 MB in size.
     * @param version               Specifies the version of the operation to use for this request.
     * @param requestId             Provides a client-generated, opaque value with a 1 KB character limit that is
     *                              recorded in the analytics logs when storage analytics logging is enabled.
     * @param cpkInfo               Additional parameters for the operation.
     * @param cancellationToken     The token to request cancellation.
     * @return The response information returned from the server when downloading a blob.
     */
    public BlobDownloadResponse rawDownloadWithRestResponse(String containerName,
                                                            String blobName,
                                                            String snapshot,
                                                            Integer timeout,
                                                            BlobRange range,
                                                            BlobRequestConditions blobRequestConditions,
                                                            Boolean getRangeContentMd5,
                                                            Boolean getRangeContentCrc64,
                                                            String version,
                                                            String requestId,
                                                            CpkInfo cpkInfo,
                                                            CancellationToken cancellationToken) {
        range = range == null ? new BlobRange(0) : range;
        blobRequestConditions = blobRequestConditions == null ? new BlobRequestConditions() : blobRequestConditions;

        return storageBlobServiceClient.downloadWithRestResponse(containerName,
            blobName,
            snapshot,
            timeout,
            range.toHeaderValue(),
            blobRequestConditions.getLeaseId(),
            getRangeContentMd5,
            getRangeContentCrc64,
            blobRequestConditions.getIfModifiedSince(),
            blobRequestConditions.getIfUnmodifiedSince(),
            blobRequestConditions.getIfMatch(),
            blobRequestConditions.getIfNoneMatch(),
            version,
            requestId,
            cpkInfo,
            cancellationToken);
    }

    /**
     * Creates a new block to be committed as part of a blob.
     *
     * @param containerName The container name.
     * @param blobName      The blob name.
     * @param base64BlockId A valid Base64 string value that identifies the block. Prior to encoding, the string must
     *                      be less than or equal to 64 bytes in size. For a given blob, the length of the value specified
     *                      for the base64BlockId parameter must be the same size for each block.
     * @param blockContent  The block content in bytes.
     * @param contentMd5    The transactional MD5 for the body, to be validated by the service.
     */
    public Void stageBlock(String containerName,
                           String blobName,
                           String base64BlockId,
                           byte[] blockContent,
                           byte[] contentMd5) {
        return this.storageBlobServiceClient.stageBlock(containerName,
            blobName,
            base64BlockId,
            blockContent,
            contentMd5);
    }

    /**
     * Creates a new block to be committed as part of a blob.
     *
     * @param containerName     The container name.
     * @param blobName          The blob name.
     * @param base64BlockId     A valid Base64 string value that identifies the block. Prior to encoding, the string must
     *                          be less than or equal to 64 bytes in size. For a given blob, the length of the value specified
     *                          for the base64BlockId parameter must be the same size for each block.
     * @param blockContent      The block content in bytes.
     * @param contentMd5        The transactional MD5 for the block content, to be validated by the service.
     * @param contentCrc64      Specify the transactional crc64 for the block content, to be validated by the service.
     * @param timeout           The timeout parameter is expressed in seconds. For more information,
     *                          see &lt;a href="https://docs.microsoft.com/en-us/rest/api/storageservices/fileservices/setting-timeouts-for-blob-service-operations"&gt;Setting Timeouts for Blob Service Operations.&lt;/a&gt;.
     * @param leaseId           If specified, the staging only succeeds if the resource's lease is active and matches this ID.
     * @param requestId         Provides a client-generated, opaque value with a 1 KB character limit that is recorded.
     *                          in the analytics logs when storage analytics logging is enabled.
     * @param cpkInfo           Additional parameters for the operation.
     * @param cancellationToken The token to request cancellation.
     * @return The response object.
     */
    public BlockBlobsStageBlockResponse stageBlockWithRestResponse(String containerName,
                                                                   String blobName,
                                                                   String base64BlockId,
                                                                   byte[] blockContent,
                                                                   byte[] contentMd5,
                                                                   byte[] contentCrc64,
                                                                   Integer timeout,
                                                                   String leaseId,
                                                                   String requestId,
                                                                   CpkInfo cpkInfo,
                                                                   CancellationToken cancellationToken) {
        return this.storageBlobServiceClient.stageBlockWithRestResponse(containerName,
            blobName,
            base64BlockId,
            blockContent,
            contentMd5,
            contentCrc64,
            timeout,
            leaseId,
            requestId,
            cpkInfo,
            cancellationToken);
    }

    /**
     * The Commit Block List operation writes a blob by specifying the list of block IDs that make up the blob.
     * For a block to be written as part of a blob, the block must have been successfully written to the server in a prior
     * {@link StorageBlobClient#stageBlock(String, String, String, byte[], byte[])} operation. You can call commit Block List
     * to update a blob by uploading only those blocks that have changed, then committing the new and existing blocks together.
     * You can do this by specifying whether to commit a block from the committed block list or from the uncommitted block list,
     * or to commit the most recently uploaded version of the block, whichever list it may belong to.
     *
     * @param containerName  The container name.
     * @param blobName       The blob name.
     * @param base64BlockIds The block IDs.
     * @param overwrite      Indicate whether to overwrite the block list if already exists.
     * @return The properties of the block blob
     */
    public BlockBlobItem commitBlockList(String containerName,
                                         String blobName,
                                         List<String> base64BlockIds,
                                         boolean overwrite) {
        return this.storageBlobServiceClient.commitBlockList(containerName,
            blobName,
            base64BlockIds,
            overwrite);
    }

    /**
     * The Commit Block List operation writes a blob by specifying the list of block IDs that make up the blob.
     * For a block to be written as part of a blob, the block must have been successfully written to the server in a prior
     * {@link StorageBlobClient#stageBlock(String, String, String, byte[], byte[])} operation. You can call commit Block List
     * to update a blob by uploading only those blocks that have changed, then committing the new and existing blocks together.
     * You can do this by specifying whether to commit a block from the committed block list or from the uncommitted block list,
     * or to commit the most recently uploaded version of the block, whichever list it may belong to.
     *
     * @param containerName     The container name.
     * @param blobName          The blob name.
     * @param base64BlockIds    The block IDs.
     * @param contentMD5        Specify the transactional md5 for the body, to be validated by the service.
     * @param contentCrc64      Specify the transactional crc64 for the body, to be validated by the service.
     * @param timeout           The timeout parameter is expressed in seconds. For more information,
     *                          see &lt;a href="https://docs.microsoft.com/en-us/rest/api/storageservices/fileservices/setting-timeouts-for-blob-service-operations"&gt;Setting Timeouts for Blob Service Operations.&lt;/a&gt;.
     * @param blobHttpHeaders   Additional Http headers for this operation.
     * @param metadata          Specifies a user-defined name-value pair associated with the blob.
     * @param requestConditions {@link BlobRequestConditions}.
     * @param requestId         Provides a client-generated, opaque value with a 1 KB character limit that is recorded
     *                          in the analytics logs when storage analytics logging is enabled.
     * @param cpkInfo           Additional parameters for the operation.
     * @param tier              Indicates the tier to be set on the blob.
     * @param cancellationToken The token to request cancellation.
     * @return The response object.
     */
    public BlockBlobsCommitBlockListResponse commitBlockListWithRestResponse(String containerName,
                                                                             String blobName,
                                                                             List<String> base64BlockIds,
                                                                             byte[] contentMD5,
                                                                             byte[] contentCrc64,
                                                                             Integer timeout,
                                                                             BlobHttpHeaders blobHttpHeaders,
                                                                             Map<String, String> metadata,
                                                                             BlobRequestConditions requestConditions,
                                                                             String requestId,
                                                                             CpkInfo cpkInfo,
                                                                             AccessTier tier,
                                                                             CancellationToken cancellationToken) {
        return this.storageBlobServiceClient.commitBlockListWithRestResponse(containerName,
            blobName,
            base64BlockIds,
            contentMD5,
            contentCrc64,
            timeout,
            blobHttpHeaders,
            metadata,
            requestConditions,
            requestId,
            cpkInfo,
            tier,
            cancellationToken);
    }

    /**
     * Deletes the specified blob or snapshot. Note that deleting a blob also deletes all its snapshots.
     *
     * @param containerName The container name.
     * @param blobName      The blob name.
     */
    Void deleteBlob(String containerName,
                    String blobName) {
        return storageBlobServiceClient.deleteBlob(containerName,
            blobName);
    }

    /**
     * Deletes the specified blob or snapshot. Note that deleting a blob also deletes all its snapshots.
     * <p>
     * If the storage account's soft delete feature is disabled then, when a blob is deleted, it is permanently
     * removed from the storage account. If the storage account's soft delete feature is enabled, then, when a blob
     * is deleted, it is marked for deletion and becomes inaccessible immediately. However, the blob service retains
     * the blob or snapshot for the number of days specified by the DeleteRetentionPolicy section of
     * &lt;a href="https://docs.microsoft.com/en-us/rest/api/storageservices/set-blob-service-properties"&gt; Storage service properties.&lt;/a&gt;.
     * After the specified number of days has passed, the blob's data is permanently removed from the storage account.
     * Note that you continue to be charged for the soft-deleted blob's storage until it is permanently removed. Use
     * the List Blobs API and specify the "include=deleted" query parameter to discover which blobs and snapshots
     * have been soft deleted. You can then use the Undelete Blob API to restore a soft-deleted blob. All other
     * operations on a soft-deleted blob or snapshot causes the service to return an HTTP status code of 404
     * (ResourceNotFound). If the storage account's automatic snapshot feature is enabled, then, when a blob is
     * deleted, an automatic snapshot is created. The blob becomes inaccessible immediately. All other operations on
     * the blob causes the service to return an HTTP status code of 404 (ResourceNotFound). You can access automatic
     * snapshot using snapshot timestamp or version ID. You can restore the blob by calling Put or Copy Blob API with
     * automatic snapshot as source. Deleting automatic snapshot requires shared key or special SAS/RBAC permissions.
     *
     * @param containerName     The container name.
     * @param blobName          The blob name.
     * @param snapshot          The snapshot parameter is an opaque DateTime value that, when present, specifies the
     *                          blob snapshot to retrieve. For more information on working with blob snapshots, see &lt;a href="https://docs.microsoft.com/en-us/rest/api/storageservices/fileservices/creating-a-snapshot-of-a-blob"&gt;Creating a Snapshot of a Blob.&lt;/a&gt;.
     * @param timeout           The timeout parameter is expressed in seconds. For more information, see
     *                          &lt;a href="https://docs.microsoft.com/en-us/rest/api/storageservices/fileservices/setting-timeouts-for-blob-service-operations"&gt;Setting Timeouts for Blob Service Operations.&lt;/a&gt;.
     * @param deleteSnapshots   Required if the blob has associated snapshots. Specify one of the following two
     *                          options: include: Delete the base blob and all of its snapshots. only: Delete only the blob's snapshots and not the blob itself. Possible values include: 'include', 'only'.
     * @param requestConditions {@link BlobRequestConditions}
     * @param requestId         Provides a client-generated, opaque value with a 1 KB character limit that is
     *                          recorded in the analytics logs when storage analytics logging is enabled.
     * @param cancellationToken The token to request cancellation.
     * @return A response object containing the details of the delete operation.
     */
    BlobDeleteResponse deleteBlobWithRestResponse(String containerName,
                                                  String blobName,
                                                  String snapshot,
                                                  Integer timeout,
                                                  String version,
                                                  DeleteSnapshotsOptionType deleteSnapshots,
                                                  BlobRequestConditions requestConditions,
                                                  String requestId,
                                                  CancellationToken cancellationToken) {
        return storageBlobServiceClient.deleteBlobWithRestResponse(containerName,
            blobName,
            snapshot,
            timeout,
            version,
            deleteSnapshots,
            requestConditions,
            requestId,
            cancellationToken);
    }

    /**
     * Deletes a container.
     *
     * @param containerName The container name.
     */
    Void deleteContainer(String containerName) {
        return storageBlobServiceClient.deleteContainer(containerName);
    }

    /**
     * Deletes a container
     *
     * @param containerName     The container name.
     * @param timeout           The timeout parameter is expressed in seconds. For more information, see
     *                          &lt;a href="https://docs.microsoft.com/en-us/rest/api/storageservices/fileservices/setting-timeouts-for-blob-service-operations"&gt;Setting Timeouts for Blob Service Operations.&lt;/a&gt;.
     * @param requestConditions {@link BlobRequestConditions}
     * @param requestId         Provides a client-generated, opaque value with a 1 KB character limit that is
     *                          recorded in the analytics logs when storage analytics logging is enabled.
     * @param cancellationToken The token to request cancellation.
     * @return A response object containing the details of the delete operation.
     */
    ContainerDeleteResponse deleteContainerWithRestResponse(String containerName,
                                                            Integer timeout,
                                                            String version,
                                                            BlobRequestConditions requestConditions,
                                                            String requestId,
                                                            CancellationToken cancellationToken) {
        return storageBlobServiceClient.deleteContainerWithRestResponse(containerName,
            timeout,
            version,
            requestConditions,
            requestId,
            cancellationToken);
    }

    /**
     * Gets tags associated with a blob.
     *
     * @param containerName     The container name.
     * @param blobName          The blob name.
     * @return The blob's tags.
     */
    public Map<String, String> getBlobTags(String containerName,
                                           String blobName) {
        BlobTags response = this.storageBlobServiceClient.getTags(containerName,
            blobName);
        return ModelHelper.populateBlobTags(response);
    }

    /**
     * Gets tags associated with a blob.
     *
     * @param containerName     The container name.
     * @param blobName          The blob name.
     * @param snapshot          The snapshot parameter is an opaque DateTime value that, when present, specifies the
     *                          blob snapshot to retrieve. For more information on working with blob snapshots, see &lt;a href="https://docs.microsoft.com/en-us/rest/api/storageservices/fileservices/creating-a-snapshot-of-a-blob"&gt;Creating a Snapshot of a Blob.&lt;/a&gt;.
     * @param timeout           The timeout parameter is expressed in seconds. For more information, see
     *                          &lt;a href="https://docs.microsoft.com/en-us/rest/api/storageservices/fileservices/setting-timeouts-for-blob-service-operations"&gt;Setting Timeouts for Blob Service Operations.&lt;/a&gt;.
     * @param version           Specifies the version of the operation to use for this request.
     * @param requestId         Provides a client-generated, opaque value with a 1 KB character limit that is
     *                          recorded in the analytics logs when storage analytics logging is enabled.
     * @param cancellationToken The token to request cancellation.
     * @return A response object containing the blob's tags.
     */
    public Response<Map<String, String>> getBlobTagsWithRestResponse(String containerName,
                                                                     String blobName,
                                                                     String snapshot,
                                                                     Integer timeout,
                                                                     String version,
                                                                     String requestId,
                                                                     CancellationToken cancellationToken) {
        BlobGetTagsResponse response = this.storageBlobServiceClient.getTagsWithRestResponse(containerName,
            blobName,
            snapshot,
            null, /* TODO (gapra) : Add in support when we set version to STG73 */
            timeout,
            version,
            requestId,
            null, /* TODO (gapra) : Add in support when we set version to STG73 */
            cancellationToken);

        return new Response<>(null,
            response.getStatusCode(),
            response.getHeaders(),
            ModelHelper.populateBlobTags(response.getValue()));
    }

    /**
     * Builder for {@link StorageBlobClient}.
     * A builder to configure and build a {@link StorageBlobClient}.
     */
    public static class Builder {
        private final ServiceClient.Builder serviceClientBuilder;

        /**
         * Creates a {@link Builder}.
         */
        public Builder() {
            this(new ServiceClient.Builder());
            addStandardInterceptors();
        }

        /**
         * Creates a {@link Builder} that uses the provided {@link com.azure.android.core.http.ServiceClient.Builder}
         * to build a {@link ServiceClient} for the {@link StorageBlobClient}.
         *
         * <p>
         * The builder produced {@link ServiceClient} is used by the {@link StorageBlobClient} to make Rest API calls.
         * Multiple {@link StorageBlobClient} instances can share the same {@link ServiceClient} instance, for e.g.
         * when a new {@link StorageBlobClient} is created from an existing {@link StorageBlobClient} through
         * {@link StorageBlobClient#newBuilder()} ()} then both shares the same {@link ServiceClient}.
         * The {@link ServiceClient} composes HttpClient, HTTP settings (such as connection timeout, interceptors)
         * and Retrofit for Rest calls.
         *
         * @param serviceClientBuilder The {@link com.azure.android.core.http.ServiceClient.Builder}.
         */
        public Builder(ServiceClient.Builder serviceClientBuilder) {
            this.serviceClientBuilder
                = Objects.requireNonNull(serviceClientBuilder, "serviceClientBuilder cannot be null.");
            addStandardInterceptors();
        }

        private void addStandardInterceptors() {
            this.serviceClientBuilder
                .addInterceptor(new AddDateInterceptor())
                .addInterceptor(new MetadataInterceptor())
                .addInterceptor(new NormalizeEtagInterceptor());
            //.addInterceptor(new ResponseHeadersValidationInterceptor()); // TODO: Uncomment when we add a request id interceptor
        }

        /**
         * Sets the base URL for the {@link StorageBlobClient}.
         *
         * @param blobServiceUrl The blob service base URL.
         * @return An updated {@link Builder} with the provided blob service URL set.
         */
        public Builder setBlobServiceUrl(String blobServiceUrl) {
            Objects.requireNonNull(blobServiceUrl, "blobServiceUrl cannot be null.");
            this.serviceClientBuilder.setBaseUrl(blobServiceUrl);
            return this;
        }

        /**
         * Sets an interceptor used to authenticate the blob service request.
         *
         * @param credentialInterceptor The credential interceptor.
         * @return An updated {@link Builder} with the provided credentials interceptor set.
         */
        public Builder setCredentialInterceptor(Interceptor credentialInterceptor) {
            this.serviceClientBuilder.setCredentialsInterceptor(credentialInterceptor);
            return this;
        }

        /**
         * Builds a {@link StorageBlobClient} based on this {@link Builder}'s configuration.
         *
         * @return A {@link StorageBlobClient}.
         */
        public StorageBlobClient build() {
            StorageBlobClient client = new StorageBlobClient(this.serviceClientBuilder.build());
            return client;
        }

        private Builder(final StorageBlobClient storageBlobClient) {
            this(storageBlobClient.serviceClient.newBuilder());
        }
    }
}<|MERGE_RESOLUTION|>--- conflicted
+++ resolved
@@ -6,7 +6,6 @@
 import android.content.Context;
 import android.net.Uri;
 
-import com.azure.android.core.http.CallbackWithHeader;
 import com.azure.android.core.http.Response;
 import com.azure.android.core.http.ServiceClient;
 import com.azure.android.core.http.interceptor.AddDateInterceptor;
@@ -24,12 +23,8 @@
 import com.azure.android.storage.blob.models.BlobRange;
 import com.azure.android.storage.blob.models.BlobRequestConditions;
 import com.azure.android.storage.blob.models.BlobGetPropertiesResponse;
-<<<<<<< HEAD
-import com.azure.android.storage.blob.models.BlobTag;
+import com.azure.android.storage.blob.models.BlobSetTierResponse;
 import com.azure.android.storage.blob.models.BlobTags;
-=======
->>>>>>> acb496d9
-import com.azure.android.storage.blob.models.BlobSetTierResponse;
 import com.azure.android.storage.blob.models.BlobsPage;
 import com.azure.android.storage.blob.models.BlockBlobItem;
 import com.azure.android.storage.blob.models.BlockBlobsCommitBlockListResponse;
@@ -49,7 +44,6 @@
 
 import java.io.File;
 import java.util.ArrayList;
-import java.util.HashMap;
 import java.util.List;
 import java.util.Map;
 import java.util.Objects;
@@ -267,11 +261,7 @@
     public Void setBlobTier(String containerName,
                             String blobName,
                             AccessTier tier) {
-<<<<<<< HEAD
-        return storageBlobServiceClient.setTier(containerName,  blobName, tier);
-=======
         return storageBlobServiceClient.setBlobTier(containerName,  blobName, tier);
->>>>>>> acb496d9
     }
 
     /**
@@ -301,11 +291,7 @@
                                                            CancellationToken cancellationToken) {
         blobRequestConditions = blobRequestConditions == null ? new BlobRequestConditions() : blobRequestConditions;
 
-<<<<<<< HEAD
-        return storageBlobServiceClient.setTierWithRestResponse(containerName,
-=======
         return storageBlobServiceClient.setBlobTierWithRestResponse(containerName,
->>>>>>> acb496d9
             blobName,
             tier,
             snapshot,
