--- conflicted
+++ resolved
@@ -896,7 +896,6 @@
     }
 
     /**
-<<<<<<< HEAD
      * Undelete a blob that was previously soft-deleted.
      * <p>
      * Undelete restores the content and metadata of a soft-deleted blob and/or any associated soft-deleted snapshots.
@@ -995,9 +994,7 @@
 
     /**
      * Builder for {@link StorageBlobClient}.
-=======
      * A builder to configure and build a {@link StorageBlobClient}.
->>>>>>> ee6b4407
      */
     public static class Builder {
         private final String storageBlobClientId;
