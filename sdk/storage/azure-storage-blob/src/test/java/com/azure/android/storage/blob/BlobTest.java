--- conflicted
+++ resolved
@@ -1071,9 +1071,25 @@
     }
 
     // setTagsError tested in AC fail as it throws BlobStorageException
-
-    @Test
-<<<<<<< HEAD
+    @Test
+    public void getTagsAC() {
+        // Setup
+        setupTagsCondition(syncClient, containerName, blobName);
+
+        // Expect
+        assertEquals(200, syncClient.getBlobTagsWithRestResponse(containerName, blobName, null, null, correctTagsCondition,
+            null).getStatusCode());
+    }
+
+    @Test
+    public void getTagsACFail() {
+        // Expect
+        assertThrows(BlobStorageException.class,
+            () -> syncClient.getBlobTagsWithRestResponse(containerName, blobName, null, null, garbageTagsCondition,
+                null));
+    }
+
+    @Test
     public void getTagsAsync() {
         // Setup
         CountDownLatch latch = new CountDownLatch(1);
@@ -1098,23 +1114,4 @@
 
         awaitOnLatch(latch, "getBlobTags");
     }
-=======
-    public void getTagsAC() {
-        // Setup
-        setupTagsCondition(syncClient, containerName, blobName);
-
-        // Expect
-        assertEquals(200, syncClient.getBlobTagsWithRestResponse(containerName, blobName, null, null, correctTagsCondition,
-            null).getStatusCode());
-    }
-
-    @Test
-    public void getTagsACFail() {
-        // Expect
-        assertThrows(BlobStorageException.class,
-            () -> syncClient.getBlobTagsWithRestResponse(containerName, blobName, null, null, garbageTagsCondition,
-                null));
-    }
-
->>>>>>> 1741649a
 }