// Copyright (c) Microsoft Corporation. All rights reserved.
// Licensed under the MIT License.


package com.azure.android.storage.blob;

import com.azure.android.core.http.Callback;
import com.azure.android.core.http.CallbackWithHeader;
import com.azure.android.core.http.ServiceClient;
import com.azure.android.core.util.CancellationToken;
<<<<<<< HEAD
import com.azure.android.storage.blob.credential.SasTokenCredential;
import com.azure.android.storage.blob.interceptor.SasTokenCredentialInterceptor;
=======
import com.azure.android.storage.blob.models.AccessTier;
>>>>>>> 3b631043
import com.azure.android.storage.blob.models.BlobDeleteHeaders;
import com.azure.android.storage.blob.models.BlobDeleteResponse;
import com.azure.android.storage.blob.models.BlobDownloadHeaders;
import com.azure.android.storage.blob.models.BlobDownloadResponse;
import com.azure.android.storage.blob.models.BlobGetPropertiesHeaders;
import com.azure.android.storage.blob.models.BlobGetPropertiesResponse;
import com.azure.android.storage.blob.models.BlobGetTagsHeaders;
import com.azure.android.storage.blob.models.BlobHttpHeaders;
import com.azure.android.storage.blob.models.BlobItem;
<<<<<<< HEAD
import com.azure.android.storage.blob.models.BlobSetMetadataHeaders;
=======
import com.azure.android.storage.blob.models.BlobSetHttpHeadersHeaders;
import com.azure.android.storage.blob.models.BlobSetHttpHeadersResponse;
import com.azure.android.storage.blob.models.BlobSetTierHeaders;
import com.azure.android.storage.blob.models.BlobSetTierResponse;
>>>>>>> 3b631043
import com.azure.android.storage.blob.models.BlobsPage;
import com.azure.android.storage.blob.models.BlobSetMetadataResponse;
import com.azure.android.storage.blob.models.BlockBlobCommitBlockListHeaders;
import com.azure.android.storage.blob.models.BlockBlobItem;
import com.azure.android.storage.blob.models.BlockBlobStageBlockHeaders;
import com.azure.android.storage.blob.models.BlockBlobsCommitBlockListResponse;
import com.azure.android.storage.blob.models.BlockBlobsStageBlockResponse;
import com.azure.android.storage.blob.models.ContainerCreateHeaders;
import com.azure.android.storage.blob.models.ContainerCreateResponse;
import com.azure.android.storage.blob.models.ContainerDeleteHeaders;
import com.azure.android.storage.blob.models.ContainerDeleteResponse;

import org.junit.After;
import org.junit.Test;

import java.io.IOException;
import java.nio.charset.StandardCharsets;
import java.nio.file.Files;
import java.nio.file.Paths;
import java.util.HashMap;
import java.util.List;
import java.util.Map;
import java.util.concurrent.CountDownLatch;
import java.util.concurrent.TimeUnit;
import java.util.stream.Stream;

import okhttp3.Response;
import okhttp3.ResponseBody;
import okhttp3.mockwebserver.MockResponse;
import okhttp3.mockwebserver.MockWebServer;

import static org.junit.Assert.assertEquals;
import static org.junit.Assert.assertFalse;
import static org.junit.Assert.assertNotEquals;
import static org.junit.Assert.assertNull;
import static org.junit.Assert.assertTrue;

public class StorageBlobClientTest {
    private static final MockWebServer mockWebServer = new MockWebServer();
    private static final String BASE_URL = mockWebServer.url("/").toString();
    private static StorageBlobAsyncClient storageBlobAsyncClient = new StorageBlobAsyncClient.Builder("client.test.1",
        new ServiceClient.Builder()
            .setBaseUrl(BASE_URL))
        .build();

    private static StorageBlobClient storageBlobClient = new StorageBlobClient.Builder(new ServiceClient.Builder()
            .setBaseUrl(BASE_URL))
        .build();

    @After
    public void tearDown() throws InterruptedException {
        // For ensuring the responses enqueued are consumed before making the next call.
        mockWebServer.takeRequest(20, TimeUnit.MILLISECONDS);
    }

    @Test
    public void newBuilder() {
        // Given a StorageBlobClient.

        // When creating another client based on the first one.
        StorageBlobAsyncClient otherStorageBlobAsyncClient = storageBlobAsyncClient.newBuilder("client.test.2").build();

        // Then the new client will contain the same properties as the original.
        assertEquals(storageBlobAsyncClient.getBlobServiceUrl(), otherStorageBlobAsyncClient.getBlobServiceUrl());
    }

    @Test
    public void getBlobServiceUrl() {
        assertEquals(storageBlobAsyncClient.getBlobServiceUrl(), BASE_URL);
    }

    @Test
    public void createContainer() {
        // Given a StorageBlobClient.

        // When creating a container using createContainer().
        MockResponse mockResponse = new MockResponse()
            .setResponseCode(201);

        mockWebServer.enqueue(mockResponse);

        // Then a response without body and status code 201 will be returned by the server.
        Void response = storageBlobClient.createContainer("containerName");

        assertNull(response);
    }

    @Test
    public void createContainer_withCallback() {
        // Given a StorageBlobClient.

        // When creating a container using createContainer().
        MockResponse mockResponse = new MockResponse()
            .setResponseCode(201);

        mockWebServer.enqueue(mockResponse);

        CountDownLatch latch = new CountDownLatch(1);

        storageBlobAsyncClient.createContainer("container",
            new CallbackWithHeader<Void, ContainerCreateHeaders>() {
                @Override
                public void onSuccess(Void result, ContainerCreateHeaders header, Response response) {
                    try {
                        assertEquals(201, response.code());
                    } finally {
                        latch.countDown();
                    }
                }

                @Override
                public void onFailure(Throwable throwable, Response response) {
                    try {
                        throw new RuntimeException(throwable);
                    } finally {
                        latch.countDown();
                    }
                }
            });

        awaitOnLatch(latch, "createContainer");
    }

    @Test
    public void createContainerWithRestResponse() {
        // Given a StorageBlobClient.

        // When creating a container using createContainer().
        MockResponse mockResponse = new MockResponse()
            .setResponseCode(201);

        mockWebServer.enqueue(mockResponse);

        // Then the client will return an object that contains the details of the REST response.
        ContainerCreateResponse response =
            storageBlobClient.createContainerWithRestResponse("container",
                null,
                null,
                null,
                null,
                null,
                CancellationToken.NONE);

        assertEquals(201, response.getStatusCode());
    }

    @Test
    public void createContainerWithRestResponse_withCallback() {
        // Given a StorageBlobClient.

        // When creating a container using createContainer().
        MockResponse mockResponse = new MockResponse()
            .setResponseCode(201);

        mockWebServer.enqueue(mockResponse);

        CountDownLatch latch = new CountDownLatch(1);

        storageBlobAsyncClient.createContainer("container",
            null,
            null,
            null,
            null,
            null,
            CancellationToken.NONE,
            new CallbackWithHeader<Void, ContainerCreateHeaders>() {

                @Override
                public void onSuccess(Void result, ContainerCreateHeaders header, Response response) {
                    try {
                        assertEquals(201, response.code());
                    } finally {
                        latch.countDown();
                    }
                }

                @Override
                public void onFailure(Throwable error, Response response) {
                    try {
                        throw new RuntimeException(error);
                    } finally {
                        latch.countDown();
                    }
                }
            });

        awaitOnLatch(latch, "createContainer");
    }

    @Test
    public void getBlobsInPage() {
        // Given a StorageBlobClient.

        // When requesting a list of the blobs in a container using getBlobsInPage().
        String responseBody = readFileToString("ListBlobsResponse.xml");

        MockResponse mockResponse = new MockResponse()
            .setResponseCode(200)
            .setBody(responseBody);

        mockWebServer.enqueue(mockResponse);

        BlobsPage blobsPage = storageBlobClient.getBlobsInPage(null,
            "testContainer",
            null);

        // Then a list containing the details of the blobs will be returned by the service and converted to BlobItem
        // objects by the client.
        assertNotEquals(0, blobsPage.getItems()
            .size());
        assertEquals("test.jpg", blobsPage.getItems().get(0).getName());
    }

    @Test
    public void getBlobsInPage_withCallback() {
        // Given a StorageBlobClient.

        // When requesting a list of the blobs in a container using getBlobsInPage() while providing a callback.
        String responseBody = readFileToString("ListBlobsResponse.xml");

        MockResponse mockResponse = new MockResponse()
            .setResponseCode(200)
            .setBody(responseBody);

        mockWebServer.enqueue(mockResponse);

        CountDownLatch latch = new CountDownLatch(1);

        storageBlobAsyncClient.getBlobsInPage(null,
            "testContainer",
            null,

            new Callback<BlobsPage>() {
                @Override
                public void onSuccess(BlobsPage result, Response response) {
                    try {
                        // Then a list containing the details of the blobs will be returned to the callback by the service
                        // and converted to BlobItem objects by the client.
                        assertNotEquals(0, result.getItems().size());
                        assertEquals("test.jpg", result.getItems().get(0).getName());
                    } finally {
                        latch.countDown();
                    }
                }

                @Override
                public void onFailure(Throwable throwable, Response response) {
                    try {
                        throw new RuntimeException(throwable);
                    } finally {
                        latch.countDown();
                    }
                }
            });

        awaitOnLatch(latch, "getBlobsInPage");
    }

    @Test
    public void getBlobsInPageWithRestResponse() {
        // Given a StorageBlobClient.

        // When requesting a list of the blobs in a container using getBlobsInPageWithRestResponse().
        String responseBody = readFileToString("ListBlobsResponse.xml");

        MockResponse mockResponse = new MockResponse()
            .setResponseCode(200)
            .setBody(responseBody);

        mockWebServer.enqueue(mockResponse);

        com.azure.android.core.http.Response<BlobsPage> response =
            storageBlobClient.getBlobsInPageWithRestResponse(null,
                "testContainer",
                null,
                null,
                null,
                null,
                null,
                CancellationToken.NONE);

        // Then the client will return an object that contains both the details of the REST response and a list
        // with the details of the blobs.
        BlobsPage blobsPage = response.getValue();
        List<BlobItem> blobItems = blobsPage.getItems();

        assertEquals(200, response.getStatusCode());
        assertNotEquals(0, blobItems.size());
        assertEquals("test.jpg", blobItems.get(0).getName());
    }

    @Test
    public void getBlobsInPageWithRestResponse_withCallback() {
        // Given a StorageBlobClient.

        // When requesting a list of the blobs in a container using getBlobsInPageWithRestResponse() while providing a
        // callback.
        String responseBody = readFileToString("ListBlobsResponse.xml");

        MockResponse mockResponse = new MockResponse()
            .setResponseCode(200)
            .setBody(responseBody);

        mockWebServer.enqueue(mockResponse);

        CountDownLatch latch = new CountDownLatch(1);

        storageBlobAsyncClient.getBlobsInPage(null,
            "testContainer",
            null,
            null,
            null,
            null,
            null,
            CancellationToken.NONE,
            new Callback<BlobsPage>() {
                @Override
                public void onSuccess(BlobsPage result, Response response) {
                    try {
                        // Then the client will return an object that contains both the details of the REST response and
                        // a list with the details of the blobs to the callback.
                        List<BlobItem> blobItems = result.getItems();

                        assertEquals(200, response.code());
                        assertNotEquals(0, blobItems.size());
                        assertEquals("test.jpg", blobItems.get(0).getName());
                    } finally {
                        latch.countDown();
                    }
                }

                @Override
                public void onFailure(Throwable throwable, Response response) {
                    try {
                        throw new RuntimeException(throwable);
                    } finally {
                        latch.countDown();
                    }
                }
            });

        awaitOnLatch(latch, "getBlobsInPageWithRestResponse");
    }

    @Test
    public void getBlobProperties() {
        // Given a StorageBlobClient.

        // When requesting the properties of a blob using getBlobProperties().
        MockResponse mockResponse = new MockResponse()
            .setResponseCode(200)
            .setHeader("Content-Type", "application/text");

        mockWebServer.enqueue(mockResponse);

        // Then an object with the blob properties will be returned by the client.
        BlobGetPropertiesHeaders blobGetPropertiesHeaders = storageBlobClient.getBlobProperties("container",
            "blob");

        assertEquals("application/text", blobGetPropertiesHeaders.getContentType());
    }

    @Test
    public void getBlobProperties_withCallback() {
        // Given a StorageBlobClient.

        // When requesting the properties of a blob using getBlobProperties() while providing a callback.
        MockResponse mockResponse = new MockResponse()
            .setResponseCode(200)
            .setHeader("Content-Type", "application/text");

        mockWebServer.enqueue(mockResponse);

        CountDownLatch latch = new CountDownLatch(1);

        storageBlobAsyncClient.getBlobProperties("container",
            "blob",
            new CallbackWithHeader<Void, BlobGetPropertiesHeaders>() {
                @Override
                public void onSuccess(Void result, BlobGetPropertiesHeaders header, Response response) {
                    try {
                        // Then an object with the blob properties will be returned by the client to the callback.
                        assertEquals("application/text", header.getContentType());
                    } finally {
                        latch.countDown();
                    }
                }

                @Override
                public void onFailure(Throwable throwable, Response response) {
                    try {
                        throw new RuntimeException(throwable);
                    } finally {
                        latch.countDown();
                    }
                }
            });

        awaitOnLatch(latch, "getBlobProperties");
    }

    @Test
    public void getBlobPropertiesWithRestResponse() {
        // Given a StorageBlobClient.

        // When requesting the properties of a blob using getBlobPropertiesAsHeaders().
        MockResponse mockResponse = new MockResponse()
            .setResponseCode(200)
            .setHeader("Content-Type", "application/text");

        mockWebServer.enqueue(mockResponse);

        // Then the client will return an object that contains both the details of the REST response and
        // a an object with the blob properties.
        BlobGetPropertiesResponse response =
            storageBlobClient.getBlobPropertiesWithRestResponse("container",
                "blob",
                null,
                null,
                null,
                null,
                null,
                null,
                CancellationToken.NONE);

        assertEquals("application/text", response.getDeserializedHeaders().getContentType());
    }

    @Test
    public void getBlobPropertiesWithRestResponse_withCallback() {
        // Given a StorageBlobClient.

        // When requesting the properties of a blob using getBlobPropertiesWithRestResponse() while providing a
        // callback.
        MockResponse mockResponse = new MockResponse()
            .setResponseCode(200)
            .setHeader("Content-Type", "application/text");

        mockWebServer.enqueue(mockResponse);

        CountDownLatch latch = new CountDownLatch(1);

        storageBlobAsyncClient.getBlobProperties("container",
            "blob",
            null,
            null,
            null,
            null,
            null,
            null,
            CancellationToken.NONE,
            new CallbackWithHeader<Void, BlobGetPropertiesHeaders>() {

                @Override
                public void onSuccess(Void result, BlobGetPropertiesHeaders header, Response response) {
                    try {
                        // Then the client will return an object that contains both the details of the REST response and
                        // an object with the blob properties to the callback.
                        assertEquals("application/text", header.getContentType());
                    } finally {
                        latch.countDown();
                    }
                }

                @Override
                public void onFailure(Throwable error, Response response) {
                    try {
                        throw new RuntimeException(error);
                    } finally {
                        latch.countDown();
                    }
                }
            });

        awaitOnLatch(latch, "getBlobPropertiesWithRestResponse");
    }

    @Test
    public void setBlobHttpHeaders() {
        // Given a StorageBlobClient.

        // When setting the properties of a blob using setBlobHttpHeaders().
        MockResponse mockResponse = new MockResponse()
            .setResponseCode(200)
            .setHeader("Content-Type", "application/text");

        mockWebServer.enqueue(mockResponse);

        // Then a void response be returned by the client.
        Void response = storageBlobClient.setBlobHttpHeaders("container",
            "blob", new BlobHttpHeaders());

        assertNull(response);
    }

    @Test
    public void setBlobHttpHeaders_withCallback() {
        // Given a StorageBlobClient.

        // When setting the properties of a blob using setBlobHttpHeaders() while providing a callback.
        MockResponse mockResponse = new MockResponse()
            .setResponseCode(200);

        mockWebServer.enqueue(mockResponse);

        CountDownLatch latch = new CountDownLatch(1);

        storageBlobAsyncClient.setBlobHttpHeaders("container",
            "blob", new BlobHttpHeaders(),
            new CallbackWithHeader<Void, BlobSetHttpHeadersHeaders>() {
                @Override
                public void onSuccess(Void result, BlobSetHttpHeadersHeaders header, Response response) {
                    try {
                        // Then an object with the return headers will be returned by the client to the callback.
                        assertEquals(200, response.code());
                    } finally {
                        latch.countDown();
                    }
                }

                @Override
                public void onFailure(Throwable throwable, Response response) {
                    try {
                        throw new RuntimeException(throwable);
                    } finally {
                        latch.countDown();
                    }
                }
            });

        awaitOnLatch(latch, "setBlobHttpHeaders");
    }

    @Test
    public void setBlobHttpHeadersWithRestResponse() {
        // Given a StorageBlobClient.

        // When setting the properties of a blob using setBlobHttpHeadersWithResponse().
        MockResponse mockResponse = new MockResponse()
            .setResponseCode(200);

        mockWebServer.enqueue(mockResponse);

        // Then the client will return an object that contains the details of the REST response.
        BlobSetHttpHeadersResponse response =
            storageBlobClient.setBlobHttpHeadersWithResponse("container",
                "blob",
                null,
                null,
                null,
                new BlobHttpHeaders(),
                null,
                CancellationToken.NONE);

        assertEquals(200, response.getStatusCode());
    }

    @Test
    public void setBlobHttpHeadersWithRestResponse_withCallback() {
        // Given a StorageBlobClient.

        // When setting the properties of a blob using setBlobHttpHeadersWithRestResponse() while providing a
        // callback.
        MockResponse mockResponse = new MockResponse()
            .setResponseCode(200);

        mockWebServer.enqueue(mockResponse);

        CountDownLatch latch = new CountDownLatch(1);

        storageBlobAsyncClient.setBlobHttpHeaders("container",
            "blob",
            null,
            null,
            null,
            new BlobHttpHeaders(),
            null,
            CancellationToken.NONE,
            new CallbackWithHeader<Void, BlobSetHttpHeadersHeaders>() {

                @Override
                public void onSuccess(Void result, BlobSetHttpHeadersHeaders header, Response response) {
                    try {
                        // Then the client will return an object that contains the details of the REST response
                        assertEquals(200, response.code());
                    } finally {
                        latch.countDown();
                    }
                }

                @Override
                public void onFailure(Throwable error, Response response) {
                    try {
                        throw new RuntimeException(error);
                    } finally {
                        latch.countDown();
                    }
                }
            });

        awaitOnLatch(latch, "setBlobHttpHeadersWithRestResponse");
    }

    @Test
    public void setBlobTier() {
        // Given a StorageBlobClient.

        // When setting the tier on a blob using setBlobTier().
        MockResponse mockResponse = new MockResponse()
            .setResponseCode(202);

        mockWebServer.enqueue(mockResponse);

        // Then a response without body and status code 202 will be returned by the server.
        Void response = storageBlobClient.setBlobTier("container",
            "blob", AccessTier.HOT);

        assertNull(response);
    }

    @Test
    public void setBlobTier_withCallback() {
        // Given a StorageBlobClient.

        // When setting the tier on a blob using setBlobTier() while providing a callback.
        MockResponse mockResponse = new MockResponse()
            .setResponseCode(202);

        mockWebServer.enqueue(mockResponse);

        CountDownLatch latch = new CountDownLatch(1);

        storageBlobAsyncClient.setBlobTier("container",
            "blob",
            AccessTier.HOT,
            new CallbackWithHeader<Void, BlobSetTierHeaders>() {
                @Override
                public void onSuccess(Void result, BlobSetTierHeaders header, Response response) {
                    try {
                        // Then a response without body and status code 202 will be returned by the server to the callback.
                        assertEquals(202, response.code());
                    } finally {
                        latch.countDown();
                    }
                }

                @Override
                public void onFailure(Throwable throwable, Response response) {
                    try {
                        throw new RuntimeException(throwable);
                    } finally {
                        latch.countDown();
                    }
                }
            });

        awaitOnLatch(latch, "setBlobTier");
    }

    @Test
    public void setBlobTierWithRestResponse() {
        // Given a StorageBlobClient.

        // When setting the tier on a blob using setTierWithResponse().
        MockResponse mockResponse = new MockResponse()
            .setResponseCode(202);

        mockWebServer.enqueue(mockResponse);

        // Then a response without body and status code 202 will be returned by the server.
        BlobSetTierResponse response =
            storageBlobClient.setBlobTierWithRestResponse("container",
                "blob",
                AccessTier.HOT,
                null,
                null,
                null,
                null,
                null,
                null,
                CancellationToken.NONE);

        assertEquals(202, response.getStatusCode());
    }

    @Test
    public void setBlobTierWithRestResponse_withCallback() {
        // Given a StorageBlobClient.

        // When setting the tier on a blob using setTier() while providing a callback.
        MockResponse mockResponse = new MockResponse()
            .setResponseCode(202);

        mockWebServer.enqueue(mockResponse);

        CountDownLatch latch = new CountDownLatch(1);

        storageBlobAsyncClient.setBlobTier("container",
            "blob",
            AccessTier.HOT,
            null,
            null,
            null,
            null,
            null,
            null,
            CancellationToken.NONE,
            new CallbackWithHeader<Void, BlobSetTierHeaders>() {
                @Override
                public void onSuccess(Void result, BlobSetTierHeaders header, Response response) {
                    try {
                        // Then a response without body and status code 202 will be returned by the server to the callback.
                        assertEquals(202, response.code());
                    } finally {
                        latch.countDown();
                    }
                }

                @Override
                public void onFailure(Throwable throwable, Response response) {
                    try {
                        throw new RuntimeException(throwable);
                    } finally {
                        latch.countDown();
                    }
                }
            });

        awaitOnLatch(latch, "setBlobTierWithResponse");
    }

    @Test
    public void setBlobMetadata() {
        // Given a StorageBlobClient.

        // When setting the metadata of a blob using setBlobMetadata().
        MockResponse mockResponse = new MockResponse()
            .setResponseCode(200);

        mockWebServer.enqueue(mockResponse);

        // Then a void response be returned by the client.
        Map<String, String> metadata = new HashMap<>();
        metadata.put("foo", "bar");
        Void response = storageBlobClient.setBlobMetadata("container",
            "blob", metadata);

        assertNull(response);
    }

    @Test
    public void setBlobMetadata_withCallback() {
        // Given a StorageBlobClient.

        // When setting the metadata of a blob using setBlobMetadata() while providing a callback.
        MockResponse mockResponse = new MockResponse()
            .setResponseCode(200);

        mockWebServer.enqueue(mockResponse);

        CountDownLatch latch = new CountDownLatch(1);

        Map<String, String> metadata = new HashMap<>();
        metadata.put("foo", "bar");
        storageBlobAsyncClient.setBlobMetadata("container",
            "blob", metadata,
            new CallbackWithHeader<Void, BlobSetMetadataHeaders>() {
                @Override
                public void onSuccess(Void result, BlobSetMetadataHeaders header, Response response) {
                    try {
                        // Then an object with the return headers will be returned by the client to the callback.
                        assertEquals(200, response.code());
                    } finally {
                        latch.countDown();
                    }
                }

                @Override
                public void onFailure(Throwable throwable, Response response) {
                    try {
                        throw new RuntimeException(throwable);
                    } finally {
                        latch.countDown();
                    }
                }
            });

        awaitOnLatch(latch, "setBlobMetadata");
    }

    @Test
    public void setBlobMetadataWithRestResponse() {
        // Given a StorageBlobClient.

        // When setting the metadata of a blob using setBlobMetadataWithResponse().
        MockResponse mockResponse = new MockResponse()
            .setResponseCode(200);

        mockWebServer.enqueue(mockResponse);

        // Then the client will return an object that contains the details of the REST response.
        Map<String, String> metadata = new HashMap<>();
        metadata.put("foo", "bar");
        BlobSetMetadataResponse response =
            storageBlobClient.setBlobMetadataWithResponse("container",
                "blob",
                null,
                null,
                null,
                metadata,
                null,
                null,
                CancellationToken.NONE);

        assertEquals(200, response.getStatusCode());
    }

    @Test
    public void setBlobMetadataWithRestResponse_withCallback() {
        // Given a StorageBlobClient.

        // When setting the metadata of a blob using setBlobMetadataWithRestResponse() while providing a
        // callback.
        MockResponse mockResponse = new MockResponse()
            .setResponseCode(200);

        mockWebServer.enqueue(mockResponse);

        CountDownLatch latch = new CountDownLatch(1);

        Map<String, String> metadata = new HashMap<>();
        metadata.put("foo", "bar");
        storageBlobAsyncClient.setBlobMetadata("container",
            "blob",
            null,
            null,
            null,
            metadata,
            null,
            null,
            CancellationToken.NONE,
            new CallbackWithHeader<Void, BlobSetMetadataHeaders>() {

                @Override
                public void onSuccess(Void result, BlobSetMetadataHeaders header, Response response) {
                    try {
                        // Then the client will return an object that contains the details of the REST response
                        assertEquals(200, response.code());
                    } finally {
                        latch.countDown();
                    }
                }

                @Override
                public void onFailure(Throwable error, Response response) {
                    try {
                        throw new RuntimeException(error);
                    } finally {
                        latch.countDown();
                    }
                }
            });

        awaitOnLatch(latch, "setBlobMetadataWithRestResponse");
    }

    @Test
    public void download() throws IOException {
        // Given a StorageBlobClient.

        // When requesting to download the contents of a blob using download().
        MockResponse mockResponse = new MockResponse()
            .setResponseCode(200)
            .setBody("testBody");

        mockWebServer.enqueue(mockResponse);

        // Then an object with the blob's contents will be returned by the client.
        ResponseBody response = storageBlobClient.rawDownload("testContainer",
            "testBlob");

        assertEquals("testBody", response.string());
    }

    @Test
    public void download_withCallback() {
        // Given a StorageBlobClient.

        // When requesting to download the contents of a blob using download() while providing a callback.
        MockResponse mockResponse = new MockResponse()
            .setResponseCode(200)
            .setBody("testBody");

        mockWebServer.enqueue(mockResponse);

        CountDownLatch latch = new CountDownLatch(1);

        storageBlobAsyncClient.rawDownload("testContainer",
            "testBlob",

            new CallbackWithHeader<ResponseBody, BlobDownloadHeaders>() {
                @Override
                public void onSuccess(ResponseBody result, BlobDownloadHeaders header, Response response) {
                    try {
                        // Then an object with the blob's contents will be returned by the client.
                        assertEquals("testBody", result.string());
                    } catch (IOException e) {
                        onFailure(e, response);
                    } finally {
                        latch.countDown();
                    }
                }

                @Override
                public void onFailure(Throwable throwable, Response response) {
                    try {
                        throw new RuntimeException(throwable);
                    } finally {
                        latch.countDown();
                    }
                }
            });

        awaitOnLatch(latch, "download");
    }

    @Test
    public void downloadWithRestResponse() throws IOException {
        // Given a StorageBlobClient.

        // When requesting to download the contents of a blob using downloadWithRestResponse().
        MockResponse mockResponse = new MockResponse()
            .setResponseCode(200)
            .setBody("testBody");

        mockWebServer.enqueue(mockResponse);

        // Then an object with the blob's contents will be returned by the client, including its properties and
        // details from the REST response.
        BlobDownloadResponse response = storageBlobClient.rawDownloadWithRestResponse("testContainer",
            "testBlob",
            null,
            null,
            null,
            null,
            null,
            null,
            null,
            null,
            null,
            CancellationToken.NONE);

        assertEquals(200, response.getStatusCode());
        assertEquals("testBody", response.getValue().string());
    }

    @Test
    public void downloadWithRestResponse_withCallback() {
        // Given a StorageBlobClient.

        // When requesting to download the contents of a blob using downloadWithRestResponse() while providing a
        // callback.
        MockResponse mockResponse = new MockResponse()
            .setResponseCode(200)
            .setBody("testBody");

        mockWebServer.enqueue(mockResponse);

        CountDownLatch latch = new CountDownLatch(1);

        storageBlobAsyncClient.rawDownload("testContainer",
            "testBlob",
            null,
            null,
            null,
            null,
            null,
            null,
            null,
            null,
            null,
            CancellationToken.NONE,
            new CallbackWithHeader<ResponseBody, BlobDownloadHeaders>() {
                @Override
                public void onSuccess(ResponseBody result, BlobDownloadHeaders header, Response response) {
                    try {
                        // Then an object with the blob's contents will be returned by the client to the callback,
                        // including its properties and details from the REST response.
                        assertEquals(200, response.code());
                        assertEquals("testBody", result.string());
                    } catch (IOException e) {
                        onFailure(e, response);
                    } finally {
                        latch.countDown();
                    }
                }

                @Override
                public void onFailure(Throwable throwable, Response response) {
                    try {
                        throw new RuntimeException(throwable);
                    } finally {
                        latch.countDown();
                    }
                }
            });

        awaitOnLatch(latch, "downloadWithRestResponse");
    }

    @Test
    public void stageBlock() {
        // Given a StorageBlobClient.

        // When sending a block's contents for staging using stageBlock().
        MockResponse mockResponse = new MockResponse()
            .setResponseCode(201);

        mockWebServer.enqueue(mockResponse);

        // Then a response without body and status code 201 will be returned by the server.
        Void response = storageBlobClient.stageBlock("testContainer",
            "testBlob",
            null,
            new byte[0],
            null);

        assertNull(response);
    }

    @Test
    public void stageBlock_withCallback() {
        // Given a StorageBlobClient.

        // When sending a block's contents for staging while providing a callback.
        MockResponse mockResponse = new MockResponse()
            .setResponseCode(201);

        mockWebServer.enqueue(mockResponse);

        CountDownLatch latch = new CountDownLatch(1);

        storageBlobAsyncClient.stageBlock("testContainer",
            "testBlob",
            null,
            new byte[0],
            null,
            new CallbackWithHeader<Void, BlockBlobStageBlockHeaders>() {
                @Override
                public void onSuccess(Void result, BlockBlobStageBlockHeaders header, Response response) {
                    try {
                        // Then a response without body and status code 201 will be returned by the server to the callback.
                        assertNull(response);
                    } finally {
                        latch.countDown();
                    }
                }

                @Override
                public void onFailure(Throwable throwable, Response response) {
                    try {
                        throw new RuntimeException(throwable);
                    } finally {
                        latch.countDown();
                    }
                }
            });

        awaitOnLatch(latch, "stageBlock");
    }

    @Test
    public void stageBlockWithRestResponse() {
        // Given a StorageBlobClient.

        // When sending a block's contents for staging using stageBlockWithRestResponse().
        MockResponse mockResponse = new MockResponse()
            .setResponseCode(201);

        mockWebServer.enqueue(mockResponse);

        // Then a response without body and status code 201 will be returned by the server.
        BlockBlobsStageBlockResponse response = storageBlobClient.stageBlockWithRestResponse("testContainer",
            "testBlob",
            null,
            new byte[0],
            null,
            null,
            null,
            null,
            null,
            null,
            CancellationToken.NONE);

        assertEquals(201, response.getStatusCode());
    }

    @Test
    public void stageBlockWithRestResponse_withCallback() {
        // Given a StorageBlobClient.

        // When sending a block's contents for staging using stageBlockWithRestResponse() while providing a callback.
        MockResponse mockResponse = new MockResponse()
            .setResponseCode(201);

        mockWebServer.enqueue(mockResponse);

        CountDownLatch latch = new CountDownLatch(1);

        storageBlobAsyncClient.stageBlock("testContainer",
            "testBlob",
            null,
            new byte[0],
            null,
            null,
            null,
            null,
            null,
            null,
            CancellationToken.NONE,
            new CallbackWithHeader<Void, BlockBlobStageBlockHeaders>() {
                @Override
                public void onSuccess(Void result, BlockBlobStageBlockHeaders header, Response response) {
                    try {
                        // Then a response without body and status code 201 will be returned by the server to the callback.
                        assertEquals(201, response.code());
                    } finally {
                        latch.countDown();
                    }
                }

                @Override
                public void onFailure(Throwable throwable, Response response) {
                    try {
                        throw new RuntimeException(throwable);
                    } finally {
                        latch.countDown();
                    }
                }
            });

        awaitOnLatch(latch, "stageBlockWithRestResponse");
    }

    @Test
    public void commitBlockList() {
        // Given a StorageBlobClient.

        // When committing a list of blocks for upload using commitBlockList().
        MockResponse mockResponse = new MockResponse()
            .setResponseCode(201)
            .setHeader("x-ms-request-server-encrypted", false)
            .setHeader("ETag", "testEtag")
            .setBody("<?xml version=\"1.0\" encoding=\"utf-8\"?>\n");

        mockWebServer.enqueue(mockResponse);

        // Then a response with the blob's details and status code 201 will be returned by the server.
        BlockBlobItem response = storageBlobClient.commitBlockList("testContainer",
            "testBlob",
            null,
            true);

        assertEquals(false, response.isServerEncrypted());
        assertEquals("testEtag", response.getETag());
    }

    @Test
    public void commitBlockList_withCallback() {
        // Given a StorageBlobClient.

        // When committing a list of blocks for upload using commitBlockList() while providing a callback.
        MockResponse mockResponse = new MockResponse()
            .setResponseCode(201)
            .setHeader("x-ms-request-server-encrypted", false)
            .setHeader("ETag", "testEtag")
            .setBody("<?xml version=\"1.0\" encoding=\"utf-8\"?>\n");

        mockWebServer.enqueue(mockResponse);

        CountDownLatch latch = new CountDownLatch(1);

        storageBlobAsyncClient.commitBlockList("testContainer",
            "testBlob",
            null,
            true,

            new CallbackWithHeader<BlockBlobItem, BlockBlobCommitBlockListHeaders>() {
                @Override
                public void onSuccess(BlockBlobItem result, BlockBlobCommitBlockListHeaders header, Response response) {
                    try {
                        // Then a response with the blob's details and status code 201 will be returned by the server to
                        // the callback.
                        assertEquals(false, result.isServerEncrypted());
                        assertEquals("testEtag", result.getETag());
                    } finally {
                        latch.countDown();
                    }
                }

                @Override
                public void onFailure(Throwable throwable, Response response) {
                    try {
                        throw new RuntimeException(throwable);
                    } finally {
                        latch.countDown();
                    }
                }
            });

        awaitOnLatch(latch, "commitBlockList");
    }

    @Test
    public void commitBlockListWithRestResponse() {
        // Given a StorageBlobClient.

        // When committing a list of blocks for upload using commitBlockListWithRestResponse().
        MockResponse mockResponse = new MockResponse()
            .setResponseCode(201)
            .setHeader("x-ms-request-server-encrypted", false)
            .setHeader("ETag", "testEtag")
            .setBody("<?xml version=\"1.0\" encoding=\"utf-8\"?>\n");

        mockWebServer.enqueue(mockResponse);

        // Then a response with the blob's details and status code 201 will be returned by the server.
        BlockBlobsCommitBlockListResponse response = storageBlobClient.commitBlockListWithRestResponse("testContainer",
            "testBlob",
            null,
            null,
            null,
            null,
            null,
            null,
            null,
            null,
            null,
            null,
            CancellationToken.NONE);

        assertEquals(false, response.getBlockBlobItem().isServerEncrypted());
        assertEquals("testEtag", response.getBlockBlobItem().getETag());
    }

    @Test
    public void commitBlockListWithRestResponse_withCallback() {
        // Given a StorageBlobClient.

        // When committing a list of blocks for upload using commitBlockListWithRestResponse() while providing a
        // callback.
        MockResponse mockResponse = new MockResponse()
            .setResponseCode(201)
            .setHeader("x-ms-request-server-encrypted", false)
            .setHeader("ETag", "testEtag")
            .setBody("<?xml version=\"1.0\" encoding=\"utf-8\"?>\n");

        mockWebServer.enqueue(mockResponse);

        CountDownLatch latch = new CountDownLatch(1);

        storageBlobAsyncClient.commitBlockList("testContainer",
            "testBlob",
            null,
            null,
            null,
            null,
            null,
            null,
            null,
            null,
            null,
            null,
            CancellationToken.NONE,

            new CallbackWithHeader<BlockBlobItem, BlockBlobCommitBlockListHeaders>() {
                @Override
                public void onSuccess(BlockBlobItem result, BlockBlobCommitBlockListHeaders header, Response response) {
                    try {
                        // Then a response with the blob's details and status code 201 will be returned by the server to
                        // the callback.
                        assertEquals(false, result.isServerEncrypted());
                        assertEquals("testEtag", result.getETag());
                    } finally {
                        latch.countDown();
                    }
                }

                @Override
                public void onFailure(Throwable throwable, Response response) {
                    try {
                        throw new RuntimeException(throwable);
                    } finally {
                        latch.countDown();
                    }
                }
            });

        awaitOnLatch(latch, "commitBlockListWithRestResponse");
    }

    @Test
    public void deleteBlob() {
        // Given a StorageBlobClient.

        // When deleting a blob using delete().
        MockResponse mockResponse = new MockResponse()
            .setResponseCode(202);

        mockWebServer.enqueue(mockResponse);

        // Then a response without body and status code 202 will be returned by the server.
        Void response = storageBlobClient.deleteBlob("container",
            "blob");

        assertNull(response);
    }

    @Test
    public void deleteBlob_withCallback() {
        // Given a StorageBlobClient.

        // When deleting a blob using delete() while providing a callback.
        MockResponse mockResponse = new MockResponse()
            .setResponseCode(202);

        mockWebServer.enqueue(mockResponse);

        CountDownLatch latch = new CountDownLatch(1);

        storageBlobAsyncClient.deleteBlob("container",
            "blob",
            new CallbackWithHeader<Void, BlobDeleteHeaders>() {
                @Override
                public void onSuccess(Void result, BlobDeleteHeaders header, Response response) {
                    try {
                        // Then a response without body and status code 202 will be returned by the server to the callback.
                        assertNull(response);
                    } finally {
                        latch.countDown();
                    }
                }

                @Override
                public void onFailure(Throwable throwable, Response response) {
                    try {
                        throw new RuntimeException(throwable);
                    } finally {
                        latch.countDown();
                    }
                }
            });

        awaitOnLatch(latch, "delete");
    }

    @Test
    public void deleteBlobWithRestResponse() {
        // Given a StorageBlobClient.

        // When deleting a blob using deleteWithResponse().
        MockResponse mockResponse = new MockResponse()
            .setResponseCode(202);

        mockWebServer.enqueue(mockResponse);

        // Then a response without body and status code 202 will be returned by the server.
        BlobDeleteResponse response =
            storageBlobClient.deleteBlobWithRestResponse("container",
                "blob",
                null,
                null,
                null,
                null,
                null,
                null,
                CancellationToken.NONE);

        assertEquals(202, response.getStatusCode());
    }

    @Test
    public void deleteBlobWithRestResponse_withCallback() {
        // Given a StorageBlobClient.

        // When deleting a blob using delete () while providing a callback.
        MockResponse mockResponse = new MockResponse()
            .setResponseCode(202)
            .setHeader("Content-Type", "application/text");

        mockWebServer.enqueue(mockResponse);

        CountDownLatch latch = new CountDownLatch(1);

        storageBlobAsyncClient.deleteBlob("container",
            "blob",
            null,
            null,
            null,
            null,
            null,
            null,
            CancellationToken.NONE,
            new CallbackWithHeader<Void, BlobDeleteHeaders>() {
                @Override
                public void onSuccess(Void result, BlobDeleteHeaders header, Response response) {
                    try {
                        // Then a response without body and status code 202 will be returned by the server to the callback.
                        assertEquals(202, response.code());
                    } finally {
                        latch.countDown();
                    }
                }

                @Override
                public void onFailure(Throwable throwable, Response response) {
                    try {
                        throw new RuntimeException(throwable);
                    } finally {
                        latch.countDown();
                    }
                }
            });

        awaitOnLatch(latch, "deleteWithResponse");
    }

    @Test
    public void deleteContainer() {
        // Given a StorageBlobClient.

        // When deleting a blob using delete().
        MockResponse mockResponse = new MockResponse()
            .setResponseCode(202);

        mockWebServer.enqueue(mockResponse);

        // Then a response without body and status code 202 will be returned by the server.
        Void response = storageBlobClient.deleteContainer("container");

        assertNull(response);
    }

    @Test
    public void deleteContainer_withCallback() {
        // Given a StorageBlobClient.

        // When deleting a blob using delete() while providing a callback.
        MockResponse mockResponse = new MockResponse()
            .setResponseCode(202);

        mockWebServer.enqueue(mockResponse);

        CountDownLatch latch = new CountDownLatch(1);

        storageBlobAsyncClient.deleteContainer("container",
            new CallbackWithHeader<Void, ContainerDeleteHeaders>() {
                @Override
                public void onSuccess(Void result, ContainerDeleteHeaders header, Response response) {
                    try {
                        // Then a response without body and status code 202 will be returned by the server to the callback.
                        assertEquals(202, response.code());
                    } finally {
                        latch.countDown();
                    }
                }

                @Override
                public void onFailure(Throwable throwable, Response response) {
                    try {
                        throw new RuntimeException(throwable);
                    } finally {
                        latch.countDown();
                    }
                }
            });

        awaitOnLatch(latch, "deleteContainer");
    }

    @Test
    public void deleteContainerWithRestResponse() {
        // Given a StorageBlobClient.

        // When deleting a container using deleteWithResponse().
        MockResponse mockResponse = new MockResponse()
            .setResponseCode(202);

        mockWebServer.enqueue(mockResponse);

        // Then a response without body and status code 202 will be returned by the server.
        ContainerDeleteResponse response =
            storageBlobClient.deleteContainerWithRestResponse("container",
                null,
                null,
                null,
                null,
                CancellationToken.NONE);

        assertEquals(202, response.getStatusCode());
    }

    @Test
    public void deleteContainerWithRestResponse_withCallback() {
        // Given a StorageBlobClient.

        // When deleting a container using deleteContainer() while providing a callback.
        MockResponse mockResponse = new MockResponse()
            .setResponseCode(202);

        mockWebServer.enqueue(mockResponse);

        CountDownLatch latch = new CountDownLatch(1);

        storageBlobAsyncClient.deleteContainer("container",
            null,
            null,
            null,
            null,
            CancellationToken.NONE,
            new CallbackWithHeader<Void, ContainerDeleteHeaders>() {
                @Override
                public void onSuccess(Void result, ContainerDeleteHeaders header, Response response) {
                    try {
                        // Then a response without body and status code 202 will be returned by the server to the callback.
                        assertEquals(202, response.code());
                    } finally {
                        latch.countDown();
                    }
                }

                @Override
                public void onFailure(Throwable throwable, Response response) {
                    try {
                        throw new RuntimeException(throwable);
                    } finally {
                        latch.countDown();
                    }
                }
            });

        awaitOnLatch(latch, "deleteContainer");
<<<<<<< HEAD
=======
    }

    @Test
    public void getBlobTags() {
        // Given a StorageBlobClient.

        // When requesting the tags of the blobs using getBlobTags().
        String responseBody = readFileToString("GetTagsResponse.xml");

        MockResponse mockResponse = new MockResponse()
            .setResponseCode(200)
            .setBody(responseBody);

        mockWebServer.enqueue(mockResponse);

        Map<String, String> blobTags = storageBlobClient.getBlobTags("testContainer",
            "testBlob");

        // Then a map containing the details of the blob tags will be returned by the service and converted to a Map
        // by the client.
        assertNotEquals(0, blobTags.size());
        assertTrue(blobTags.containsKey("tag0"));
        assertEquals("tag0value", blobTags.get("tag0"));
        assertTrue(blobTags.containsKey("tag1"));
        assertEquals("tag1value", blobTags.get("tag1"));
    }

    @Test
    public void getBlobTags_withCallback() {
        // Given a StorageBlobClient.

        // When requesting the tags of the blobs using getBlobTags() while providing a callback.
        String responseBody = readFileToString("GetTagsResponse.xml");

        MockResponse mockResponse = new MockResponse()
            .setResponseCode(200)
            .setBody(responseBody);

        mockWebServer.enqueue(mockResponse);

        CountDownLatch latch = new CountDownLatch(1);

        storageBlobAsyncClient.getBlobTags("testContainer",
            "testBlob",
            new CallbackWithHeader<Map<String, String>, BlobGetTagsHeaders>() {

                @Override
                public void onSuccess(Map<String, String> result, BlobGetTagsHeaders header, Response response) {
                    try {
                        // Then a map containing the details of the blob tags will be returned by the service and converted to a Map
                        // by the client.
                        assertEquals(200, response.code());
                        assertNotEquals(0, result.size());
                        assertTrue(result.containsKey("tag0"));
                        assertEquals("tag0value", result.get("tag0"));
                        assertTrue(result.containsKey("tag1"));
                        assertEquals("tag1value", result.get("tag1"));
                    } finally {
                        latch.countDown();
                    }
                }

                @Override
                public void onFailure(Throwable throwable, Response response) {
                    try {
                        throw new RuntimeException(throwable);
                    } finally {
                        latch.countDown();
                    }
                }
            });

        awaitOnLatch(latch, "getBlobTags");
    }

    @Test
    public void getBlobTagsWithRestResponse() {
        // Given a StorageBlobClient.

        // When requesting the tags of the blobs using getBlobTagsWithRestResponse() while providing a callback.
        String responseBody = readFileToString("GetTagsResponse.xml");

        MockResponse mockResponse = new MockResponse()
            .setResponseCode(200)
            .setBody(responseBody);

        mockWebServer.enqueue(mockResponse);

        com.azure.android.core.http.Response<Map<String, String>> response =
            storageBlobClient.getBlobTagsWithRestResponse("testContainer",
                "blobName",
                null,
                null,
                null,
                null,
                CancellationToken.NONE);

        // Then a map containing the details of the blob tags will be returned by the service and converted to a Map
        // by the client.
        Map<String, String> result = response.getValue();

        assertEquals(200, response.getStatusCode());
        assertNotEquals(0, result.size());
        assertTrue(result.containsKey("tag0"));
        assertEquals("tag0value", result.get("tag0"));
        assertTrue(result.containsKey("tag1"));
        assertEquals("tag1value", result.get("tag1"));
    }

    @Test
    public void getBlobTagsWithRestResponse_withCallback() {
        // Given a StorageBlobClient.

        // When requesting the tags of the blobs using getBlobTagsWithRestResponse() while providing a callback.
        String responseBody = readFileToString("GetTagsResponse.xml");

        MockResponse mockResponse = new MockResponse()
            .setResponseCode(200)
            .setBody(responseBody);

        mockWebServer.enqueue(mockResponse);

        CountDownLatch latch = new CountDownLatch(1);

        storageBlobAsyncClient.getBlobTags("testContainer",
            "testBlob",
            null,
            null,
            null,
            null,
            CancellationToken.NONE,
            new CallbackWithHeader<Map<String, String>, BlobGetTagsHeaders>() {

                @Override
                public void onSuccess(Map<String, String> result, BlobGetTagsHeaders header, Response response) {
                    try {
                        // Then a map containing the details of the blob tags will be returned by the service and converted to a Map
                        // by the client.
                        assertEquals(200, response.code());
                        assertNotEquals(0, result.size());
                        assertTrue(result.containsKey("tag0"));
                        assertEquals("tag0value", result.get("tag0"));
                        assertTrue(result.containsKey("tag1"));
                        assertEquals("tag1value", result.get("tag1"));
                    } finally {
                        latch.countDown();
                    }
                }

                @Override
                public void onFailure(Throwable throwable, Response response) {
                    try {
                        throw new RuntimeException(throwable);
                    } finally {
                        latch.countDown();
                    }
                }
            });

        awaitOnLatch(latch, "getBlobTags");
>>>>>>> 3b631043
    }

    private static String readFileToString(String filePath) {
        StringBuilder contentBuilder = new StringBuilder();

        try (Stream<String> stream =
                 Files.lines(Paths.get("src", "test", "resources", filePath), StandardCharsets.UTF_8)) {
            stream.forEach(s -> contentBuilder.append(s).append("\n"));
        }
        catch (IOException e) {
            e.printStackTrace();
        }

        return contentBuilder.toString();
    }

    private static void awaitOnLatch(CountDownLatch latch, String method) {
        try {
            latch.await(10, TimeUnit.SECONDS);
        } catch (InterruptedException e) {
            assertFalse(method + " didn't produce any result.", true);
        }
    }
}<|MERGE_RESOLUTION|>--- conflicted
+++ resolved
@@ -8,12 +8,7 @@
 import com.azure.android.core.http.CallbackWithHeader;
 import com.azure.android.core.http.ServiceClient;
 import com.azure.android.core.util.CancellationToken;
-<<<<<<< HEAD
-import com.azure.android.storage.blob.credential.SasTokenCredential;
-import com.azure.android.storage.blob.interceptor.SasTokenCredentialInterceptor;
-=======
 import com.azure.android.storage.blob.models.AccessTier;
->>>>>>> 3b631043
 import com.azure.android.storage.blob.models.BlobDeleteHeaders;
 import com.azure.android.storage.blob.models.BlobDeleteResponse;
 import com.azure.android.storage.blob.models.BlobDownloadHeaders;
@@ -23,16 +18,13 @@
 import com.azure.android.storage.blob.models.BlobGetTagsHeaders;
 import com.azure.android.storage.blob.models.BlobHttpHeaders;
 import com.azure.android.storage.blob.models.BlobItem;
-<<<<<<< HEAD
-import com.azure.android.storage.blob.models.BlobSetMetadataHeaders;
-=======
 import com.azure.android.storage.blob.models.BlobSetHttpHeadersHeaders;
 import com.azure.android.storage.blob.models.BlobSetHttpHeadersResponse;
+import com.azure.android.storage.blob.models.BlobSetMetadataHeaders;
+import com.azure.android.storage.blob.models.BlobSetMetadataResponse;
 import com.azure.android.storage.blob.models.BlobSetTierHeaders;
 import com.azure.android.storage.blob.models.BlobSetTierResponse;
->>>>>>> 3b631043
 import com.azure.android.storage.blob.models.BlobsPage;
-import com.azure.android.storage.blob.models.BlobSetMetadataResponse;
 import com.azure.android.storage.blob.models.BlockBlobCommitBlockListHeaders;
 import com.azure.android.storage.blob.models.BlockBlobItem;
 import com.azure.android.storage.blob.models.BlockBlobStageBlockHeaders;
@@ -635,134 +627,6 @@
     }
 
     @Test
-    public void setBlobTier() {
-        // Given a StorageBlobClient.
-
-        // When setting the tier on a blob using setBlobTier().
-        MockResponse mockResponse = new MockResponse()
-            .setResponseCode(202);
-
-        mockWebServer.enqueue(mockResponse);
-
-        // Then a response without body and status code 202 will be returned by the server.
-        Void response = storageBlobClient.setBlobTier("container",
-            "blob", AccessTier.HOT);
-
-        assertNull(response);
-    }
-
-    @Test
-    public void setBlobTier_withCallback() {
-        // Given a StorageBlobClient.
-
-        // When setting the tier on a blob using setBlobTier() while providing a callback.
-        MockResponse mockResponse = new MockResponse()
-            .setResponseCode(202);
-
-        mockWebServer.enqueue(mockResponse);
-
-        CountDownLatch latch = new CountDownLatch(1);
-
-        storageBlobAsyncClient.setBlobTier("container",
-            "blob",
-            AccessTier.HOT,
-            new CallbackWithHeader<Void, BlobSetTierHeaders>() {
-                @Override
-                public void onSuccess(Void result, BlobSetTierHeaders header, Response response) {
-                    try {
-                        // Then a response without body and status code 202 will be returned by the server to the callback.
-                        assertEquals(202, response.code());
-                    } finally {
-                        latch.countDown();
-                    }
-                }
-
-                @Override
-                public void onFailure(Throwable throwable, Response response) {
-                    try {
-                        throw new RuntimeException(throwable);
-                    } finally {
-                        latch.countDown();
-                    }
-                }
-            });
-
-        awaitOnLatch(latch, "setBlobTier");
-    }
-
-    @Test
-    public void setBlobTierWithRestResponse() {
-        // Given a StorageBlobClient.
-
-        // When setting the tier on a blob using setTierWithResponse().
-        MockResponse mockResponse = new MockResponse()
-            .setResponseCode(202);
-
-        mockWebServer.enqueue(mockResponse);
-
-        // Then a response without body and status code 202 will be returned by the server.
-        BlobSetTierResponse response =
-            storageBlobClient.setBlobTierWithRestResponse("container",
-                "blob",
-                AccessTier.HOT,
-                null,
-                null,
-                null,
-                null,
-                null,
-                null,
-                CancellationToken.NONE);
-
-        assertEquals(202, response.getStatusCode());
-    }
-
-    @Test
-    public void setBlobTierWithRestResponse_withCallback() {
-        // Given a StorageBlobClient.
-
-        // When setting the tier on a blob using setTier() while providing a callback.
-        MockResponse mockResponse = new MockResponse()
-            .setResponseCode(202);
-
-        mockWebServer.enqueue(mockResponse);
-
-        CountDownLatch latch = new CountDownLatch(1);
-
-        storageBlobAsyncClient.setBlobTier("container",
-            "blob",
-            AccessTier.HOT,
-            null,
-            null,
-            null,
-            null,
-            null,
-            null,
-            CancellationToken.NONE,
-            new CallbackWithHeader<Void, BlobSetTierHeaders>() {
-                @Override
-                public void onSuccess(Void result, BlobSetTierHeaders header, Response response) {
-                    try {
-                        // Then a response without body and status code 202 will be returned by the server to the callback.
-                        assertEquals(202, response.code());
-                    } finally {
-                        latch.countDown();
-                    }
-                }
-
-                @Override
-                public void onFailure(Throwable throwable, Response response) {
-                    try {
-                        throw new RuntimeException(throwable);
-                    } finally {
-                        latch.countDown();
-                    }
-                }
-            });
-
-        awaitOnLatch(latch, "setBlobTierWithResponse");
-    }
-
-    @Test
     public void setBlobMetadata() {
         // Given a StorageBlobClient.
 
@@ -898,6 +762,134 @@
     }
 
     @Test
+    public void setBlobTier() {
+        // Given a StorageBlobClient.
+
+        // When setting the tier on a blob using setBlobTier().
+        MockResponse mockResponse = new MockResponse()
+            .setResponseCode(202);
+
+        mockWebServer.enqueue(mockResponse);
+
+        // Then a response without body and status code 202 will be returned by the server.
+        Void response = storageBlobClient.setBlobTier("container",
+            "blob", AccessTier.HOT);
+
+        assertNull(response);
+    }
+
+    @Test
+    public void setBlobTier_withCallback() {
+        // Given a StorageBlobClient.
+
+        // When setting the tier on a blob using setBlobTier() while providing a callback.
+        MockResponse mockResponse = new MockResponse()
+            .setResponseCode(202);
+
+        mockWebServer.enqueue(mockResponse);
+
+        CountDownLatch latch = new CountDownLatch(1);
+
+        storageBlobAsyncClient.setBlobTier("container",
+            "blob",
+            AccessTier.HOT,
+            new CallbackWithHeader<Void, BlobSetTierHeaders>() {
+                @Override
+                public void onSuccess(Void result, BlobSetTierHeaders header, Response response) {
+                    try {
+                        // Then a response without body and status code 202 will be returned by the server to the callback.
+                        assertEquals(202, response.code());
+                    } finally {
+                        latch.countDown();
+                    }
+                }
+
+                @Override
+                public void onFailure(Throwable throwable, Response response) {
+                    try {
+                        throw new RuntimeException(throwable);
+                    } finally {
+                        latch.countDown();
+                    }
+                }
+            });
+
+        awaitOnLatch(latch, "setBlobTier");
+    }
+
+    @Test
+    public void setBlobTierWithRestResponse() {
+        // Given a StorageBlobClient.
+
+        // When setting the tier on a blob using setTierWithResponse().
+        MockResponse mockResponse = new MockResponse()
+            .setResponseCode(202);
+
+        mockWebServer.enqueue(mockResponse);
+
+        // Then a response without body and status code 202 will be returned by the server.
+        BlobSetTierResponse response =
+            storageBlobClient.setBlobTierWithRestResponse("container",
+                "blob",
+                AccessTier.HOT,
+                null,
+                null,
+                null,
+                null,
+                null,
+                null,
+                CancellationToken.NONE);
+
+        assertEquals(202, response.getStatusCode());
+    }
+
+    @Test
+    public void setBlobTierWithRestResponse_withCallback() {
+        // Given a StorageBlobClient.
+
+        // When setting the tier on a blob using setTier() while providing a callback.
+        MockResponse mockResponse = new MockResponse()
+            .setResponseCode(202);
+
+        mockWebServer.enqueue(mockResponse);
+
+        CountDownLatch latch = new CountDownLatch(1);
+
+        storageBlobAsyncClient.setBlobTier("container",
+            "blob",
+            AccessTier.HOT,
+            null,
+            null,
+            null,
+            null,
+            null,
+            null,
+            CancellationToken.NONE,
+            new CallbackWithHeader<Void, BlobSetTierHeaders>() {
+                @Override
+                public void onSuccess(Void result, BlobSetTierHeaders header, Response response) {
+                    try {
+                        // Then a response without body and status code 202 will be returned by the server to the callback.
+                        assertEquals(202, response.code());
+                    } finally {
+                        latch.countDown();
+                    }
+                }
+
+                @Override
+                public void onFailure(Throwable throwable, Response response) {
+                    try {
+                        throw new RuntimeException(throwable);
+                    } finally {
+                        latch.countDown();
+                    }
+                }
+            });
+
+        awaitOnLatch(latch, "setBlobTierWithResponse");
+    }
+
+    @Test
     public void download() throws IOException {
         // Given a StorageBlobClient.
 
@@ -1573,8 +1565,6 @@
             });
 
         awaitOnLatch(latch, "deleteContainer");
-<<<<<<< HEAD
-=======
     }
 
     @Test
@@ -1735,7 +1725,6 @@
             });
 
         awaitOnLatch(latch, "getBlobTags");
->>>>>>> 3b631043
     }
 
     private static String readFileToString(String filePath) {
