// Copyright (c) Microsoft Corporation. All rights reserved.
// Licensed under the MIT License.


package com.azure.android.storage.blob;

import com.azure.android.core.http.Callback;
import com.azure.android.core.http.CallbackWithHeader;
import com.azure.android.core.http.ServiceClient;
import com.azure.android.core.util.CancellationToken;
<<<<<<< HEAD
import com.azure.android.storage.blob.credential.SasTokenCredential;
import com.azure.android.storage.blob.interceptor.SasTokenCredentialInterceptor;
=======
import com.azure.android.storage.blob.models.AccessTier;
>>>>>>> e574619f
import com.azure.android.storage.blob.models.BlobDeleteHeaders;
import com.azure.android.storage.blob.models.BlobDeleteResponse;
import com.azure.android.storage.blob.models.BlobDownloadHeaders;
import com.azure.android.storage.blob.models.BlobDownloadResponse;
import com.azure.android.storage.blob.models.BlobGetPropertiesHeaders;
import com.azure.android.storage.blob.models.BlobGetPropertiesResponse;
<<<<<<< HEAD
import com.azure.android.storage.blob.models.BlobHttpHeaders;
import com.azure.android.storage.blob.models.BlobItem;
import com.azure.android.storage.blob.models.BlobSetHttpHeadersHeaders;
import com.azure.android.storage.blob.models.BlobSetHttpHeadersResponse;
=======
import com.azure.android.storage.blob.models.BlobGetTagsHeaders;
import com.azure.android.storage.blob.models.BlobItem;
import com.azure.android.storage.blob.models.BlobSetTierHeaders;
import com.azure.android.storage.blob.models.BlobSetTierResponse;
>>>>>>> e574619f
import com.azure.android.storage.blob.models.BlobsPage;
import com.azure.android.storage.blob.models.BlockBlobCommitBlockListHeaders;
import com.azure.android.storage.blob.models.BlockBlobItem;
import com.azure.android.storage.blob.models.BlockBlobStageBlockHeaders;
import com.azure.android.storage.blob.models.BlockBlobsCommitBlockListResponse;
import com.azure.android.storage.blob.models.BlockBlobsStageBlockResponse;
import com.azure.android.storage.blob.models.ContainerCreateHeaders;
import com.azure.android.storage.blob.models.ContainerCreateResponse;
import com.azure.android.storage.blob.models.ContainerDeleteHeaders;
import com.azure.android.storage.blob.models.ContainerDeleteResponse;

import org.junit.After;
import org.junit.Test;

import java.io.IOException;
import java.nio.charset.StandardCharsets;
import java.nio.file.Files;
import java.nio.file.Paths;
import java.util.List;
import java.util.Map;
import java.util.concurrent.CountDownLatch;
import java.util.concurrent.TimeUnit;
import java.util.stream.Stream;

import okhttp3.Response;
import okhttp3.ResponseBody;
import okhttp3.mockwebserver.MockResponse;
import okhttp3.mockwebserver.MockWebServer;

import static org.junit.Assert.assertEquals;
import static org.junit.Assert.assertFalse;
import static org.junit.Assert.assertNotEquals;
import static org.junit.Assert.assertNotNull;
import static org.junit.Assert.assertNull;
import static org.junit.Assert.assertTrue;

public class StorageBlobClientTest {
    private static final MockWebServer mockWebServer = new MockWebServer();
    private static final String BASE_URL = mockWebServer.url("/").toString();
    private static StorageBlobAsyncClient storageBlobAsyncClient = new StorageBlobAsyncClient.Builder("client.test.1",
        new ServiceClient.Builder()
            .setBaseUrl(BASE_URL))
        .build();

    private static StorageBlobClient storageBlobClient = new StorageBlobClient.Builder(new ServiceClient.Builder()
            .setBaseUrl(BASE_URL))
        .build();

    @After
    public void tearDown() throws InterruptedException {
        // For ensuring the responses enqueued are consumed before making the next call.
        mockWebServer.takeRequest(20, TimeUnit.MILLISECONDS);
    }

    @Test
    public void newBuilder() {
        // Given a StorageBlobClient.

        // When creating another client based on the first one.
        StorageBlobAsyncClient otherStorageBlobAsyncClient = storageBlobAsyncClient.newBuilder("client.test.2").build();

        // Then the new client will contain the same properties as the original.
        assertEquals(storageBlobAsyncClient.getBlobServiceUrl(), otherStorageBlobAsyncClient.getBlobServiceUrl());
    }

    @Test
    public void getBlobServiceUrl() {
        assertEquals(storageBlobAsyncClient.getBlobServiceUrl(), BASE_URL);
    }

    @Test
    public void createContainer() {
        // Given a StorageBlobClient.

        // When creating a container using createContainer().
        MockResponse mockResponse = new MockResponse()
            .setResponseCode(201);

        mockWebServer.enqueue(mockResponse);

        // Then a response without body and status code 201 will be returned by the server.
        Void response = storageBlobClient.createContainer("containerName");

        assertNull(response);
    }

    @Test
    public void createContainer_withCallback() {
        // Given a StorageBlobClient.

        // When creating a container using createContainer().
        MockResponse mockResponse = new MockResponse()
            .setResponseCode(201);

        mockWebServer.enqueue(mockResponse);

        CountDownLatch latch = new CountDownLatch(1);

        storageBlobAsyncClient.createContainer("container",
            new CallbackWithHeader<Void, ContainerCreateHeaders>() {
                @Override
                public void onSuccess(Void result, ContainerCreateHeaders header, Response response) {
                    try {
                        assertEquals(201, response.code());
                    } finally {
                        latch.countDown();
                    }
                }

                @Override
                public void onFailure(Throwable throwable, Response response) {
                    try {
                        throw new RuntimeException(throwable);
                    } finally {
                        latch.countDown();
                    }
                }
            });

        awaitOnLatch(latch, "createContainer");
    }

    @Test
    public void createContainerWithRestResponse() {
        // Given a StorageBlobClient.

        // When creating a container using createContainer().
        MockResponse mockResponse = new MockResponse()
            .setResponseCode(201);

        mockWebServer.enqueue(mockResponse);

        // Then the client will return an object that contains the details of the REST response.
        ContainerCreateResponse response =
            storageBlobClient.createContainerWithRestResponse("container",
                null,
                null,
                null,
                null,
                null,
                CancellationToken.NONE);

        assertEquals(201, response.getStatusCode());
    }

    @Test
    public void createContainerWithRestResponse_withCallback() {
        // Given a StorageBlobClient.

        // When creating a container using createContainer().
        MockResponse mockResponse = new MockResponse()
            .setResponseCode(201);

        mockWebServer.enqueue(mockResponse);

        CountDownLatch latch = new CountDownLatch(1);

        storageBlobAsyncClient.createContainer("container",
            null,
            null,
            null,
            null,
            null,
            CancellationToken.NONE,
            new CallbackWithHeader<Void, ContainerCreateHeaders>() {

                @Override
                public void onSuccess(Void result, ContainerCreateHeaders header, Response response) {
                    try {
                        assertEquals(201, response.code());
                    } finally {
                        latch.countDown();
                    }
                }

                @Override
                public void onFailure(Throwable error, Response response) {
                    try {
                        throw new RuntimeException(error);
                    } finally {
                        latch.countDown();
                    }
                }
            });

        awaitOnLatch(latch, "createContainer");
    }

    @Test
    public void getBlobsInPage() {
        // Given a StorageBlobClient.

        // When requesting a list of the blobs in a container using getBlobsInPage().
        String responseBody = readFileToString("ListBlobsResponse.xml");

        MockResponse mockResponse = new MockResponse()
            .setResponseCode(200)
            .setBody(responseBody);

        mockWebServer.enqueue(mockResponse);

        BlobsPage blobsPage = storageBlobClient.getBlobsInPage(null,
            "testContainer",
            null);

        // Then a list containing the details of the blobs will be returned by the service and converted to BlobItem
        // objects by the client.
        assertNotEquals(0, blobsPage.getItems()
            .size());
        assertEquals("test.jpg", blobsPage.getItems().get(0).getName());
    }

    @Test
    public void getBlobsInPage_withCallback() {
        // Given a StorageBlobClient.

        // When requesting a list of the blobs in a container using getBlobsInPage() while providing a callback.
        String responseBody = readFileToString("ListBlobsResponse.xml");

        MockResponse mockResponse = new MockResponse()
            .setResponseCode(200)
            .setBody(responseBody);

        mockWebServer.enqueue(mockResponse);

        CountDownLatch latch = new CountDownLatch(1);

        storageBlobAsyncClient.getBlobsInPage(null,
            "testContainer",
            null,

            new Callback<BlobsPage>() {
                @Override
                public void onSuccess(BlobsPage result, Response response) {
                    try {
                        // Then a list containing the details of the blobs will be returned to the callback by the service
                        // and converted to BlobItem objects by the client.
                        assertNotEquals(0, result.getItems().size());
                        assertEquals("test.jpg", result.getItems().get(0).getName());
                    } finally {
                        latch.countDown();
                    }
                }

                @Override
                public void onFailure(Throwable throwable, Response response) {
                    try {
                        throw new RuntimeException(throwable);
                    } finally {
                        latch.countDown();
                    }
                }
            });

        awaitOnLatch(latch, "getBlobsInPage");
    }

    @Test
    public void getBlobsInPageWithRestResponse() {
        // Given a StorageBlobClient.

        // When requesting a list of the blobs in a container using getBlobsInPageWithRestResponse().
        String responseBody = readFileToString("ListBlobsResponse.xml");

        MockResponse mockResponse = new MockResponse()
            .setResponseCode(200)
            .setBody(responseBody);

        mockWebServer.enqueue(mockResponse);

        com.azure.android.core.http.Response<BlobsPage> response =
            storageBlobClient.getBlobsInPageWithRestResponse(null,
                "testContainer",
                null,
                null,
                null,
                null,
                null,
                CancellationToken.NONE);

        // Then the client will return an object that contains both the details of the REST response and a list
        // with the details of the blobs.
        BlobsPage blobsPage = response.getValue();
        List<BlobItem> blobItems = blobsPage.getItems();

        assertEquals(200, response.getStatusCode());
        assertNotEquals(0, blobItems.size());
        assertEquals("test.jpg", blobItems.get(0).getName());
    }

    @Test
    public void getBlobsInPageWithRestResponse_withCallback() {
        // Given a StorageBlobClient.

        // When requesting a list of the blobs in a container using getBlobsInPageWithRestResponse() while providing a
        // callback.
        String responseBody = readFileToString("ListBlobsResponse.xml");

        MockResponse mockResponse = new MockResponse()
            .setResponseCode(200)
            .setBody(responseBody);

        mockWebServer.enqueue(mockResponse);

        CountDownLatch latch = new CountDownLatch(1);

        storageBlobAsyncClient.getBlobsInPage(null,
            "testContainer",
            null,
            null,
            null,
            null,
            null,
            CancellationToken.NONE,
            new Callback<BlobsPage>() {
                @Override
                public void onSuccess(BlobsPage result, Response response) {
                    try {
                        // Then the client will return an object that contains both the details of the REST response and
                        // a list with the details of the blobs to the callback.
                        List<BlobItem> blobItems = result.getItems();

                        assertEquals(200, response.code());
                        assertNotEquals(0, blobItems.size());
                        assertEquals("test.jpg", blobItems.get(0).getName());
                    } finally {
                        latch.countDown();
                    }
                }

                @Override
                public void onFailure(Throwable throwable, Response response) {
                    try {
                        throw new RuntimeException(throwable);
                    } finally {
                        latch.countDown();
                    }
                }
            });

        awaitOnLatch(latch, "getBlobsInPageWithRestResponse");
    }

    @Test
    public void getBlobProperties() {
        // Given a StorageBlobClient.

        // When requesting the properties of a blob using getBlobProperties().
        MockResponse mockResponse = new MockResponse()
            .setResponseCode(200)
            .setHeader("Content-Type", "application/text");

        mockWebServer.enqueue(mockResponse);

        // Then an object with the blob properties will be returned by the client.
        BlobGetPropertiesHeaders blobGetPropertiesHeaders = storageBlobClient.getBlobProperties("container",
            "blob");

        assertEquals("application/text", blobGetPropertiesHeaders.getContentType());
    }

    @Test
    public void getBlobProperties_withCallback() {
        // Given a StorageBlobClient.

        // When requesting the properties of a blob using getBlobProperties() while providing a callback.
        MockResponse mockResponse = new MockResponse()
            .setResponseCode(200)
            .setHeader("Content-Type", "application/text");

        mockWebServer.enqueue(mockResponse);

        CountDownLatch latch = new CountDownLatch(1);

        storageBlobAsyncClient.getBlobProperties("container",
            "blob",
            new CallbackWithHeader<Void, BlobGetPropertiesHeaders>() {
                @Override
                public void onSuccess(Void result, BlobGetPropertiesHeaders header, Response response) {
                    try {
                        // Then an object with the blob properties will be returned by the client to the callback.
                        assertEquals("application/text", header.getContentType());
                    } finally {
                        latch.countDown();
                    }
                }

                @Override
                public void onFailure(Throwable throwable, Response response) {
                    try {
                        throw new RuntimeException(throwable);
                    } finally {
                        latch.countDown();
                    }
                }
            });

        awaitOnLatch(latch, "getBlobProperties");
    }

    @Test
    public void getBlobPropertiesWithRestResponse() {
        // Given a StorageBlobClient.

        // When requesting the properties of a blob using getBlobPropertiesAsHeaders().
        MockResponse mockResponse = new MockResponse()
            .setResponseCode(200)
            .setHeader("Content-Type", "application/text");

        mockWebServer.enqueue(mockResponse);

        // Then the client will return an object that contains both the details of the REST response and
        // a an object with the blob properties.
        BlobGetPropertiesResponse response =
            storageBlobClient.getBlobPropertiesWithRestResponse("container",
                "blob",
                null,
                null,
                null,
                null,
                null,
                null,
                CancellationToken.NONE);

        assertEquals("application/text", response.getDeserializedHeaders().getContentType());
    }

    @Test
    public void getBlobPropertiesWithRestResponse_withCallback() {
        // Given a StorageBlobClient.

        // When requesting the properties of a blob using getBlobPropertiesWithRestResponse() while providing a
        // callback.
        MockResponse mockResponse = new MockResponse()
            .setResponseCode(200)
            .setHeader("Content-Type", "application/text");

        mockWebServer.enqueue(mockResponse);

        CountDownLatch latch = new CountDownLatch(1);

        storageBlobAsyncClient.getBlobProperties("container",
            "blob",
            null,
            null,
            null,
            null,
            null,
            null,
            CancellationToken.NONE,
            new CallbackWithHeader<Void, BlobGetPropertiesHeaders>() {

                @Override
                public void onSuccess(Void result, BlobGetPropertiesHeaders header, Response response) {
                    try {
                        // Then the client will return an object that contains both the details of the REST response and
                        // an object with the blob properties to the callback.
                        assertEquals("application/text", header.getContentType());
                    } finally {
                        latch.countDown();
                    }
                }

                @Override
                public void onFailure(Throwable error, Response response) {
                    try {
                        throw new RuntimeException(error);
                    } finally {
                        latch.countDown();
                    }
                }
            });

        awaitOnLatch(latch, "getBlobPropertiesWithRestResponse");
    }

    @Test
<<<<<<< HEAD
    public void setBlobHttpHeaders() {
        // Given a StorageBlobClient.

        // When setting the properties of a blob using setBlobHttpHeaders().
        MockResponse mockResponse = new MockResponse()
            .setResponseCode(200)
            .setHeader("Content-Type", "application/text");

        mockWebServer.enqueue(mockResponse);

        // Then a void response be returned by the client.
        Void response = storageBlobClient.setBlobHttpHeaders("container",
            "blob", new BlobHttpHeaders());
=======
    public void setBlobTier() {
        // Given a StorageBlobClient.

        // When setting the tier on a blob using setBlobTier().
        MockResponse mockResponse = new MockResponse()
            .setResponseCode(202);

        mockWebServer.enqueue(mockResponse);

        // Then a response without body and status code 202 will be returned by the server.
        Void response = storageBlobClient.setBlobTier("container",
            "blob", AccessTier.HOT);
>>>>>>> e574619f

        assertNull(response);
    }

    @Test
<<<<<<< HEAD
    public void setBlobHttpHeaders_withCallback() {
        // Given a StorageBlobClient.

        // When setting the properties of a blob using setBlobHttpHeaders() while providing a callback.
        MockResponse mockResponse = new MockResponse()
            .setResponseCode(200);
=======
    public void setBlobTier_withCallback() {
        // Given a StorageBlobClient.

        // When setting the tier on a blob using setBlobTier() while providing a callback.
        MockResponse mockResponse = new MockResponse()
            .setResponseCode(202);
>>>>>>> e574619f

        mockWebServer.enqueue(mockResponse);

        CountDownLatch latch = new CountDownLatch(1);

<<<<<<< HEAD
        storageBlobAsyncClient.setBlobHttpHeaders("container",
            "blob", new BlobHttpHeaders(),
            new CallbackWithHeader<Void, BlobSetHttpHeadersHeaders>() {
                @Override
                public void onSuccess(Void result, BlobSetHttpHeadersHeaders header, Response response) {
                    try {
                        // Then an object with the return headers will be returned by the client to the callback.
                        assertEquals(200, response.code());
=======
        storageBlobAsyncClient.setBlobTier("container",
            "blob",
            AccessTier.HOT,
            new CallbackWithHeader<Void, BlobSetTierHeaders>() {
                @Override
                public void onSuccess(Void result, BlobSetTierHeaders header, Response response) {
                    try {
                        // Then a response without body and status code 202 will be returned by the server to the callback.
                        assertEquals(202, response.code());
>>>>>>> e574619f
                    } finally {
                        latch.countDown();
                    }
                }

                @Override
                public void onFailure(Throwable throwable, Response response) {
                    try {
                        throw new RuntimeException(throwable);
                    } finally {
                        latch.countDown();
                    }
                }
            });

<<<<<<< HEAD
        awaitOnLatch(latch, "setBlobHttpHeaders");
    }

    @Test
    public void setBlobHttpHeadersWithRestResponse() {
        // Given a StorageBlobClient.

        // When setting the properties of a blob using setBlobHttpHeadersWithResponse().
        MockResponse mockResponse = new MockResponse()
            .setResponseCode(200);

        mockWebServer.enqueue(mockResponse);

        // Then the client will return an object that contains the details of the REST response.
        BlobSetHttpHeadersResponse response =
            storageBlobClient.setBlobHttpHeadersWithResponse("container",
                "blob",
                null,
                null,
                null,
                new BlobHttpHeaders(),
                null,
                CancellationToken.NONE);

        assertEquals(200, response.getStatusCode());
    }

    @Test
    public void setBlobHttpHeadersWithRestResponse_withCallback() {
        // Given a StorageBlobClient.

        // When setting the properties of a blob using setBlobHttpHeadersWithRestResponse() while providing a
        // callback.
        MockResponse mockResponse = new MockResponse()
            .setResponseCode(200);
=======
        awaitOnLatch(latch, "setBlobTier");
    }

    @Test
    public void setBlobTierWithRestResponse() {
        // Given a StorageBlobClient.

        // When setting the tier on a blob using setTierWithResponse().
        MockResponse mockResponse = new MockResponse()
            .setResponseCode(202);

        mockWebServer.enqueue(mockResponse);

        // Then a response without body and status code 202 will be returned by the server.
        BlobSetTierResponse response =
            storageBlobClient.setBlobTierWithRestResponse("container",
                "blob",
                AccessTier.HOT,
                null,
                null,
                null,
                null,
                null,
                null,
                CancellationToken.NONE);

        assertEquals(202, response.getStatusCode());
    }

    @Test
    public void setBlobTierWithRestResponse_withCallback() {
        // Given a StorageBlobClient.

        // When setting the tier on a blob using setTier() while providing a callback.
        MockResponse mockResponse = new MockResponse()
            .setResponseCode(202);
>>>>>>> e574619f

        mockWebServer.enqueue(mockResponse);

        CountDownLatch latch = new CountDownLatch(1);

<<<<<<< HEAD
        storageBlobAsyncClient.setBlobHttpHeaders("container",
            "blob",
            null,
            null,
            null,
            new BlobHttpHeaders(),
            null,
            CancellationToken.NONE,
            new CallbackWithHeader<Void, BlobSetHttpHeadersHeaders>() {

                @Override
                public void onSuccess(Void result, BlobSetHttpHeadersHeaders header, Response response) {
                    try {
                        // Then the client will return an object that contains the details of the REST response
                        assertEquals(200, response.code());
=======
        storageBlobAsyncClient.setBlobTier("container",
            "blob",
            AccessTier.HOT,
            null,
            null,
            null,
            null,
            null,
            null,
            CancellationToken.NONE,
            new CallbackWithHeader<Void, BlobSetTierHeaders>() {
                @Override
                public void onSuccess(Void result, BlobSetTierHeaders header, Response response) {
                    try {
                        // Then a response without body and status code 202 will be returned by the server to the callback.
                        assertEquals(202, response.code());
>>>>>>> e574619f
                    } finally {
                        latch.countDown();
                    }
                }

                @Override
<<<<<<< HEAD
                public void onFailure(Throwable error, Response response) {
                    try {
                        throw new RuntimeException(error);
=======
                public void onFailure(Throwable throwable, Response response) {
                    try {
                        throw new RuntimeException(throwable);
>>>>>>> e574619f
                    } finally {
                        latch.countDown();
                    }
                }
            });

<<<<<<< HEAD
        awaitOnLatch(latch, "setBlobHttpHeadersWithRestResponse");
=======
        awaitOnLatch(latch, "setBlobTierWithResponse");
>>>>>>> e574619f
    }

    @Test
    public void download() throws IOException {
        // Given a StorageBlobClient.

        // When requesting to download the contents of a blob using download().
        MockResponse mockResponse = new MockResponse()
            .setResponseCode(200)
            .setBody("testBody");

        mockWebServer.enqueue(mockResponse);

        // Then an object with the blob's contents will be returned by the client.
        ResponseBody response = storageBlobClient.rawDownload("testContainer",
            "testBlob");

        assertEquals("testBody", response.string());
    }

    @Test
    public void download_withCallback() {
        // Given a StorageBlobClient.

        // When requesting to download the contents of a blob using download() while providing a callback.
        MockResponse mockResponse = new MockResponse()
            .setResponseCode(200)
            .setBody("testBody");

        mockWebServer.enqueue(mockResponse);

        CountDownLatch latch = new CountDownLatch(1);

        storageBlobAsyncClient.rawDownload("testContainer",
            "testBlob",

            new CallbackWithHeader<ResponseBody, BlobDownloadHeaders>() {
                @Override
                public void onSuccess(ResponseBody result, BlobDownloadHeaders header, Response response) {
                    try {
                        // Then an object with the blob's contents will be returned by the client.
                        assertEquals("testBody", result.string());
                    } catch (IOException e) {
                        onFailure(e, response);
                    } finally {
                        latch.countDown();
                    }
                }

                @Override
                public void onFailure(Throwable throwable, Response response) {
                    try {
                        throw new RuntimeException(throwable);
                    } finally {
                        latch.countDown();
                    }
                }
            });

        awaitOnLatch(latch, "download");
    }

    @Test
    public void downloadWithRestResponse() throws IOException {
        // Given a StorageBlobClient.

        // When requesting to download the contents of a blob using downloadWithRestResponse().
        MockResponse mockResponse = new MockResponse()
            .setResponseCode(200)
            .setBody("testBody");

        mockWebServer.enqueue(mockResponse);

        // Then an object with the blob's contents will be returned by the client, including its properties and
        // details from the REST response.
        BlobDownloadResponse response = storageBlobClient.rawDownloadWithRestResponse("testContainer",
            "testBlob",
            null,
            null,
            null,
            null,
            null,
            null,
            null,
            null,
            null,
            CancellationToken.NONE);

        assertEquals(200, response.getStatusCode());
        assertEquals("testBody", response.getValue().string());
    }

    @Test
    public void downloadWithRestResponse_withCallback() {
        // Given a StorageBlobClient.

        // When requesting to download the contents of a blob using downloadWithRestResponse() while providing a
        // callback.
        MockResponse mockResponse = new MockResponse()
            .setResponseCode(200)
            .setBody("testBody");

        mockWebServer.enqueue(mockResponse);

        CountDownLatch latch = new CountDownLatch(1);

        storageBlobAsyncClient.rawDownload("testContainer",
            "testBlob",
            null,
            null,
            null,
            null,
            null,
            null,
            null,
            null,
            null,
            CancellationToken.NONE,
            new CallbackWithHeader<ResponseBody, BlobDownloadHeaders>() {
                @Override
                public void onSuccess(ResponseBody result, BlobDownloadHeaders header, Response response) {
                    try {
                        // Then an object with the blob's contents will be returned by the client to the callback,
                        // including its properties and details from the REST response.
                        assertEquals(200, response.code());
                        assertEquals("testBody", result.string());
                    } catch (IOException e) {
                        onFailure(e, response);
                    } finally {
                        latch.countDown();
                    }
                }

                @Override
                public void onFailure(Throwable throwable, Response response) {
                    try {
                        throw new RuntimeException(throwable);
                    } finally {
                        latch.countDown();
                    }
                }
            });

        awaitOnLatch(latch, "downloadWithRestResponse");
    }

    @Test
    public void stageBlock() {
        // Given a StorageBlobClient.

        // When sending a block's contents for staging using stageBlock().
        MockResponse mockResponse = new MockResponse()
            .setResponseCode(201);

        mockWebServer.enqueue(mockResponse);

        // Then a response without body and status code 201 will be returned by the server.
        Void response = storageBlobClient.stageBlock("testContainer",
            "testBlob",
            null,
            new byte[0],
            null);

        assertNull(response);
    }

    @Test
    public void stageBlock_withCallback() {
        // Given a StorageBlobClient.

        // When sending a block's contents for staging while providing a callback.
        MockResponse mockResponse = new MockResponse()
            .setResponseCode(201);

        mockWebServer.enqueue(mockResponse);

        CountDownLatch latch = new CountDownLatch(1);

        storageBlobAsyncClient.stageBlock("testContainer",
            "testBlob",
            null,
            new byte[0],
            null,
            new CallbackWithHeader<Void, BlockBlobStageBlockHeaders>() {
                @Override
                public void onSuccess(Void result, BlockBlobStageBlockHeaders header, Response response) {
                    try {
                        // Then a response without body and status code 201 will be returned by the server to the callback.
                        assertNull(response);
                    } finally {
                        latch.countDown();
                    }
                }

                @Override
                public void onFailure(Throwable throwable, Response response) {
                    try {
                        throw new RuntimeException(throwable);
                    } finally {
                        latch.countDown();
                    }
                }
            });

        awaitOnLatch(latch, "stageBlock");
    }

    @Test
    public void stageBlockWithRestResponse() {
        // Given a StorageBlobClient.

        // When sending a block's contents for staging using stageBlockWithRestResponse().
        MockResponse mockResponse = new MockResponse()
            .setResponseCode(201);

        mockWebServer.enqueue(mockResponse);

        // Then a response without body and status code 201 will be returned by the server.
        BlockBlobsStageBlockResponse response = storageBlobClient.stageBlockWithRestResponse("testContainer",
            "testBlob",
            null,
            new byte[0],
            null,
            null,
            null,
            null,
            null,
            null,
            CancellationToken.NONE);

        assertEquals(201, response.getStatusCode());
    }

    @Test
    public void stageBlockWithRestResponse_withCallback() {
        // Given a StorageBlobClient.

        // When sending a block's contents for staging using stageBlockWithRestResponse() while providing a callback.
        MockResponse mockResponse = new MockResponse()
            .setResponseCode(201);

        mockWebServer.enqueue(mockResponse);

        CountDownLatch latch = new CountDownLatch(1);

        storageBlobAsyncClient.stageBlock("testContainer",
            "testBlob",
            null,
            new byte[0],
            null,
            null,
            null,
            null,
            null,
            null,
            CancellationToken.NONE,
            new CallbackWithHeader<Void, BlockBlobStageBlockHeaders>() {
                @Override
                public void onSuccess(Void result, BlockBlobStageBlockHeaders header, Response response) {
                    try {
                        // Then a response without body and status code 201 will be returned by the server to the callback.
                        assertEquals(201, response.code());
                    } finally {
                        latch.countDown();
                    }
                }

                @Override
                public void onFailure(Throwable throwable, Response response) {
                    try {
                        throw new RuntimeException(throwable);
                    } finally {
                        latch.countDown();
                    }
                }
            });

        awaitOnLatch(latch, "stageBlockWithRestResponse");
    }

    @Test
    public void commitBlockList() {
        // Given a StorageBlobClient.

        // When committing a list of blocks for upload using commitBlockList().
        MockResponse mockResponse = new MockResponse()
            .setResponseCode(201)
            .setHeader("x-ms-request-server-encrypted", false)
            .setHeader("ETag", "testEtag")
            .setBody("<?xml version=\"1.0\" encoding=\"utf-8\"?>\n");

        mockWebServer.enqueue(mockResponse);

        // Then a response with the blob's details and status code 201 will be returned by the server.
        BlockBlobItem response = storageBlobClient.commitBlockList("testContainer",
            "testBlob",
            null,
            true);

        assertEquals(false, response.isServerEncrypted());
        assertEquals("testEtag", response.getETag());
    }

    @Test
    public void commitBlockList_withCallback() {
        // Given a StorageBlobClient.

        // When committing a list of blocks for upload using commitBlockList() while providing a callback.
        MockResponse mockResponse = new MockResponse()
            .setResponseCode(201)
            .setHeader("x-ms-request-server-encrypted", false)
            .setHeader("ETag", "testEtag")
            .setBody("<?xml version=\"1.0\" encoding=\"utf-8\"?>\n");

        mockWebServer.enqueue(mockResponse);

        CountDownLatch latch = new CountDownLatch(1);

        storageBlobAsyncClient.commitBlockList("testContainer",
            "testBlob",
            null,
            true,

            new CallbackWithHeader<BlockBlobItem, BlockBlobCommitBlockListHeaders>() {
                @Override
                public void onSuccess(BlockBlobItem result, BlockBlobCommitBlockListHeaders header, Response response) {
                    try {
                        // Then a response with the blob's details and status code 201 will be returned by the server to
                        // the callback.
                        assertEquals(false, result.isServerEncrypted());
                        assertEquals("testEtag", result.getETag());
                    } finally {
                        latch.countDown();
                    }
                }

                @Override
                public void onFailure(Throwable throwable, Response response) {
                    try {
                        throw new RuntimeException(throwable);
                    } finally {
                        latch.countDown();
                    }
                }
            });

        awaitOnLatch(latch, "commitBlockList");
    }

    @Test
    public void commitBlockListWithRestResponse() {
        // Given a StorageBlobClient.

        // When committing a list of blocks for upload using commitBlockListWithRestResponse().
        MockResponse mockResponse = new MockResponse()
            .setResponseCode(201)
            .setHeader("x-ms-request-server-encrypted", false)
            .setHeader("ETag", "testEtag")
            .setBody("<?xml version=\"1.0\" encoding=\"utf-8\"?>\n");

        mockWebServer.enqueue(mockResponse);

        // Then a response with the blob's details and status code 201 will be returned by the server.
        BlockBlobsCommitBlockListResponse response = storageBlobClient.commitBlockListWithRestResponse("testContainer",
            "testBlob",
            null,
            null,
            null,
            null,
            null,
            null,
            null,
            null,
            null,
            null,
            CancellationToken.NONE);

        assertEquals(false, response.getBlockBlobItem().isServerEncrypted());
        assertEquals("testEtag", response.getBlockBlobItem().getETag());
    }

    @Test
    public void commitBlockListWithRestResponse_withCallback() {
        // Given a StorageBlobClient.

        // When committing a list of blocks for upload using commitBlockListWithRestResponse() while providing a
        // callback.
        MockResponse mockResponse = new MockResponse()
            .setResponseCode(201)
            .setHeader("x-ms-request-server-encrypted", false)
            .setHeader("ETag", "testEtag")
            .setBody("<?xml version=\"1.0\" encoding=\"utf-8\"?>\n");

        mockWebServer.enqueue(mockResponse);

        CountDownLatch latch = new CountDownLatch(1);

        storageBlobAsyncClient.commitBlockList("testContainer",
            "testBlob",
            null,
            null,
            null,
            null,
            null,
            null,
            null,
            null,
            null,
            null,
            CancellationToken.NONE,

            new CallbackWithHeader<BlockBlobItem, BlockBlobCommitBlockListHeaders>() {
                @Override
                public void onSuccess(BlockBlobItem result, BlockBlobCommitBlockListHeaders header, Response response) {
                    try {
                        // Then a response with the blob's details and status code 201 will be returned by the server to
                        // the callback.
                        assertEquals(false, result.isServerEncrypted());
                        assertEquals("testEtag", result.getETag());
                    } finally {
                        latch.countDown();
                    }
                }

                @Override
                public void onFailure(Throwable throwable, Response response) {
                    try {
                        throw new RuntimeException(throwable);
                    } finally {
                        latch.countDown();
                    }
                }
            });

        awaitOnLatch(latch, "commitBlockListWithRestResponse");
    }

    @Test
    public void deleteBlob() {
        // Given a StorageBlobClient.

        // When deleting a blob using delete().
        MockResponse mockResponse = new MockResponse()
            .setResponseCode(202);

        mockWebServer.enqueue(mockResponse);

        // Then a response without body and status code 202 will be returned by the server.
        Void response = storageBlobClient.deleteBlob("container",
            "blob");

        assertNull(response);
    }

    @Test
    public void deleteBlob_withCallback() {
        // Given a StorageBlobClient.

        // When deleting a blob using delete() while providing a callback.
        MockResponse mockResponse = new MockResponse()
            .setResponseCode(202);

        mockWebServer.enqueue(mockResponse);

        CountDownLatch latch = new CountDownLatch(1);

        storageBlobAsyncClient.deleteBlob("container",
            "blob",
            new CallbackWithHeader<Void, BlobDeleteHeaders>() {
                @Override
                public void onSuccess(Void result, BlobDeleteHeaders header, Response response) {
                    try {
                        // Then a response without body and status code 202 will be returned by the server to the callback.
                        assertNull(response);
                    } finally {
                        latch.countDown();
                    }
                }

                @Override
                public void onFailure(Throwable throwable, Response response) {
                    try {
                        throw new RuntimeException(throwable);
                    } finally {
                        latch.countDown();
                    }
                }
            });

        awaitOnLatch(latch, "delete");
    }

    @Test
    public void deleteBlobWithRestResponse() {
        // Given a StorageBlobClient.

        // When deleting a blob using deleteWithResponse().
        MockResponse mockResponse = new MockResponse()
            .setResponseCode(202);

        mockWebServer.enqueue(mockResponse);

        // Then a response without body and status code 202 will be returned by the server.
        BlobDeleteResponse response =
            storageBlobClient.deleteBlobWithRestResponse("container",
                "blob",
                null,
                null,
                null,
                null,
                null,
                null,
                CancellationToken.NONE);

        assertEquals(202, response.getStatusCode());
    }

    @Test
    public void deleteBlobWithRestResponse_withCallback() {
        // Given a StorageBlobClient.

        // When deleting a blob using delete () while providing a callback.
        MockResponse mockResponse = new MockResponse()
            .setResponseCode(202)
            .setHeader("Content-Type", "application/text");

        mockWebServer.enqueue(mockResponse);

        CountDownLatch latch = new CountDownLatch(1);

        storageBlobAsyncClient.deleteBlob("container",
            "blob",
            null,
            null,
            null,
            null,
            null,
            null,
            CancellationToken.NONE,
            new CallbackWithHeader<Void, BlobDeleteHeaders>() {
                @Override
                public void onSuccess(Void result, BlobDeleteHeaders header, Response response) {
                    try {
                        // Then a response without body and status code 202 will be returned by the server to the callback.
                        assertEquals(202, response.code());
                    } finally {
                        latch.countDown();
                    }
                }

                @Override
                public void onFailure(Throwable throwable, Response response) {
                    try {
                        throw new RuntimeException(throwable);
                    } finally {
                        latch.countDown();
                    }
                }
            });

        awaitOnLatch(latch, "deleteWithResponse");
    }

    @Test
    public void deleteContainer() {
        // Given a StorageBlobClient.

        // When deleting a blob using delete().
        MockResponse mockResponse = new MockResponse()
            .setResponseCode(202);

        mockWebServer.enqueue(mockResponse);

        // Then a response without body and status code 202 will be returned by the server.
        Void response = storageBlobClient.deleteContainer("container");

        assertNull(response);
    }

    @Test
    public void deleteContainer_withCallback() {
        // Given a StorageBlobClient.

        // When deleting a blob using delete() while providing a callback.
        MockResponse mockResponse = new MockResponse()
            .setResponseCode(202);

        mockWebServer.enqueue(mockResponse);

        CountDownLatch latch = new CountDownLatch(1);

        storageBlobAsyncClient.deleteContainer("container",
            new CallbackWithHeader<Void, ContainerDeleteHeaders>() {
                @Override
                public void onSuccess(Void result, ContainerDeleteHeaders header, Response response) {
                    try {
                        // Then a response without body and status code 202 will be returned by the server to the callback.
                        assertEquals(202, response.code());
                    } finally {
                        latch.countDown();
                    }
                }

                @Override
                public void onFailure(Throwable throwable, Response response) {
                    try {
                        throw new RuntimeException(throwable);
                    } finally {
                        latch.countDown();
                    }
                }
            });

        awaitOnLatch(latch, "deleteContainer");
    }

    @Test
    public void deleteContainerWithRestResponse() {
        // Given a StorageBlobClient.

        // When deleting a container using deleteWithResponse().
        MockResponse mockResponse = new MockResponse()
            .setResponseCode(202);

        mockWebServer.enqueue(mockResponse);

        // Then a response without body and status code 202 will be returned by the server.
        ContainerDeleteResponse response =
            storageBlobClient.deleteContainerWithRestResponse("container",
                null,
                null,
                null,
                null,
                CancellationToken.NONE);

        assertEquals(202, response.getStatusCode());
    }

    @Test
    public void deleteContainerWithRestResponse_withCallback() {
        // Given a StorageBlobClient.

        // When deleting a container using deleteContainer() while providing a callback.
        MockResponse mockResponse = new MockResponse()
            .setResponseCode(202);

        mockWebServer.enqueue(mockResponse);

        CountDownLatch latch = new CountDownLatch(1);

        storageBlobAsyncClient.deleteContainer("container",
            null,
            null,
            null,
            null,
            CancellationToken.NONE,
            new CallbackWithHeader<Void, ContainerDeleteHeaders>() {
                @Override
                public void onSuccess(Void result, ContainerDeleteHeaders header, Response response) {
                    try {
                        // Then a response without body and status code 202 will be returned by the server to the callback.
                        assertEquals(202, response.code());
                    } finally {
                        latch.countDown();
                    }
                }

                @Override
                public void onFailure(Throwable throwable, Response response) {
                    try {
                        throw new RuntimeException(throwable);
                    } finally {
                        latch.countDown();
                    }
                }
            });

        awaitOnLatch(latch, "deleteContainer");
<<<<<<< HEAD
=======
    }

    @Test
    public void getBlobTags() {
        // Given a StorageBlobClient.

        // When requesting the tags of the blobs using getBlobTags().
        String responseBody = readFileToString("GetTagsResponse.xml");

        MockResponse mockResponse = new MockResponse()
            .setResponseCode(200)
            .setBody(responseBody);

        mockWebServer.enqueue(mockResponse);

        Map<String, String> blobTags = storageBlobClient.getBlobTags("testContainer",
            "testBlob");

        // Then a map containing the details of the blob tags will be returned by the service and converted to a Map
        // by the client.
        assertNotEquals(0, blobTags.size());
        assertTrue(blobTags.containsKey("tag0"));
        assertEquals("tag0value", blobTags.get("tag0"));
        assertTrue(blobTags.containsKey("tag1"));
        assertEquals("tag1value", blobTags.get("tag1"));
    }

    @Test
    public void getBlobTags_withCallback() {
        // Given a StorageBlobClient.

        // When requesting the tags of the blobs using getBlobTags() while providing a callback.
        String responseBody = readFileToString("GetTagsResponse.xml");

        MockResponse mockResponse = new MockResponse()
            .setResponseCode(200)
            .setBody(responseBody);

        mockWebServer.enqueue(mockResponse);

        CountDownLatch latch = new CountDownLatch(1);

        storageBlobAsyncClient.getBlobTags("testContainer",
            "testBlob",
            new CallbackWithHeader<Map<String, String>, BlobGetTagsHeaders>() {

                @Override
                public void onSuccess(Map<String, String> result, BlobGetTagsHeaders header, Response response) {
                    try {
                        // Then a map containing the details of the blob tags will be returned by the service and converted to a Map
                        // by the client.
                        assertEquals(200, response.code());
                        assertNotEquals(0, result.size());
                        assertTrue(result.containsKey("tag0"));
                        assertEquals("tag0value", result.get("tag0"));
                        assertTrue(result.containsKey("tag1"));
                        assertEquals("tag1value", result.get("tag1"));
                    } finally {
                        latch.countDown();
                    }
                }

                @Override
                public void onFailure(Throwable throwable, Response response) {
                    try {
                        throw new RuntimeException(throwable);
                    } finally {
                        latch.countDown();
                    }
                }
            });

        awaitOnLatch(latch, "getBlobTags");
    }

    @Test
    public void getBlobTagsWithRestResponse() {
        // Given a StorageBlobClient.

        // When requesting the tags of the blobs using getBlobTagsWithRestResponse() while providing a callback.
        String responseBody = readFileToString("GetTagsResponse.xml");

        MockResponse mockResponse = new MockResponse()
            .setResponseCode(200)
            .setBody(responseBody);

        mockWebServer.enqueue(mockResponse);

        com.azure.android.core.http.Response<Map<String, String>> response =
            storageBlobClient.getBlobTagsWithRestResponse("testContainer",
                "blobName",
                null,
                null,
                null,
                null,
                CancellationToken.NONE);

        // Then a map containing the details of the blob tags will be returned by the service and converted to a Map
        // by the client.
        Map<String, String> result = response.getValue();

        assertEquals(200, response.getStatusCode());
        assertNotEquals(0, result.size());
        assertTrue(result.containsKey("tag0"));
        assertEquals("tag0value", result.get("tag0"));
        assertTrue(result.containsKey("tag1"));
        assertEquals("tag1value", result.get("tag1"));
    }

    @Test
    public void getBlobTagsWithRestResponse_withCallback() {
        // Given a StorageBlobClient.

        // When requesting the tags of the blobs using getBlobTagsWithRestResponse() while providing a callback.
        String responseBody = readFileToString("GetTagsResponse.xml");

        MockResponse mockResponse = new MockResponse()
            .setResponseCode(200)
            .setBody(responseBody);

        mockWebServer.enqueue(mockResponse);

        CountDownLatch latch = new CountDownLatch(1);

        storageBlobAsyncClient.getBlobTags("testContainer",
            "testBlob",
            null,
            null,
            null,
            null,
            CancellationToken.NONE,
            new CallbackWithHeader<Map<String, String>, BlobGetTagsHeaders>() {

                @Override
                public void onSuccess(Map<String, String> result, BlobGetTagsHeaders header, Response response) {
                    try {
                        // Then a map containing the details of the blob tags will be returned by the service and converted to a Map
                        // by the client.
                        assertEquals(200, response.code());
                        assertNotEquals(0, result.size());
                        assertTrue(result.containsKey("tag0"));
                        assertEquals("tag0value", result.get("tag0"));
                        assertTrue(result.containsKey("tag1"));
                        assertEquals("tag1value", result.get("tag1"));
                    } finally {
                        latch.countDown();
                    }
                }

                @Override
                public void onFailure(Throwable throwable, Response response) {
                    try {
                        throw new RuntimeException(throwable);
                    } finally {
                        latch.countDown();
                    }
                }
            });

        awaitOnLatch(latch, "getBlobTags");
>>>>>>> e574619f
    }

    private static String readFileToString(String filePath) {
        StringBuilder contentBuilder = new StringBuilder();

        try (Stream<String> stream =
                 Files.lines(Paths.get("src", "test", "resources", filePath), StandardCharsets.UTF_8)) {
            stream.forEach(s -> contentBuilder.append(s).append("\n"));
        }
        catch (IOException e) {
            e.printStackTrace();
        }

        return contentBuilder.toString();
    }

    private static void awaitOnLatch(CountDownLatch latch, String method) {
        try {
            latch.await(10, TimeUnit.SECONDS);
        } catch (InterruptedException e) {
            assertFalse(method + " didn't produce any result.", true);
        }
    }
}<|MERGE_RESOLUTION|>--- conflicted
+++ resolved
@@ -8,29 +8,20 @@
 import com.azure.android.core.http.CallbackWithHeader;
 import com.azure.android.core.http.ServiceClient;
 import com.azure.android.core.util.CancellationToken;
-<<<<<<< HEAD
-import com.azure.android.storage.blob.credential.SasTokenCredential;
-import com.azure.android.storage.blob.interceptor.SasTokenCredentialInterceptor;
-=======
 import com.azure.android.storage.blob.models.AccessTier;
->>>>>>> e574619f
 import com.azure.android.storage.blob.models.BlobDeleteHeaders;
 import com.azure.android.storage.blob.models.BlobDeleteResponse;
 import com.azure.android.storage.blob.models.BlobDownloadHeaders;
 import com.azure.android.storage.blob.models.BlobDownloadResponse;
 import com.azure.android.storage.blob.models.BlobGetPropertiesHeaders;
 import com.azure.android.storage.blob.models.BlobGetPropertiesResponse;
-<<<<<<< HEAD
+import com.azure.android.storage.blob.models.BlobGetTagsHeaders;
 import com.azure.android.storage.blob.models.BlobHttpHeaders;
 import com.azure.android.storage.blob.models.BlobItem;
 import com.azure.android.storage.blob.models.BlobSetHttpHeadersHeaders;
 import com.azure.android.storage.blob.models.BlobSetHttpHeadersResponse;
-=======
-import com.azure.android.storage.blob.models.BlobGetTagsHeaders;
-import com.azure.android.storage.blob.models.BlobItem;
 import com.azure.android.storage.blob.models.BlobSetTierHeaders;
 import com.azure.android.storage.blob.models.BlobSetTierResponse;
->>>>>>> e574619f
 import com.azure.android.storage.blob.models.BlobsPage;
 import com.azure.android.storage.blob.models.BlockBlobCommitBlockListHeaders;
 import com.azure.android.storage.blob.models.BlockBlobItem;
@@ -63,7 +54,6 @@
 import static org.junit.Assert.assertEquals;
 import static org.junit.Assert.assertFalse;
 import static org.junit.Assert.assertNotEquals;
-import static org.junit.Assert.assertNotNull;
 import static org.junit.Assert.assertNull;
 import static org.junit.Assert.assertTrue;
 
@@ -508,7 +498,6 @@
     }
 
     @Test
-<<<<<<< HEAD
     public void setBlobHttpHeaders() {
         // Given a StorageBlobClient.
 
@@ -522,7 +511,119 @@
         // Then a void response be returned by the client.
         Void response = storageBlobClient.setBlobHttpHeaders("container",
             "blob", new BlobHttpHeaders());
-=======
+
+        assertNull(response);
+    }
+
+    @Test
+    public void setBlobHttpHeaders_withCallback() {
+        // Given a StorageBlobClient.
+
+        // When setting the properties of a blob using setBlobHttpHeaders() while providing a callback.
+        MockResponse mockResponse = new MockResponse()
+            .setResponseCode(200);
+
+        mockWebServer.enqueue(mockResponse);
+
+        CountDownLatch latch = new CountDownLatch(1);
+
+        storageBlobAsyncClient.setBlobHttpHeaders("container",
+            "blob", new BlobHttpHeaders(),
+            new CallbackWithHeader<Void, BlobSetHttpHeadersHeaders>() {
+                @Override
+                public void onSuccess(Void result, BlobSetHttpHeadersHeaders header, Response response) {
+                    try {
+                        // Then an object with the return headers will be returned by the client to the callback.
+                        assertEquals(200, response.code());
+                    } finally {
+                        latch.countDown();
+                    }
+                }
+
+                @Override
+                public void onFailure(Throwable throwable, Response response) {
+                    try {
+                        throw new RuntimeException(throwable);
+                    } finally {
+                        latch.countDown();
+                    }
+                }
+            });
+
+        awaitOnLatch(latch, "setBlobHttpHeaders");
+    }
+
+    @Test
+    public void setBlobHttpHeadersWithRestResponse() {
+        // Given a StorageBlobClient.
+
+        // When setting the properties of a blob using setBlobHttpHeadersWithResponse().
+        MockResponse mockResponse = new MockResponse()
+            .setResponseCode(200);
+
+        mockWebServer.enqueue(mockResponse);
+
+        // Then the client will return an object that contains the details of the REST response.
+        BlobSetHttpHeadersResponse response =
+            storageBlobClient.setBlobHttpHeadersWithResponse("container",
+                "blob",
+                null,
+                null,
+                null,
+                new BlobHttpHeaders(),
+                null,
+                CancellationToken.NONE);
+
+        assertEquals(200, response.getStatusCode());
+    }
+
+    @Test
+    public void setBlobHttpHeadersWithRestResponse_withCallback() {
+        // Given a StorageBlobClient.
+
+        // When setting the properties of a blob using setBlobHttpHeadersWithRestResponse() while providing a
+        // callback.
+        MockResponse mockResponse = new MockResponse()
+            .setResponseCode(200);
+
+        mockWebServer.enqueue(mockResponse);
+
+        CountDownLatch latch = new CountDownLatch(1);
+
+        storageBlobAsyncClient.setBlobHttpHeaders("container",
+            "blob",
+            null,
+            null,
+            null,
+            new BlobHttpHeaders(),
+            null,
+            CancellationToken.NONE,
+            new CallbackWithHeader<Void, BlobSetHttpHeadersHeaders>() {
+
+                @Override
+                public void onSuccess(Void result, BlobSetHttpHeadersHeaders header, Response response) {
+                    try {
+                        // Then the client will return an object that contains the details of the REST response
+                        assertEquals(200, response.code());
+                    } finally {
+                        latch.countDown();
+                    }
+                }
+
+                @Override
+                public void onFailure(Throwable error, Response response) {
+                    try {
+                        throw new RuntimeException(error);
+                    } finally {
+                        latch.countDown();
+                    }
+                }
+            });
+
+        awaitOnLatch(latch, "setBlobHttpHeadersWithRestResponse");
+    }
+
+    @Test
     public void setBlobTier() {
         // Given a StorageBlobClient.
 
@@ -535,42 +636,22 @@
         // Then a response without body and status code 202 will be returned by the server.
         Void response = storageBlobClient.setBlobTier("container",
             "blob", AccessTier.HOT);
->>>>>>> e574619f
 
         assertNull(response);
     }
 
     @Test
-<<<<<<< HEAD
-    public void setBlobHttpHeaders_withCallback() {
-        // Given a StorageBlobClient.
-
-        // When setting the properties of a blob using setBlobHttpHeaders() while providing a callback.
-        MockResponse mockResponse = new MockResponse()
-            .setResponseCode(200);
-=======
     public void setBlobTier_withCallback() {
         // Given a StorageBlobClient.
 
         // When setting the tier on a blob using setBlobTier() while providing a callback.
         MockResponse mockResponse = new MockResponse()
             .setResponseCode(202);
->>>>>>> e574619f
-
-        mockWebServer.enqueue(mockResponse);
-
-        CountDownLatch latch = new CountDownLatch(1);
-
-<<<<<<< HEAD
-        storageBlobAsyncClient.setBlobHttpHeaders("container",
-            "blob", new BlobHttpHeaders(),
-            new CallbackWithHeader<Void, BlobSetHttpHeadersHeaders>() {
-                @Override
-                public void onSuccess(Void result, BlobSetHttpHeadersHeaders header, Response response) {
-                    try {
-                        // Then an object with the return headers will be returned by the client to the callback.
-                        assertEquals(200, response.code());
-=======
+
+        mockWebServer.enqueue(mockResponse);
+
+        CountDownLatch latch = new CountDownLatch(1);
+
         storageBlobAsyncClient.setBlobTier("container",
             "blob",
             AccessTier.HOT,
@@ -580,59 +661,21 @@
                     try {
                         // Then a response without body and status code 202 will be returned by the server to the callback.
                         assertEquals(202, response.code());
->>>>>>> e574619f
-                    } finally {
-                        latch.countDown();
-                    }
-                }
-
-                @Override
-                public void onFailure(Throwable throwable, Response response) {
-                    try {
-                        throw new RuntimeException(throwable);
-                    } finally {
-                        latch.countDown();
-                    }
-                }
-            });
-
-<<<<<<< HEAD
-        awaitOnLatch(latch, "setBlobHttpHeaders");
-    }
-
-    @Test
-    public void setBlobHttpHeadersWithRestResponse() {
-        // Given a StorageBlobClient.
-
-        // When setting the properties of a blob using setBlobHttpHeadersWithResponse().
-        MockResponse mockResponse = new MockResponse()
-            .setResponseCode(200);
-
-        mockWebServer.enqueue(mockResponse);
-
-        // Then the client will return an object that contains the details of the REST response.
-        BlobSetHttpHeadersResponse response =
-            storageBlobClient.setBlobHttpHeadersWithResponse("container",
-                "blob",
-                null,
-                null,
-                null,
-                new BlobHttpHeaders(),
-                null,
-                CancellationToken.NONE);
-
-        assertEquals(200, response.getStatusCode());
-    }
-
-    @Test
-    public void setBlobHttpHeadersWithRestResponse_withCallback() {
-        // Given a StorageBlobClient.
-
-        // When setting the properties of a blob using setBlobHttpHeadersWithRestResponse() while providing a
-        // callback.
-        MockResponse mockResponse = new MockResponse()
-            .setResponseCode(200);
-=======
+                    } finally {
+                        latch.countDown();
+                    }
+                }
+
+                @Override
+                public void onFailure(Throwable throwable, Response response) {
+                    try {
+                        throw new RuntimeException(throwable);
+                    } finally {
+                        latch.countDown();
+                    }
+                }
+            });
+
         awaitOnLatch(latch, "setBlobTier");
     }
 
@@ -669,29 +712,11 @@
         // When setting the tier on a blob using setTier() while providing a callback.
         MockResponse mockResponse = new MockResponse()
             .setResponseCode(202);
->>>>>>> e574619f
-
-        mockWebServer.enqueue(mockResponse);
-
-        CountDownLatch latch = new CountDownLatch(1);
-
-<<<<<<< HEAD
-        storageBlobAsyncClient.setBlobHttpHeaders("container",
-            "blob",
-            null,
-            null,
-            null,
-            new BlobHttpHeaders(),
-            null,
-            CancellationToken.NONE,
-            new CallbackWithHeader<Void, BlobSetHttpHeadersHeaders>() {
-
-                @Override
-                public void onSuccess(Void result, BlobSetHttpHeadersHeaders header, Response response) {
-                    try {
-                        // Then the client will return an object that contains the details of the REST response
-                        assertEquals(200, response.code());
-=======
+
+        mockWebServer.enqueue(mockResponse);
+
+        CountDownLatch latch = new CountDownLatch(1);
+
         storageBlobAsyncClient.setBlobTier("container",
             "blob",
             AccessTier.HOT,
@@ -708,33 +733,22 @@
                     try {
                         // Then a response without body and status code 202 will be returned by the server to the callback.
                         assertEquals(202, response.code());
->>>>>>> e574619f
-                    } finally {
-                        latch.countDown();
-                    }
-                }
-
-                @Override
-<<<<<<< HEAD
-                public void onFailure(Throwable error, Response response) {
-                    try {
-                        throw new RuntimeException(error);
-=======
-                public void onFailure(Throwable throwable, Response response) {
-                    try {
-                        throw new RuntimeException(throwable);
->>>>>>> e574619f
-                    } finally {
-                        latch.countDown();
-                    }
-                }
-            });
-
-<<<<<<< HEAD
-        awaitOnLatch(latch, "setBlobHttpHeadersWithRestResponse");
-=======
+                    } finally {
+                        latch.countDown();
+                    }
+                }
+
+                @Override
+                public void onFailure(Throwable throwable, Response response) {
+                    try {
+                        throw new RuntimeException(throwable);
+                    } finally {
+                        latch.countDown();
+                    }
+                }
+            });
+
         awaitOnLatch(latch, "setBlobTierWithResponse");
->>>>>>> e574619f
     }
 
     @Test
@@ -1413,8 +1427,6 @@
             });
 
         awaitOnLatch(latch, "deleteContainer");
-<<<<<<< HEAD
-=======
     }
 
     @Test
@@ -1575,7 +1587,6 @@
             });
 
         awaitOnLatch(latch, "getBlobTags");
->>>>>>> e574619f
     }
 
     private static String readFileToString(String filePath) {
