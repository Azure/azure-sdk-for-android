--- conflicted
+++ resolved
@@ -1,11 +1,4 @@
 package com.azure.android.storage.blob;
-
-import org.junit.After;
-import org.junit.Before;
-import org.junit.BeforeClass;
-import org.junit.Test;
-import org.junit.runner.RunWith;
-import org.threeten.bp.OffsetDateTime;
 
 import com.azure.android.core.http.CallbackWithHeader;
 import com.azure.android.storage.blob.models.BlobRequestConditions;
@@ -21,6 +14,13 @@
 import com.tngtech.java.junit.dataprovider.DataProviderRunner;
 import com.tngtech.java.junit.dataprovider.UseDataProvider;
 
+import org.junit.After;
+import org.junit.Before;
+import org.junit.BeforeClass;
+import org.junit.Test;
+import org.junit.runner.RunWith;
+import org.threeten.bp.OffsetDateTime;
+
 import java.util.HashMap;
 import java.util.Map;
 import java.util.concurrent.CountDownLatch;
@@ -40,7 +40,6 @@
 import static org.junit.Assert.assertNotNull;
 import static org.junit.Assert.assertNull;
 import static org.junit.Assert.assertThrows;
-import static org.junit.Assert.fail;
 
 @RunWith(DataProviderRunner.class)
 public class ContainerTest {
@@ -202,9 +201,6 @@
     public void deleteAllNull() {
         // Setup
         String containerName = generateResourceName();
-<<<<<<< HEAD
-//        syncClient.createContainer()
-=======
         syncClient.createContainer(containerName);
 
         // When
@@ -367,6 +363,5 @@
         // Expect
         assertThrows(BlobStorageException.class,
             () -> syncClient.getContainerProperties(containerName));
->>>>>>> 24ca6310
     }
 }