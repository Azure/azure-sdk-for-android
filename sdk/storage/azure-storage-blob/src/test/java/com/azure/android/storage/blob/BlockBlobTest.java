package com.azure.android.storage.blob;

import com.azure.android.core.http.CallbackWithHeader;
import com.azure.android.storage.blob.models.BlobErrorCode;
import com.azure.android.storage.blob.models.BlobGetPropertiesHeaders;
import com.azure.android.storage.blob.models.BlobHttpHeaders;
import com.azure.android.storage.blob.models.BlobRequestConditions;
import com.azure.android.storage.blob.models.BlobStorageException;
import com.azure.android.storage.blob.models.BlockBlobCommitBlockListHeaders;
import com.azure.android.storage.blob.models.BlockBlobItem;
import com.azure.android.storage.blob.models.BlockBlobStageBlockHeaders;
import com.azure.android.storage.blob.models.BlockBlobsCommitBlockListResponse;
import com.azure.android.storage.blob.models.BlockBlobsStageBlockResponse;
import com.tngtech.java.junit.dataprovider.DataProvider;
import com.tngtech.java.junit.dataprovider.DataProviderRunner;
import com.tngtech.java.junit.dataprovider.UseDataProvider;

import org.junit.After;
import org.junit.Before;
import org.junit.BeforeClass;
import org.junit.Ignore;
import org.junit.Test;
import org.junit.runner.RunWith;
import org.threeten.bp.OffsetDateTime;

import java.security.MessageDigest;
import java.security.NoSuchAlgorithmException;
import java.util.ArrayList;
import java.util.HashMap;
import java.util.List;
import java.util.Map;
import java.util.concurrent.CountDownLatch;

import okhttp3.Response;

import static com.azure.android.core.common.TestUtils.awaitOnLatch;
import static com.azure.android.storage.blob.BlobTestUtils.enableFiddler;
import static com.azure.android.storage.blob.BlobTestUtils.garbageEtag;
import static com.azure.android.storage.blob.BlobTestUtils.generateBlockID;
import static com.azure.android.storage.blob.BlobTestUtils.generateResourceName;
import static com.azure.android.storage.blob.BlobTestUtils.getDefaultData;
import static com.azure.android.storage.blob.BlobTestUtils.initializeDefaultAsyncBlobClientBuilder;
import static com.azure.android.storage.blob.BlobTestUtils.initializeDefaultSyncBlobClientBuilder;
import static com.azure.android.storage.blob.BlobTestUtils.newDate;
import static com.azure.android.storage.blob.BlobTestUtils.oldDate;
import static com.azure.android.storage.blob.BlobTestUtils.receivedEtag;
import static com.azure.android.storage.blob.BlobTestUtils.setupMatchCondition;
import static com.azure.android.storage.blob.BlobTestUtils.validateBasicHeaders;
import static com.azure.android.storage.blob.BlobTestUtils.validateBlobProperties;
import static org.junit.Assert.assertEquals;
import static org.junit.Assert.assertNotNull;
import static org.junit.Assert.assertThrows;
import static org.junit.Assert.assertTrue;

@RunWith(DataProviderRunner.class)
@Ignore
public class BlockBlobTest {
    private String containerName;
    private String blobName;
    private static StorageBlobAsyncClient asyncClient;
    private static StorageBlobClient syncClient;

    @DataProvider
    public static Object[][] headers() throws NoSuchAlgorithmException {
        return new Object[][] {
            {null,      null,          null,       null,       null,                                                       null},    // 0
            {"control", "disposition", "encoding", "language", MessageDigest.getInstance("MD5").digest(getDefaultData()), "type"},   // 1
        };
    }

    // TODO: (gapra) Add iftags
    @DataProvider
    public static Object[][] accessConditionsSuccess() {
        return new Object[][] {
            {null,    null,    null,         null},       // 0
            {oldDate, null,    null,         null},       // 1
            {null,    newDate, null,         null},       // 2
            {null,    null,    receivedEtag, null},       // 3
            {null,    null,    null,         garbageEtag} // 4
        };
    }

    // TODO: (gapra) Add iftags
    @DataProvider
    public static Object[][] accessConditionsFail() {
        return new Object[][] {
            {newDate, null,    null,        null},        // 0
            {null,    oldDate, null,        null},        // 1
            {null,    null,    garbageEtag, null},        // 2
            {null,    null,    null,        receivedEtag} // 3
        };
    }

    @BeforeClass
    public static void setupClass() {
        asyncClient = initializeDefaultAsyncBlobClientBuilder(enableFiddler()).build();
        syncClient = initializeDefaultSyncBlobClientBuilder(enableFiddler()).build();
    }

    @Before
    public void setupTest() {
        // Create container
        containerName = generateResourceName();
        syncClient.createContainer(containerName);

        // Create blob
        blobName = generateResourceName();
        String blockId = generateBlockID();
        syncClient.stageBlock(containerName, blobName, blockId, getDefaultData(), null);
        List<String> blockIds = new ArrayList<>();
        blockIds.add(blockId);
        syncClient.commitBlockList(containerName, blobName, blockIds, false);
    }

    @After
    public void teardownTest() {
        syncClient.deleteContainer(containerName);
    }

    @Test
    public void stageBlock() {
        // Setup
        String blockId = generateBlockID();

        // When
<<<<<<< HEAD
        BlockBlobsStageBlockResponse response = syncClient.stageBlockWithRestResponse(containerName, blobName, blockId, getDefaultData(), null, null, false, null ,null ,null ,null, null);
=======
        BlockBlobsStageBlockResponse response = syncClient.stageBlockWithRestResponse(containerName, blobName, blockId, getDefaultData(), null, null, null, null ,null, null);
>>>>>>> 0ef4de95

        // Then
        assertEquals(201, response.getStatusCode());
        BlockBlobStageBlockHeaders headers = response.getDeserializedHeaders();
        assertNotNull(headers.getXMsContentCrc64());
        assertNotNull(headers.getRequestId());
        assertNotNull(headers.getVersion());
        assertNotNull(headers.getDateProperty());
        assertTrue(headers.isServerEncrypted() != null && headers.isServerEncrypted());
    }

    @Test
    public void stageBlockMin() {
        // Setup
        String blockId = generateBlockID();
        List<String> blockIds = new ArrayList<>();
        blockIds.add(blockId);

        // When
        Void response = syncClient.stageBlock(containerName, blobName, blockId, getDefaultData(), null);

        // Then
        // This would throw if the above stage block failed.
        syncClient.commitBlockList(containerName, blobName, blockIds, true);
        // When list block support added, check blockBlobClient.listBlocks(BlockListType.ALL).getUncommittedBlocks().size() == 1
    }

    @Test
    public void stageBlockIABlockId() {
        // Setup
        String nullBlockId = null;

        // When
        BlobStorageException ex = assertThrows(BlobStorageException.class,
            () -> syncClient.stageBlock(containerName, blobName, nullBlockId, getDefaultData(), null));

        // Then
        assertEquals(400, ex.getStatusCode());

        // Setup
        String wrongBlockId = "id";

        // When
        ex = assertThrows(BlobStorageException.class,
            () -> syncClient.stageBlock(containerName, blobName, wrongBlockId, getDefaultData(), null));

        // Then
        assertEquals(400, ex.getStatusCode());
    }

    @Test
    public void stageBlockIAData() {
        // Setup
        byte[] nullData = null;

        // Expect
        assertThrows(NullPointerException.class,
            () -> syncClient.stageBlock(containerName, blobName, generateBlockID(), nullData, null));

        // Setup
        byte[] data = new byte[0];

        // When
        BlobStorageException ex = assertThrows(BlobStorageException.class,
            () -> syncClient.stageBlock(containerName, blobName, generateBlockID(), data, null));

        // Then
        assertEquals(400, ex.getStatusCode());
    }

    @Test
    public void stageBlockTransactionalMd5() throws NoSuchAlgorithmException {
        // Setup
        byte[] correctMd5 = MessageDigest.getInstance("MD5").digest(getDefaultData());

        // When
<<<<<<< HEAD
        BlockBlobsStageBlockResponse response = syncClient.stageBlockWithRestResponse(containerName, blobName, generateBlockID(), getDefaultData(), correctMd5, null, false, null, null, null, null, null);
=======
        BlockBlobsStageBlockResponse response = syncClient.stageBlockWithRestResponse(containerName, blobName, generateBlockID(), getDefaultData(), correctMd5, null, null, null, null, null);
>>>>>>> 0ef4de95

        // Then
        assertEquals(201, response.getStatusCode());

        // Setup
        byte[] garbageMd5 = MessageDigest.getInstance("MD5").digest("garbage".getBytes());

        // When
        BlobStorageException ex = assertThrows(BlobStorageException.class,
            () -> syncClient.stageBlock(containerName, blobName, generateBlockID(), getDefaultData(), garbageMd5));

        // Then
        assertEquals(400, ex.getStatusCode());
        assertEquals(BlobErrorCode.MD5MISMATCH, ex.getErrorCode());
    }

    @Test
    public void stageBlockComputeMd5() throws NoSuchAlgorithmException {
        // When
        BlockBlobsStageBlockResponse response = syncClient.stageBlockWithRestResponse(containerName, blobName, generateBlockID(), getDefaultData(), null, null, true, null, null, null, null, null);

        // Then
        assertEquals(201, response.getStatusCode());

        // Setup
        byte[] correctMd5 = MessageDigest.getInstance("MD5").digest(getDefaultData());

        // When
        IllegalArgumentException ex = assertThrows(IllegalArgumentException.class,
            () -> syncClient.stageBlockWithRestResponse(containerName, blobName, generateBlockID(), getDefaultData(), correctMd5, null, true, null, null, null, null, null));

        // Then
        assertEquals("'transactionalContentMD5' can not be set when 'computeMd5' is true.", ex.getMessage());
    }

    // No Stage Block Lease tests due to no support for leases yet.

    // Stage block error tested in tests above.

    @Test
    public void stageBlockAsync() {
        // Setup
        String blockId = generateBlockID();

        CountDownLatch latch = new CountDownLatch(1);

        // Expect
<<<<<<< HEAD
        asyncClient.stageBlock(containerName, blobName, blockId, getDefaultData(), null, null, false, null, null,
=======
        asyncClient.stageBlock(containerName, blobName, blockId, getDefaultData(), null, null, null,
>>>>>>> 0ef4de95
            null, null, null, new CallbackWithHeader<Void, BlockBlobStageBlockHeaders>() {
                @Override
                public void onSuccess(Void result, BlockBlobStageBlockHeaders headers, Response response) {
                    assertEquals(201, response.code());
                    assertNotNull(headers.getXMsContentCrc64()); // TODO (gapra) : Get rid of this publically by handwriting public types
                    assertNotNull(headers.getRequestId());
                    assertNotNull(headers.getVersion());
                    assertNotNull(headers.getDateProperty());
                    assertTrue(headers.isServerEncrypted() != null && headers.isServerEncrypted());
                    latch.countDown();
                }

                @Override
                public void onFailure(Throwable throwable, Response response) {
                    try {
                        throw new RuntimeException(throwable);
                    } finally {
                        latch.countDown();
                    }
                }
            });

        awaitOnLatch(latch, "stageBlock");
    }

    @Test
    public void commitBlockList() {
        // Setup
        String blockId = generateBlockID();
        syncClient.stageBlock(containerName, blobName, blockId, getDefaultData(), null);
        List<String> blockIds = new ArrayList<>();
        blockIds.add(blockId);

        // When
        BlockBlobsCommitBlockListResponse response = syncClient.commitBlockListWithRestResponse(containerName, blobName, blockIds, null ,null, null, null, null, null, null, null, null);

        // Then
        assertEquals(201, response.getStatusCode());
        validateBasicHeaders(response.getHeaders());
        BlockBlobCommitBlockListHeaders headers = response.getDeserializedHeaders();
        assertNotNull(headers.getXMsContentCrc64());
        assertTrue(headers.isServerEncrypted() != null && headers.isServerEncrypted());
    }

    @Test
    public void commitBlockListMinOverwrite() {
        // Setup
        String blockId = generateBlockID();
        syncClient.stageBlock(containerName, blobName, blockId, getDefaultData(), null);
        List<String> blockIds = new ArrayList<>();
        blockIds.add(blockId);

        // When
        BlockBlobItem response = syncClient.commitBlockList(containerName, blobName, blockIds, true);

        // then
        assertNotNull(response);
    }

    @Test
    public void commitBlockListMinNoOverwrite() {
        // When
        BlobStorageException ex = assertThrows(BlobStorageException.class,
            () -> syncClient.commitBlockList(containerName, blobName, new ArrayList<>(), false));

        // then
        assertEquals(409, ex.getStatusCode());
        assertEquals(BlobErrorCode.BLOB_ALREADY_EXISTS, ex.getErrorCode());
    }

    @Test
    public void commitBlockListNull() {
        // When
        BlockBlobItem response = syncClient.commitBlockList(containerName, blobName, null, true);

        // then
        assertNotNull(response);
    }

    @Test
    @UseDataProvider("headers")
    public void commitBlockListHeaders(String cacheControl, String contentDisposition, String contentEncoding, String contentLanguage, byte[] contentMd5, String contentType) {
        // Setup
        BlobHttpHeaders headers = new BlobHttpHeaders()
            .setCacheControl(cacheControl)
            .setContentDisposition(contentDisposition)
            .setContentEncoding(contentEncoding)
            .setContentLanguage(contentLanguage)
            .setContentMd5(contentMd5)
            .setContentType(contentType);

        // When
        BlockBlobsCommitBlockListResponse response = syncClient.commitBlockListWithRestResponse(containerName, blobName, null, null ,null,  null, headers, null, null, null, null, null);

        // Then
        assertEquals(201, response.getStatusCode());

        // If the value isn't set the service will automatically set it
        contentType = (contentType == null) ? "application/octet-stream" : contentType;
        BlobGetPropertiesHeaders getPropertiesHeaders = syncClient.getBlobProperties(containerName, blobName);
        validateBlobProperties(getPropertiesHeaders, cacheControl, contentDisposition, contentEncoding, contentLanguage, contentMd5, contentType);
    }


    @Test
    public void commitBlockListMetadata() {
        // Setup
        Map<String, String> metadata = new HashMap<>();
        metadata.put("key1", "value1");
        metadata.put("key2", "value2");

        // When
        BlockBlobsCommitBlockListResponse response = syncClient.commitBlockListWithRestResponse(containerName, blobName, null, null ,null,  null, null, metadata, null, null, null, null);

        // Then
        assertEquals(201, response.getStatusCode());

        BlobGetPropertiesHeaders headers = syncClient.getBlobProperties(containerName, blobName);
        assertEquals("value1", headers.getMetadata().get("key1"));
        assertEquals("value2", headers.getMetadata().get("key2"));
    }

    // TODO: (gapra) Commit block list tags

    @Test
    @UseDataProvider("accessConditionsSuccess")
    public void commitBlockListAC(OffsetDateTime modified, OffsetDateTime unmodified, String ifMatch, String ifNoneMatch) {
        // Setup
        ifMatch = setupMatchCondition(syncClient, containerName, blobName, ifMatch);
        BlobRequestConditions requestConditions = new BlobRequestConditions()
            .setIfModifiedSince(modified)
            .setIfUnmodifiedSince(unmodified)
            .setIfMatch(ifMatch)
            .setIfNoneMatch(ifNoneMatch);

        // When
        BlockBlobsCommitBlockListResponse response = syncClient.commitBlockListWithRestResponse(containerName, blobName, null, null ,null,  null, null, null, requestConditions, null, null, null);

        // Then
        assertEquals(201, response.getStatusCode());
    }

    @Test
    @UseDataProvider("accessConditionsFail")
    public void commitBlockListACFail(OffsetDateTime modified, OffsetDateTime unmodified, String ifMatch, String ifNoneMatch) {
        // Setup
        ifNoneMatch = setupMatchCondition(syncClient, containerName, blobName, ifNoneMatch);
        BlobRequestConditions requestConditions = new BlobRequestConditions()
            .setIfModifiedSince(modified)
            .setIfUnmodifiedSince(unmodified)
            .setIfMatch(ifMatch)
            .setIfNoneMatch(ifNoneMatch);

        // When
        BlobStorageException ex = assertThrows(BlobStorageException.class,
            () -> syncClient.commitBlockListWithRestResponse(containerName, blobName, null, null ,null,  null, null, null, requestConditions, null, null, null));

        // Then
        assertEquals(412, ex.getStatusCode());
    }

    // Commit block list error tested in tests above.

    @Test
    public void commitBlockListAsync() {
        // Setup
        String blockId = generateBlockID();
        syncClient.stageBlock(containerName, blobName, blockId, getDefaultData(), null);
        List<String> blockIds = new ArrayList<>();
        blockIds.add(blockId);

        CountDownLatch latch = new CountDownLatch(1);

        // Expect
        asyncClient.commitBlockList(containerName, blobName, blockIds, null, null, null, null,
            null, null, null, null, null, new CallbackWithHeader<BlockBlobItem, BlockBlobCommitBlockListHeaders>() {
                @Override
                public void onSuccess(BlockBlobItem result, BlockBlobCommitBlockListHeaders headers, Response response) {
                    assertEquals(201, response.code());
                    validateBasicHeaders(response.headers());
                    assertNotNull(headers.getXMsContentCrc64());
                    assertTrue(headers.isServerEncrypted() != null && headers.isServerEncrypted());
                    latch.countDown();
                }

                @Override
                public void onFailure(Throwable throwable, Response response) {
                    try {
                        throw new RuntimeException(throwable);
                    } finally {
                        latch.countDown();
                    }
                }
            });

        awaitOnLatch(latch, "commitBlockList");

    }
}<|MERGE_RESOLUTION|>--- conflicted
+++ resolved
@@ -123,11 +123,7 @@
         String blockId = generateBlockID();
 
         // When
-<<<<<<< HEAD
-        BlockBlobsStageBlockResponse response = syncClient.stageBlockWithRestResponse(containerName, blobName, blockId, getDefaultData(), null, null, false, null ,null ,null ,null, null);
-=======
         BlockBlobsStageBlockResponse response = syncClient.stageBlockWithRestResponse(containerName, blobName, blockId, getDefaultData(), null, null, null, null ,null, null);
->>>>>>> 0ef4de95
 
         // Then
         assertEquals(201, response.getStatusCode());
@@ -204,11 +200,7 @@
         byte[] correctMd5 = MessageDigest.getInstance("MD5").digest(getDefaultData());
 
         // When
-<<<<<<< HEAD
-        BlockBlobsStageBlockResponse response = syncClient.stageBlockWithRestResponse(containerName, blobName, generateBlockID(), getDefaultData(), correctMd5, null, false, null, null, null, null, null);
-=======
         BlockBlobsStageBlockResponse response = syncClient.stageBlockWithRestResponse(containerName, blobName, generateBlockID(), getDefaultData(), correctMd5, null, null, null, null, null);
->>>>>>> 0ef4de95
 
         // Then
         assertEquals(201, response.getStatusCode());
@@ -256,11 +248,7 @@
         CountDownLatch latch = new CountDownLatch(1);
 
         // Expect
-<<<<<<< HEAD
-        asyncClient.stageBlock(containerName, blobName, blockId, getDefaultData(), null, null, false, null, null,
-=======
-        asyncClient.stageBlock(containerName, blobName, blockId, getDefaultData(), null, null, null,
->>>>>>> 0ef4de95
+        asyncClient.stageBlock(containerName, blobName, blockId, getDefaultData(), null, null, false,
             null, null, null, new CallbackWithHeader<Void, BlockBlobStageBlockHeaders>() {
                 @Override
                 public void onSuccess(Void result, BlockBlobStageBlockHeaders headers, Response response) {
