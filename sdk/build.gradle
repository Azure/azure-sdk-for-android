--- conflicted
+++ resolved
@@ -25,17 +25,13 @@
 
     ext {
         annotationsVersion = "1.1.0"
-        okHttpVersion = "4.2.2"
-<<<<<<< HEAD
-        threeTenAbpVersion = "1.2.1"
         jacksonDatabindVersion = "2.9.9"
         jacksonDataFormatXmlVersion = "2.9.9"
-        staxApiVersion = "1.0-2"
-=======
+        okHttpVersion = "4.2.2"
         retrofitVersion = "2.6.2"
         slf4jAndroidVersion = "1.7.29"
+        staxApiVersion = "1.0-2"
         threeTenAbpVersion = "1.2.1"
->>>>>>> 9cfa0908
     }
 }
 
