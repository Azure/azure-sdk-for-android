// Top-level build file where you can add configuration options common to all sub-projects/modules.

buildscript {
    repositories {
        google()
        jcenter()
    }

    ext {
        androidToolsGradleVersion = "3.5.2"
    }

    dependencies {
        classpath "com.android.tools.build:gradle:$androidToolsGradleVersion"
        // NOTE: Do not place your application dependencies here; they belong
        // in the individual module build.gradle files
    }
}

allprojects {
    repositories {
        google()
        jcenter()
    }

    ext {
        annotationsVersion = "1.1.0"
        okHttpVersion = "4.2.2"
        slf4jAndroidVersion = "1.7.29"
<<<<<<< HEAD
=======
        threeTenAbpVersion = "1.2.1"
>>>>>>> ec18c46a
    }
}

task clean(type: Delete) {
    delete rootProject.buildDir
}<|MERGE_RESOLUTION|>--- conflicted
+++ resolved
@@ -27,10 +27,7 @@
         annotationsVersion = "1.1.0"
         okHttpVersion = "4.2.2"
         slf4jAndroidVersion = "1.7.29"
-<<<<<<< HEAD
-=======
         threeTenAbpVersion = "1.2.1"
->>>>>>> ec18c46a
     }
 }
 
