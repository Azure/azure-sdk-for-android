--- conflicted
+++ resolved
@@ -26,12 +26,9 @@
     ext {
         annotationsVersion = "1.1.0"
         okHttpVersion = "4.2.2"
-<<<<<<< HEAD
         retrofitVersion = "2.6.2"
-=======
         slf4jAndroidVersion = "1.7.29"
         threeTenAbpVersion = "1.2.1"
->>>>>>> f62c9f5c
     }
 }
 
