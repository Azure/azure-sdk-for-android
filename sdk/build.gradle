--- conflicted
+++ resolved
@@ -26,11 +26,8 @@
     ext {
         annotationsVersion = "1.1.0"
         okHttpVersion = "4.2.2"
-<<<<<<< HEAD
         slf4jAndroidVersion = "1.7.29"
-=======
         threeTenAbpVersion = "1.2.1"
->>>>>>> e74566f9
     }
 }
 
