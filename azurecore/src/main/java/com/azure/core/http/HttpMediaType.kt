--- conflicted
+++ resolved
@@ -10,9 +10,7 @@
     Any("*/*"),
     Json("application/json"),
     QueryJson("application/query+json"),
-<<<<<<< HEAD
     AtomXml("application/atom+xml")
-=======
     Jpeg("image/jpeg"),
     Png("image/png"),
     Javascript("application/x-javascript"),
@@ -21,5 +19,4 @@
     TextHtml("text/html"),
     TextPlain("text/plain"),
     Xml("application/xml")
->>>>>>> f0696186
 }