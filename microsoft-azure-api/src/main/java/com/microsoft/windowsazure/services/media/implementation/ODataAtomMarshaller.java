--- conflicted
+++ resolved
@@ -44,11 +44,8 @@
 import com.microsoft.windowsazure.services.media.implementation.content.LocatorRestType;
 import com.microsoft.windowsazure.services.media.implementation.content.NotificationEndPointType;
 import com.microsoft.windowsazure.services.media.implementation.content.OperationType;
-<<<<<<< HEAD
 import com.microsoft.windowsazure.services.media.implementation.content.OriginType;
-=======
 import com.microsoft.windowsazure.services.media.implementation.content.ProgramType;
->>>>>>> 56730ad6
 import com.microsoft.windowsazure.services.media.implementation.content.TaskType;
 
 /**
@@ -143,19 +140,23 @@
         classes.add(JobNotificationSubscriptionType.class);
         classes.add(JobType.class);
         classes.add(LocatorRestType.class);
-<<<<<<< HEAD
+        classes.add(NotificationEndPointType.class);
+        classes.add(OperationType.class);
+        classes.add(ProgramType.class);
         classes.add(TaskType.class);
         classes.add(ContentKeyRestType.class);
         classes.add(AssetFileType.class);
         classes.add(ChannelType.class);
         classes.add(OperationType.class);
+        classes.add(NotificationEndPointType.class);
+        classes.add(JobNotificationSubscriptionType.class);
+        classes.add(ContentKeyRestType.class);
+        classes.add(AssetFileType.class);
+        classes.add(ChannelType.class);
+        classes.add(OperationType.class);
         classes.add(OriginType.class);
-=======
->>>>>>> 56730ad6
         classes.add(NotificationEndPointType.class);
-        classes.add(OperationType.class);
-        classes.add(ProgramType.class);
-        classes.add(TaskType.class);
+        classes.add(JobNotificationSubscriptionType.class);
         return classes.toArray(new Class<?>[0]);
     }
 }