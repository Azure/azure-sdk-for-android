/**
 * Copyright Microsoft Corporation
 * 
 * Licensed under the Apache License, Version 2.0 (the "License");
 * you may not use this file except in compliance with the License.
 * You may obtain a copy of the License at
 * http://www.apache.org/licenses/LICENSE-2.0
 * 
 * Unless required by applicable law or agreed to in writing, software
 * distributed under the License is distributed on an "AS IS" BASIS,
 * WITHOUT WARRANTIES OR CONDITIONS OF ANY KIND, either express or implied.
 * See the License for the specific language governing permissions and
 * limitations under the License.
 */

package com.microsoft.windowsazure.services.media.implementation.content;

import javax.xml.bind.annotation.XmlRegistry;

/**
 * Class used by JAXB to instantiate the types in this package.
 * 
 */
@XmlRegistry
public class ObjectFactory {

    /**
     * Create a new ObjectFactory that can be used to create new instances of schema derived classes for package:
     * com.microsoft.windowsazure.services.media.implementation.atom
     * 
     */
    public ObjectFactory() {
    }

    /**
     * Create an instance of {@link AssetType }.
     * 
     * @return a new AssetType instance.
     */
    public AssetType createAssetType() {
        return new AssetType();
    }

    /**
     * Create an instance of {@link ODataActionType }.
     * 
     * @return a new ODataActionType instance.
     */
    public ODataActionType createODataActionType() {
        return new ODataActionType();
    }

    /**
     * Create an instance of {@link AccessPolicyType }.
     * 
     * @return a new AccessPolicyType instance.
     */
    public AccessPolicyType createAccessPolicyType() {
        return new AccessPolicyType();
    }

    /**
     * Create an instance of {@link LocatorRestType }.
     * 
     * @return a new LocatorRestType instance.
     */
    public LocatorRestType createLocatorRestType() {
        return new LocatorRestType();
    }

    /**
     * Create an instance of {@link MediaProcessorType }.
     * 
     * @return a new MediaProcessorType instance.
     */
    public MediaProcessorType createMediaProcessorType() {
        return new MediaProcessorType();
    }

    /**
     * Create an instance of {@link JobType}.
     * 
     * @return a new JobType instance.
     */
    public JobType createJobType() {
        return new JobType();
    }

    /**
     * Create an instance of {@link TaskType}.
     * 
     * @return a new TaskType instance.
     */
    public TaskType createTaskType() {
        return new TaskType();
    }

    /**
     * Creates a new Object object.
     * 
     * @return the content key rest type
     */
    public ContentKeyRestType createContentKeyRestType() {
        return new ContentKeyRestType();
    }

    /**
     * Create an instance of {@link AssetFileType}.
     * 
     * @return a new AssetFileType instance.
     */
    public AssetFileType createAssetFileType() {
        return new AssetFileType();
    }

    /**
     * Creates an instance of (@link RebindContentKeyType).
     * 
     * @return the rebind content key type instance.
     */
    public RebindContentKeyType createRebindContentKeyType() {
        return new RebindContentKeyType();
    }

<<<<<<< HEAD
    public ChannelType createChannelType() {
        return new ChannelType();
=======
    /**
     * Creates an instance of (@link JobNotificationSubscriptionType).
     * 
     * @return the job notification subscription type.
     */
    public JobNotificationSubscriptionType createJobNotificationSubscriptionType() {
        return new JobNotificationSubscriptionType();
    }

    /**
     * Creates an instance of (@link NotificationEndPointType).
     * 
     * @return the notification end point type.
     */
    public NotificationEndPointType createNotificationEndPointType() {
        return new NotificationEndPointType();
>>>>>>> a6e8d5a0
    }
}<|MERGE_RESOLUTION|>--- conflicted
+++ resolved
@@ -122,10 +122,8 @@
         return new RebindContentKeyType();
     }
 
-<<<<<<< HEAD
     public ChannelType createChannelType() {
         return new ChannelType();
-=======
     /**
      * Creates an instance of (@link JobNotificationSubscriptionType).
      * 
@@ -142,6 +140,5 @@
      */
     public NotificationEndPointType createNotificationEndPointType() {
         return new NotificationEndPointType();
->>>>>>> a6e8d5a0
     }
 }